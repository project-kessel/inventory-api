GOHOSTOS:=$(shell go env GOHOSTOS)
GOPATH:=$(shell go env GOPATH)
<<<<<<< HEAD
DOCKER:=$(shell command -v podman || command -v docker)
=======
ifeq ($(DOCKER),)
DOCKER:=$(shell type -P podman || type -P docker)
endif
>>>>>>> 2a949dc2

API_PROTO_FILES:=$(shell find api -name *.proto)

TITLE:="Kessel Asset Inventory API"
VERSION:=$(shell git describe --tags --always)
INVENTORY_SCHEMA_VERSION=0.11.0

.PHONY: init
# init env
init:
	go install github.com/go-kratos/kratos/cmd/kratos/v2@latest
	go install github.com/google/wire/cmd/wire@latest
	go install google.golang.org/protobuf/cmd/protoc-gen-go@latest
	go get google.golang.org/grpc/cmd/protoc-gen-go-grpc
	go install google.golang.org/grpc/cmd/protoc-gen-go-grpc
	go install github.com/go-kratos/kratos/cmd/protoc-gen-go-http/v2@latest
	go install github.com/google/gnostic/cmd/protoc-gen-openapi@latest
	go get github.com/envoyproxy/protoc-gen-validate
	go install github.com/envoyproxy/protoc-gen-validate

.PHONY: api
# generate api proto
api:
	@echo "Generating api protos"
	@$(DOCKER) build -t custom-protoc ./api
	@$(DOCKER) run -t --rm -v $(PWD)/api:/api:rw,z -v $(PWD)/openapi.yaml:/openapi.yaml:rw,z -v $(PWD)/third_party:/third_party:ro,z \
	-w=/api/ custom-protoc sh -c "buf generate && \
		buf lint && \
		buf breaking --against 'buf.build/project-kessel/inventory-api' "

.PHONY: api_breaking
# generate api proto
api_breaking:
	@echo "Generating api protos, allowing breaking changes"
	@$(DOCKER) build -t custom-protoc ./api
	@$(DOCKER) run -t --rm -v $(PWD)/api:/api:rw,z -v $(PWD)/openapi.yaml:/openapi.yaml:rw,z -v $(PWD)/third_party:/third_party:ro,z \
	-w=/api/ custom-protoc sh -c "buf generate && \
		buf lint"

# .PHONY: api
# # generate api proto
# api:
# 	@echo "Generating api protos"
# 	@$(DOCKER) build -t custom-protoc ./api
# 	@$(DOCKER) run -t --rm -v $(PWD)/api:/api:rw -v $(PWD)/openapi.yaml:/openapi.yaml:rw -v $(PWD)/third_party:/third_party:rw \
# 	-w=/api/ custom-protoc sh -c "buf generate && buf lint"

.PHONY: build
# build
build:
	mkdir -p bin/ && go build -ldflags "-X cmd.Version=$(VERSION)" -o ./bin/ ./...

.PHONY: test
# run all tests
test:
	@echo ""
	@echo "Running tests."
	go test ./... -count=1

.PHONY: generate
# generate
generate:
	go mod tidy
	go get github.com/google/wire/cmd/wire@latest
	go generate ./...

.PHONY: all
# generate all
all:
	make api;
	# make config;
	make generate;

.PHONY: lint
# run go linter with the repositories lint config
lint:
	@echo "Linting code."
	@$(DOCKER) run -t --rm -v $(PWD):/app -w /app golangci/golangci-lint golangci-lint run -v

.PHONY: pr-check
# generate pr-check
pr-check:
	make generate;
	make test;
	make lint;
	make build;
	#

.PHONY: inventory-up
inventory-up:
	./scripts/start-inventory.sh

.PHONY: inventory-down
inventory-down:
	./scripts/stop-inventory.sh

.PHONY: run
# run api locally
run: build
	go run main.go serve --config .inventory-api.yaml

.PHONY: migrate
# run database migrations
migrate: build
	./bin/inventory-api migrate --config .inventory-api.yaml


help:
# show help
	@echo ''
	@echo 'Usage:'
	@echo ' make [target]'
	@echo ''
	@echo 'Targets:'
	@awk '/^[a-zA-Z\-_0-9]+:/ { \
	helpMessage = match(lastLine, /^# (.*)/); \
		if (helpMessage) { \
			helpCommand = substr($$1, 0, index($$1, ":")); \
			helpMessage = substr(lastLine, RSTART + 2, RLENGTH); \
			printf "\033[36m%-22s\033[0m %s\n", helpCommand,helpMessage; \
		} \
	} \
	{ lastLine = $$0 }' $(MAKEFILE_LIST)

.DEFAULT_GOAL := help<|MERGE_RESOLUTION|>--- conflicted
+++ resolved
@@ -1,12 +1,9 @@
 GOHOSTOS:=$(shell go env GOHOSTOS)
 GOPATH:=$(shell go env GOPATH)
-<<<<<<< HEAD
+
+ifeq ($(DOCKER),)
 DOCKER:=$(shell command -v podman || command -v docker)
-=======
-ifeq ($(DOCKER),)
-DOCKER:=$(shell type -P podman || type -P docker)
 endif
->>>>>>> 2a949dc2
 
 API_PROTO_FILES:=$(shell find api -name *.proto)
 
