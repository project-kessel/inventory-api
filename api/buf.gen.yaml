--- conflicted
+++ resolved
@@ -14,9 +14,5 @@
     opt:
       - fq_schema_naming=true
       - default_response=true
-<<<<<<< HEAD
       - naming=json
-=======
-      - naming=json
-      - enum_type=string
->>>>>>> a579b20b
+      - enum_type=string