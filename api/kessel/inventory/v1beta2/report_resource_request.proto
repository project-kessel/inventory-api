--- conflicted
+++ resolved
@@ -10,11 +10,7 @@
 option java_package = "org.project_kessel.api.inventory.v1beta2";
 
 message ReportResourceRequest {
-<<<<<<< HEAD
-  Resource resource = 1 [json_name = "resource"];
+  Resource resource = 1 [(buf.validate.field).required = true];
   // Will wait for synchronous processes to complete before returning
   bool wait_for_sync = 2; 
-=======
-  Resource resource = 1 [(buf.validate.field).required = true];
->>>>>>> 39583ee2
 }