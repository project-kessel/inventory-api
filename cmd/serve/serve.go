package serve

import (
	"context"
	e "errors"
	"fmt"
	"os"
	"os/signal"
	"syscall"
	"time"
<<<<<<< HEAD

	"github.com/project-kessel/inventory-api/internal/consistency"
	"github.com/project-kessel/inventory-api/internal/consumer"
=======
>>>>>>> 628e6793

	"github.com/project-kessel/inventory-api/cmd/common"
	relationshipsctl "github.com/project-kessel/inventory-api/internal/biz/relationships"
	resourcesctl "github.com/project-kessel/inventory-api/internal/biz/resources"
	"github.com/project-kessel/inventory-api/internal/consumer"
	inventoryResourcesRepo "github.com/project-kessel/inventory-api/internal/data/inventoryresources"
	relationshipsrepo "github.com/project-kessel/inventory-api/internal/data/relationships"
	resourcerepo "github.com/project-kessel/inventory-api/internal/data/resources"
	"github.com/project-kessel/inventory-api/internal/pubsub"
	relationshipssvc "github.com/project-kessel/inventory-api/internal/service/relationships/k8spolicy"
	hostssvc "github.com/project-kessel/inventory-api/internal/service/resources/hosts"
	k8sclusterssvc "github.com/project-kessel/inventory-api/internal/service/resources/k8sclusters"
	k8spoliciessvc "github.com/project-kessel/inventory-api/internal/service/resources/k8spolicies"
	notifssvc "github.com/project-kessel/inventory-api/internal/service/resources/notificationsintegrations"

	//v1beta2
	resourcesvc "github.com/project-kessel/inventory-api/internal/service/resources"

	"github.com/spf13/cobra"
	"gorm.io/gorm"

	"github.com/go-kratos/kratos/v2/log"

	"github.com/project-kessel/inventory-api/internal/authn"
	"github.com/project-kessel/inventory-api/internal/authz"
	"github.com/project-kessel/inventory-api/internal/errors"
	"github.com/project-kessel/inventory-api/internal/eventing"
	eventingapi "github.com/project-kessel/inventory-api/internal/eventing/api"
	"github.com/project-kessel/inventory-api/internal/middleware"
	"github.com/project-kessel/inventory-api/internal/server"
	"github.com/project-kessel/inventory-api/internal/storage"

	hb "github.com/project-kessel/inventory-api/api/kessel/inventory/v1"
	authzv1beta1 "github.com/project-kessel/inventory-api/api/kessel/inventory/v1beta1/authz"
	rel "github.com/project-kessel/inventory-api/api/kessel/inventory/v1beta1/relationships"
	pb "github.com/project-kessel/inventory-api/api/kessel/inventory/v1beta1/resources"
	pbv1beta2 "github.com/project-kessel/inventory-api/api/kessel/inventory/v1beta2"
	healthctl "github.com/project-kessel/inventory-api/internal/biz/health"
	healthrepo "github.com/project-kessel/inventory-api/internal/data/health"
	healthssvc "github.com/project-kessel/inventory-api/internal/service/health"
)

func NewCommand(
	serverOptions *server.Options,
	storageOptions *storage.Options,
	authnOptions *authn.Options,
	authzOptions *authz.Options,
	eventingOptions *eventing.Options,
	consumerOptions *consumer.Options,
<<<<<<< HEAD
	consistencyOptions *consistency.Options,
=======
>>>>>>> 628e6793
	loggerOptions common.LoggerOptions,
) *cobra.Command {
	cmd := &cobra.Command{
		Use:   "serve",
		Short: "Start the inventory server",
		RunE: func(cmd *cobra.Command, args []string) error {
			_, logger := common.InitLogger(common.GetLogLevel(), loggerOptions)
			ctx := context.Background()

			var consumerConfig consumer.CompletedConfig
			var inventoryConsumer consumer.InventoryConsumer

			// configure storage
			if errs := storageOptions.Complete(); errs != nil {
				return errors.NewAggregate(errs)
			}
			if errs := storageOptions.Validate(); errs != nil {
				return errors.NewAggregate(errs)
			}
			storageConfig := storage.NewConfig(storageOptions).Complete()

			// // configure authn
			if errs := authnOptions.Complete(); errs != nil {
				return errors.NewAggregate(errs)
			}
			if errs := authnOptions.Validate(); errs != nil {
				return errors.NewAggregate(errs)
			}
			authnConfig, errs := authn.NewConfig(authnOptions).Complete()
			if errs != nil {
				return errors.NewAggregate(errs)
			}

			// configure authz
			if errs := authzOptions.Complete(); errs != nil {
				return errors.NewAggregate(errs)
			}
			if errs := authzOptions.Validate(); errs != nil {
				return errors.NewAggregate(errs)
			}
			authzConfig, errs := authz.NewConfig(authzOptions).Complete(ctx)
			if errs != nil {
				return errors.NewAggregate(errs)
			}

			// configure eventing
			if errs := eventingOptions.Complete(); errs != nil {
				return errors.NewAggregate(errs)
			}
			if errs := eventingOptions.Validate(); errs != nil {
				return errors.NewAggregate(errs)
			}
			eventingConfig, errs := eventing.NewConfig(eventingOptions).Complete()
			if errs != nil {
				return errors.NewAggregate(errs)
			}

			// configure inventoryConsumer
			if !storageOptions.DisablePersistence {
				if errs := consumerOptions.Complete(); errs != nil {
					return errors.NewAggregate(errs)
				}
				if errs := consumerOptions.Validate(); errs != nil {
					return errors.NewAggregate(errs)
				}
				if consumerOptions.Enabled {
					consumerConfig, errs = consumer.NewConfig(consumerOptions).Complete()
					if errs != nil {
						return errors.NewAggregate(errs)
					}
				}
			}

<<<<<<< HEAD
			// configure consistency
			if errs := consistencyOptions.Complete(); errs != nil {
				return errors.NewAggregate(errs)
			}
			if errs := consistencyOptions.Validate(); errs != nil {
				return errors.NewAggregate(errs)
			}
			consistencyConfig, errs := consistency.NewConfig(consistencyOptions).Complete()
			if errs != nil {
				return errors.NewAggregate(errs)
			}

=======
>>>>>>> 628e6793
			// configure the server
			if errs := serverOptions.Complete(); errs != nil {
				return errors.NewAggregate(errs)
			}
			if errs := serverOptions.Validate(); errs != nil {
				return errors.NewAggregate(errs)
			}
			serverConfig, errs := server.NewConfig(serverOptions).Complete()
			if errs != nil {
				return errors.NewAggregate(errs)
			}

			// construct storage
			db, err := storage.New(storageConfig, log.NewHelper(log.With(logger, "subsystem", "storage")))
			if err != nil {
				return err
			}

			// START: construct pubsub (postgres only)
			var listenManager *pubsub.ListenManager
			var notifier *pubsub.PgxNotifier
			listenManagerErr := make(chan error)
			if storageConfig.Options.Database == "postgres" {
				pubSubLogger := log.NewHelper(log.With(logger, "subsystem", "pubsub"))
				pgxPool, err := storage.NewPgx(storageConfig, pubSubLogger)
				if err != nil {
					return err
				}
				listenerDriver := pubsub.NewPgxDriver(pgxPool)
				if err := listenerDriver.Connect(ctx); err != nil {
					return fmt.Errorf("error setting up listenerDriver: %v", err)
				}
				err = listenerDriver.Listen(ctx)
				if err != nil {
					return fmt.Errorf("error setting up listener: %v", err)
				}
				listenManager = pubsub.NewListenManager(pubSubLogger, listenerDriver)

				go func() {
					listenManagerErr <- listenManager.Run(ctx)
				}()

				// Run notifier on a separate connection, as the listener requires it's own
				notifierDriver := pubsub.NewPgxDriver(pgxPool)
				if err := notifierDriver.Connect(ctx); err != nil {
					return fmt.Errorf("error setting up notifierDriver: %v", err)
				}
				notifier = pubsub.NewPgxNotifier(notifierDriver)
			}
			// STOP: construct pubsub

			// construct authn
			authenticator, err := authn.New(authnConfig, log.NewHelper(log.With(logger, "subsystem", "authn")))
			if err != nil {
				return err
			}

			// construct authz
			authorizer, err := authz.New(ctx, authzConfig, log.NewHelper(log.With(logger, "subsystem", "authz")))
			if err != nil {
				return err
			}

			// construct eventing
			// Note that we pass the server id here to act as the Source URI in cloudevents
			// If a server ID isn't configured explicitly, `os.Hostname()` is used.
			eventingManager, err := eventing.New(eventingConfig, serverConfig.Options.PublicUrl, log.NewHelper(log.With(logger, "subsystem", "eventing")))
			if err != nil {
				return err
			}

			// construct servers
			server, err := server.New(serverConfig, middleware.Authentication(authenticator), logger)
			if err != nil {
				return err
			}

			inventoryresources_repo := inventoryResourcesRepo.New(db)

			//v1beta2
			// wire together resource handling
			resource_repo := resourcerepo.New(db)
			resource_controller := resourcesctl.New(resource_repo, inventoryresources_repo, authorizer, eventingManager, "notifications", log.With(logger, "subsystem", "notificationsintegrations_controller"), storageConfig.Options.DisablePersistence, listenManager, consistencyConfig.ReadAfterWriteEnabled, consistencyConfig.ReadAfterWriteAllowlist)
			resource_service := resourcesvc.NewKesselResourceServiceV1beta2(resource_controller)
			pbv1beta2.RegisterKesselResourceServiceServer(server.GrpcServer, resource_service)
			pbv1beta2.RegisterKesselResourceServiceHTTPServer(server.HttpServer, resource_service)

			// wire together check service
			check_controller := resourcesctl.New(resource_repo, inventoryresources_repo, authorizer, eventingManager, "authz", log.With(logger, "subsystem", "authz_controller"), storageConfig.Options.DisablePersistence, listenManager, consistencyConfig.ReadAfterWriteEnabled, consistencyConfig.ReadAfterWriteAllowlist)
			check_service := resourcesvc.NewKesselCheckServiceV1beta2(check_controller)
			pbv1beta2.RegisterKesselCheckServiceServer(server.GrpcServer, check_service)
			pbv1beta2.RegisterKesselCheckServiceHTTPServer(server.HttpServer, check_service)

			// wire together lookup service
			streamedlist_controller := resourcesctl.New(resource_repo, inventoryresources_repo, authorizer, eventingManager, "authz", log.With(logger, "subsystem", "authz_controller"), storageConfig.Options.DisablePersistence, listenManager, consistencyConfig.ReadAfterWriteEnabled, consistencyConfig.ReadAfterWriteAllowlist)
			streamedlist_service := resourcesvc.NewKesselLookupServiceV1beta2(streamedlist_controller)
			pbv1beta2.RegisterKesselStreamedListServiceServer(server.GrpcServer, streamedlist_service)
			//TODO: http service not getting generated

			//v1beta1
			// wire together notificationsintegrations handling
			notifs_repo := resourcerepo.New(db)
			notifs_controller := resourcesctl.New(notifs_repo, inventoryresources_repo, authorizer, eventingManager, "notifications", log.With(logger, "subsystem", "notificationsintegrations_controller"), storageConfig.Options.DisablePersistence, listenManager, consistencyConfig.ReadAfterWriteEnabled, consistencyConfig.ReadAfterWriteAllowlist)
			notifs_service := notifssvc.NewKesselNotificationsIntegrationsServiceV1beta1(notifs_controller)
			pb.RegisterKesselNotificationsIntegrationServiceServer(server.GrpcServer, notifs_service)
			pb.RegisterKesselNotificationsIntegrationServiceHTTPServer(server.HttpServer, notifs_service)

			// wire together authz handling
			authz_repo := resourcerepo.New(db)
			authz_controller := resourcesctl.New(authz_repo, inventoryresources_repo, authorizer, eventingManager, "authz", log.With(logger, "subsystem", "authz_controller"), storageConfig.Options.DisablePersistence, listenManager, consistencyConfig.ReadAfterWriteEnabled, consistencyConfig.ReadAfterWriteAllowlist)
			authz_service := resourcesvc.NewKesselCheckServiceV1beta1(authz_controller)
			authzv1beta1.RegisterKesselCheckServiceServer(server.GrpcServer, authz_service)
			authzv1beta1.RegisterKesselCheckServiceHTTPServer(server.HttpServer, authz_service)

			// wire together hosts handling
			hosts_repo := resourcerepo.New(db)
			hosts_controller := resourcesctl.New(hosts_repo, inventoryresources_repo, authorizer, eventingManager, "hbi", log.With(logger, "subsystem", "hosts_controller"), storageConfig.Options.DisablePersistence, listenManager, consistencyConfig.ReadAfterWriteEnabled, consistencyConfig.ReadAfterWriteAllowlist)
			hosts_service := hostssvc.NewKesselRhelHostServiceV1beta1(hosts_controller)
			pb.RegisterKesselRhelHostServiceServer(server.GrpcServer, hosts_service)
			pb.RegisterKesselRhelHostServiceHTTPServer(server.HttpServer, hosts_service)

			// wire together k8sclusters handling
			k8sclusters_repo := resourcerepo.New(db)
			k8sclusters_controller := resourcesctl.New(k8sclusters_repo, inventoryresources_repo, authorizer, eventingManager, "acm", log.With(logger, "subsystem", "k8sclusters_controller"), storageConfig.Options.DisablePersistence, listenManager, consistencyConfig.ReadAfterWriteEnabled, consistencyConfig.ReadAfterWriteAllowlist)
			k8sclusters_service := k8sclusterssvc.NewKesselK8SClusterServiceV1beta1(k8sclusters_controller)
			pb.RegisterKesselK8SClusterServiceServer(server.GrpcServer, k8sclusters_service)
			pb.RegisterKesselK8SClusterServiceHTTPServer(server.HttpServer, k8sclusters_service)

			// wire together k8spolicies handling
			k8spolicies_repo := resourcerepo.New(db)
			k8spolicies_controller := resourcesctl.New(k8spolicies_repo, inventoryresources_repo, authorizer, eventingManager, "acm", log.With(logger, "subsystem", "k8spolicies_controller"), storageConfig.Options.DisablePersistence, listenManager, consistencyConfig.ReadAfterWriteEnabled, consistencyConfig.ReadAfterWriteAllowlist)
			k8spolicies_service := k8spoliciessvc.NewKesselK8SPolicyServiceV1beta1(k8spolicies_controller)
			pb.RegisterKesselK8SPolicyServiceServer(server.GrpcServer, k8spolicies_service)
			pb.RegisterKesselK8SPolicyServiceHTTPServer(server.HttpServer, k8spolicies_service)

			// wire together relationships handling
			relationships_repo := relationshipsrepo.New(db)
			relationships_controller := relationshipsctl.New(relationships_repo, eventingManager, log.With(logger, "subsystem", "relationships_controller"), storageConfig.Options.DisablePersistence)
			relationships_service := relationshipssvc.NewKesselK8SPolicyIsPropagatedToK8SClusterServiceV1beta1(relationships_controller)
			rel.RegisterKesselK8SPolicyIsPropagatedToK8SClusterServiceServer(server.GrpcServer, relationships_service)
			rel.RegisterKesselK8SPolicyIsPropagatedToK8SClusterServiceHTTPServer(server.HttpServer, relationships_service)

			health_repo := healthrepo.New(db, authorizer, authzConfig)
			health_controller := healthctl.New(health_repo, log.With(logger, "subsystem", "health_controller"), storageConfig.Options.DisablePersistence)
			health_service := healthssvc.New(health_controller)
			hb.RegisterKesselInventoryHealthServiceServer(server.GrpcServer, health_service)
			hb.RegisterKesselInventoryHealthServiceHTTPServer(server.HttpServer, health_service)

			srvErrs := make(chan error)
			go func() {
				srvErrs <- server.Run(ctx)
			}()

			shutdown := shutdown(db, server, eventingManager, &inventoryConsumer, log.NewHelper(logger))

			if !storageOptions.DisablePersistence && consumerOptions.Enabled {
				go func() {
					retries := 0
					for retries < consumerOptions.RetryOptions.ConsumerMaxRetries {
						// If the consumer cannot process a message, the consumer loop is restarted
						// This is to ensure we re-read the message and prevent it being dropped and moving to next message.
						// To re-read the current message, we have to recreate the consumer connection so that the earliest offset is used
<<<<<<< HEAD
						inventoryConsumer, err = consumer.New(consumerConfig, db, authzConfig, authorizer, notifier, log.NewHelper(log.With(logger, "subsystem", "inventoryConsumer")))
=======
						inventoryConsumer, err = consumer.New(consumerConfig, db, authzConfig, authorizer, nil, log.NewHelper(log.With(logger, "subsystem", "inventoryConsumer")))
>>>>>>> 628e6793
						if err != nil {
							shutdown(err)
						}
						err = inventoryConsumer.Consume()
						if e.Is(err, consumer.ErrClosed) {
							inventoryConsumer.Logger.Errorf("consumer unable to process current message -- restarting consumer")
							retries++
							if retries < consumerOptions.RetryOptions.ConsumerMaxRetries {
								backoff := time.Duration(inventoryConsumer.RetryOptions.BackoffFactor*retries*300) * time.Millisecond
								inventoryConsumer.Logger.Errorf("retrying in %v", backoff)
								time.Sleep(backoff)
							}
							continue
						} else {
							inventoryConsumer.Logger.Errorf("consumer unable to process messages: %v", err)
							shutdown(err)
						}
					}
					shutdown(fmt.Errorf("consumer unable to process current message -- max retries reached"))
				}()
			}

			quit := make(chan os.Signal, 1)
			signal.Notify(quit, syscall.SIGINT, syscall.SIGTERM)

			select {
			case err := <-srvErrs:
				shutdown(err)
			case lmErr := <-listenManagerErr:
				shutdown(lmErr)
			case sig := <-quit:
				shutdown(sig)
			case emErr := <-eventingManager.Errs():
				shutdown(emErr)
			case cmErr := <-inventoryConsumer.Errs():
				shutdown(cmErr)
			}
			return nil
		},
	}

	serverOptions.AddFlags(cmd.Flags(), "server")
	authnOptions.AddFlags(cmd.Flags(), "authn")
	authzOptions.AddFlags(cmd.Flags(), "authz")
	eventingOptions.AddFlags(cmd.Flags(), "eventing")
	consumerOptions.AddFlags(cmd.Flags(), "consumer")

	return cmd
}

func shutdown(db *gorm.DB, srv *server.Server, em eventingapi.Manager, cm *consumer.InventoryConsumer, logger *log.Helper) func(reason interface{}) {
	return func(reason interface{}) {
		log.Info(fmt.Sprintf("Server Shutdown: %s", reason))

		timeout := srv.HttpServer.ReadTimeout
		ctx, cancel := context.WithTimeout(context.Background(), timeout)
		defer cancel()
		if err := srv.Shutdown(ctx); err != nil {
			logger.Error(fmt.Sprintf("Error Gracefully Shutting Down API: %v", err))
		}

		ctx, cancel = context.WithTimeout(context.Background(), timeout)
		defer cancel()
		if err := em.Shutdown(ctx); err != nil {
			logger.Error(fmt.Sprintf("Error Gracefully Shutting Down Eventing: %v", err))
		}

		if cm != nil {
			defer func() {
				err := cm.Shutdown()
				if err != nil {
					if e.Is(err, consumer.ErrClosed) {
						logger.Warn("error shutting down consumer, consumer already closed")
					} else {
						logger.Error(fmt.Sprintf("Error Gracefully Shutting Down Consumer: %v", err))
					}
				}
			}()
		}

		if sqlDB, err := db.DB(); err != nil {
			logger.Error(fmt.Sprintf("Error Gracefully Shutting Down Storage: %v", err))
		} else {
			defer func() {
				if err := sqlDB.Close(); err != nil {
					fmt.Printf("failed to close consumer: %v", err)
				}
			}()
		}
	}
}<|MERGE_RESOLUTION|>--- conflicted
+++ resolved
@@ -8,12 +8,9 @@
 	"os/signal"
 	"syscall"
 	"time"
-<<<<<<< HEAD
 
 	"github.com/project-kessel/inventory-api/internal/consistency"
 	"github.com/project-kessel/inventory-api/internal/consumer"
-=======
->>>>>>> 628e6793
 
 	"github.com/project-kessel/inventory-api/cmd/common"
 	relationshipsctl "github.com/project-kessel/inventory-api/internal/biz/relationships"
@@ -63,10 +60,7 @@
 	authzOptions *authz.Options,
 	eventingOptions *eventing.Options,
 	consumerOptions *consumer.Options,
-<<<<<<< HEAD
 	consistencyOptions *consistency.Options,
-=======
->>>>>>> 628e6793
 	loggerOptions common.LoggerOptions,
 ) *cobra.Command {
 	cmd := &cobra.Command{
@@ -140,7 +134,6 @@
 				}
 			}
 
-<<<<<<< HEAD
 			// configure consistency
 			if errs := consistencyOptions.Complete(); errs != nil {
 				return errors.NewAggregate(errs)
@@ -153,8 +146,6 @@
 				return errors.NewAggregate(errs)
 			}
 
-=======
->>>>>>> 628e6793
 			// configure the server
 			if errs := serverOptions.Complete(); errs != nil {
 				return errors.NewAggregate(errs)
@@ -317,11 +308,7 @@
 						// If the consumer cannot process a message, the consumer loop is restarted
 						// This is to ensure we re-read the message and prevent it being dropped and moving to next message.
 						// To re-read the current message, we have to recreate the consumer connection so that the earliest offset is used
-<<<<<<< HEAD
 						inventoryConsumer, err = consumer.New(consumerConfig, db, authzConfig, authorizer, notifier, log.NewHelper(log.With(logger, "subsystem", "inventoryConsumer")))
-=======
-						inventoryConsumer, err = consumer.New(consumerConfig, db, authzConfig, authorizer, nil, log.NewHelper(log.With(logger, "subsystem", "inventoryConsumer")))
->>>>>>> 628e6793
 						if err != nil {
 							shutdown(err)
 						}
