--- conflicted
+++ resolved
@@ -53,10 +53,7 @@
         name: kessel-inventory
       deployments:
         - name: api
-<<<<<<< HEAD
-=======
           replicas: 1
->>>>>>> a579b20b
           podSpec:
             initContainers:
             - name: migration
@@ -104,11 +101,7 @@
     required: true
   - description: App Image
     name: INVENTORY_IMAGE
-<<<<<<< HEAD
-    value: quay.io/redhat-services-prod/project-kessel-tenant/kessel-inventory-main/inventory-api-main
-=======
     value: quay.io/redhat-services-prod/project-kessel-tenant/kessel-inventory/inventory-api
->>>>>>> a579b20b
   - description: Image Tag
     name: IMAGE_TAG
     required: true
