--- conflicted
+++ resolved
@@ -91,21 +91,6 @@
 	go.uber.org/zap v1.27.0 // indirect
 	golang.org/x/crypto v0.36.0 // indirect
 	golang.org/x/exp v0.0.0-20241009180824-f66d83c29e7c // indirect
-<<<<<<< HEAD
-	golang.org/x/net v0.34.0 // indirect
-	golang.org/x/oauth2 v0.25.0 // indirect
-	golang.org/x/sync v0.11.0 // indirect
-	golang.org/x/sys v0.30.0 // indirect
-	golang.org/x/text v0.22.0 // indirect
-	google.golang.org/genproto/googleapis/rpc v0.0.0-20250124145028-65684f501c47 // indirect
-
-)
-
-// Revert to packagaes that can use verions of go <= 1.22.9
-replace golang.org/x/crypto => golang.org/x/crypto v0.31.0
-
-replace golang.org/x/net => golang.org/x/net v0.34.0
-=======
 	golang.org/x/net v0.38.0 // indirect
 	golang.org/x/oauth2 v0.26.0 // indirect
 	golang.org/x/sync v0.12.0 // indirect
@@ -113,5 +98,4 @@
 	golang.org/x/text v0.23.0 // indirect
 	google.golang.org/genproto/googleapis/rpc v0.0.0-20250218202821-56aae31c358a // indirect
 
-)
->>>>>>> 26f2a034
+)