--- conflicted
+++ resolved
@@ -3,10 +3,8 @@
 import (
 	"context"
 	"fmt"
-<<<<<<< HEAD
-=======
+
 	"github.com/spf13/viper"
->>>>>>> a579b20b
 
 	"github.com/go-kratos/kratos/v2/log"
 	authzapi "github.com/project-kessel/inventory-api/internal/authz/api"
@@ -28,13 +26,9 @@
 	if err != nil {
 		return nil, err
 	}
-<<<<<<< HEAD
-	log.Infof("Checking relations-api readyz endpoint")
-=======
 	if viper.GetBool("log.readyz") {
 		log.Infof("Checking relations-api readyz endpoint")
 	}
->>>>>>> a579b20b
 	return a.HealthService.GetReadyz(ctx, &kesselv1.GetReadyzRequest{}, opts...)
 }
 
