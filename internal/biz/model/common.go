--- conflicted
+++ resolved
@@ -125,26 +125,15 @@
 	return uint(v)
 }
 
-<<<<<<< HEAD
-=======
 // Increment returns a new Version with the value incremented by 1.
 // Note: This will rollover to 0 if the maximum uint value is reached
 // (18,446,744,073,709,551,615 on 64-bit systems or 4,294,967,295 on 32-bit systems).
->>>>>>> 006fa422
 func (v Version) Increment() Version {
 	return Version(uint(v) + 1)
 }
 
 func (v Version) Serialize() uint {
-<<<<<<< HEAD
-	return uint(v)
-}
-
-func DeserializeVersion(value uint) Version {
-	return Version(value)
-=======
 	return SerializeUint(v)
->>>>>>> 006fa422
 }
 
 type ResourceId uuid.UUID
@@ -165,15 +154,7 @@
 }
 
 func (r ResourceId) Serialize() uuid.UUID {
-<<<<<<< HEAD
-	return uuid.UUID(r)
-}
-
-func DeserializeResourceId(value uuid.UUID) ResourceId {
-	return ResourceId(value)
-=======
 	return SerializeUUID(r)
->>>>>>> 006fa422
 }
 
 type ReporterResourceId uuid.UUID
@@ -208,15 +189,7 @@
 }
 
 func (rr ReporterResourceId) Serialize() uuid.UUID {
-<<<<<<< HEAD
-	return uuid.UUID(rr)
-}
-
-func DeserializeReporterResourceId(value uuid.UUID) ReporterResourceId {
-	return ReporterResourceId(value)
-=======
 	return SerializeUUID(rr)
->>>>>>> 006fa422
 }
 
 type ResourceType string
@@ -234,15 +207,7 @@
 }
 
 func (rt ResourceType) Serialize() string {
-<<<<<<< HEAD
-	return string(rt)
-}
-
-func DeserializeResourceType(value string) ResourceType {
-	return ResourceType(value)
-=======
 	return SerializeString(rt)
->>>>>>> 006fa422
 }
 
 type ReporterType string
@@ -260,15 +225,7 @@
 }
 
 func (rt ReporterType) Serialize() string {
-<<<<<<< HEAD
-	return string(rt)
-}
-
-func DeserializeReporterType(value string) ReporterType {
-	return ReporterType(value)
-=======
 	return SerializeString(rt)
->>>>>>> 006fa422
 }
 
 type ReporterInstanceId string
@@ -286,15 +243,7 @@
 }
 
 func (ri ReporterInstanceId) Serialize() string {
-<<<<<<< HEAD
-	return string(ri)
-}
-
-func DeserializeReporterInstanceId(value string) ReporterInstanceId {
-	return ReporterInstanceId(value)
-=======
 	return SerializeString(ri)
->>>>>>> 006fa422
 }
 
 type ConsistencyToken string
@@ -312,15 +261,7 @@
 }
 
 func (ct ConsistencyToken) Serialize() string {
-<<<<<<< HEAD
-	return string(ct)
-}
-
-func DeserializeConsistencyToken(value string) ConsistencyToken {
-	return ConsistencyToken(value)
-=======
 	return SerializeString(ct)
->>>>>>> 006fa422
 }
 
 type Generation uint
@@ -334,15 +275,7 @@
 }
 
 func (g Generation) Serialize() uint {
-<<<<<<< HEAD
-	return uint(g)
-}
-
-func DeserializeGeneration(value uint) Generation {
-	return Generation(value)
-=======
 	return SerializeUint(g)
->>>>>>> 006fa422
 }
 
 type ReporterVersion string
@@ -360,15 +293,7 @@
 }
 
 func (rv ReporterVersion) Serialize() string {
-<<<<<<< HEAD
-	return string(rv)
-}
-
-func DeserializeReporterVersion(value string) ReporterVersion {
-	return ReporterVersion(value)
-=======
 	return SerializeString(rv)
->>>>>>> 006fa422
 }
 
 type Tombstone bool
@@ -382,15 +307,7 @@
 }
 
 func (t Tombstone) Serialize() bool {
-<<<<<<< HEAD
-	return bool(t)
-}
-
-func DeserializeTombstone(value bool) Tombstone {
-	return Tombstone(value)
-=======
 	return SerializeBool(t)
->>>>>>> 006fa422
 }
 
 type ApiHref string
@@ -408,15 +325,7 @@
 }
 
 func (ah ApiHref) Serialize() string {
-<<<<<<< HEAD
-	return string(ah)
-}
-
-func DeserializeApiHref(value string) ApiHref {
-	return ApiHref(value)
-=======
 	return SerializeString(ah)
->>>>>>> 006fa422
 }
 
 type ConsoleHref string
@@ -432,15 +341,7 @@
 }
 
 func (ch ConsoleHref) Serialize() string {
-<<<<<<< HEAD
-	return string(ch)
-}
-
-func DeserializeConsoleHref(value string) ConsoleHref {
-	return ConsoleHref(value)
-=======
 	return SerializeString(ch)
->>>>>>> 006fa422
 }
 
 type LocalResourceId string
@@ -458,12 +359,7 @@
 }
 
 func (lr LocalResourceId) Serialize() string {
-<<<<<<< HEAD
-	return string(lr)
-}
-
-func DeserializeLocalResourceId(value string) LocalResourceId {
-	return LocalResourceId(value)
+	return SerializeString(lr)
 }
 
 type Representation internal.JsonObject
@@ -485,13 +381,6 @@
 func (r Representation) Serialize() internal.JsonObject {
 	return internal.JsonObject(r)
 }
-=======
-	return SerializeString(lr)
-}
-
-// JsonObject is an alias to internal.JsonObject for consistency
-type JsonObject = internal.JsonObject
->>>>>>> 006fa422
 
 func DeserializeRepresentation(data internal.JsonObject) Representation {
 	return Representation(data)
