--- conflicted
+++ resolved
@@ -22,41 +22,19 @@
 	reporterType ReporterType,
 	reporterInstanceId ReporterInstanceId,
 ) (CommonRepresentation, error) {
-<<<<<<< HEAD
 	if resourceId.UUID() == uuid.Nil {
-		return CommonRepresentation{}, fmt.Errorf("CommonRepresentation invalid resource ID: ResourceId cannot be nil")
+		return CommonRepresentation{}, fmt.Errorf("%w: ResourceId", ErrInvalidUUID)
 	}
 
 	if strings.TrimSpace(string(reporterType)) == "" {
-		return CommonRepresentation{}, fmt.Errorf("CommonRepresentation invalid reporter type: ReporterType cannot be empty")
-=======
-	if len(data) == 0 {
-		return CommonRepresentation{}, fmt.Errorf("%w: CommonRepresentation data", ErrInvalidData)
->>>>>>> 62ac72c2
+		return CommonRepresentation{}, fmt.Errorf("%w: ReporterType", ErrEmpty)
 	}
 
 	if strings.TrimSpace(string(reporterInstanceId)) == "" {
-		return CommonRepresentation{}, fmt.Errorf("CommonRepresentation invalid reporter instance ID: ReporterInstanceId cannot be empty")
+		return CommonRepresentation{}, fmt.Errorf("%w: ReporterInstanceId", ErrEmpty)
 	}
-
-<<<<<<< HEAD
-	if len(data.Data()) == 0 {
-		return CommonRepresentation{}, fmt.Errorf("CommonRepresentation requires non-empty data")
-=======
-	reporterType, err := NewReporterType(reportedByReporterType)
-	if err != nil {
-		return CommonRepresentation{}, fmt.Errorf("CommonRepresentation invalid reporter type: %w", err)
-	}
-
-	reporterInstanceId, err := NewReporterInstanceId(reportedByReporterInstance)
-	if err != nil {
-		return CommonRepresentation{}, fmt.Errorf("CommonRepresentation invalid reporter instance: %w", err)
-	}
-
-	reporter, err := NewReporterId(reporterType, reporterInstanceId)
-	if err != nil {
-		return CommonRepresentation{}, fmt.Errorf("CommonRepresentation invalid reporter: %w", err)
->>>>>>> 62ac72c2
+	if len(data) == 0 {
+		return CommonRepresentation{}, fmt.Errorf("%w: CommonRepresentation data", ErrInvalidData)
 	}
 
 	if data.Data() == nil {
