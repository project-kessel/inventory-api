--- conflicted
+++ resolved
@@ -13,21 +13,12 @@
 	t.Run("should create common representation with valid inputs", func(t *testing.T) {
 		t.Parallel()
 
-<<<<<<< HEAD
-		commonRep, err := NewCommonRepresentation(
+		_, err := NewCommonRepresentation(
 			fixture.ValidResourceIdType(),
 			fixture.ValidRepresentationType(),
 			fixture.ValidVersionType(),
 			fixture.ValidReporterTypeType(),
 			fixture.ValidReporterInstanceIdType(),
-=======
-		_, err := NewCommonRepresentation(
-			fixture.ValidResourceId,
-			fixture.ValidData,
-			fixture.ValidVersion,
-			fixture.ValidReportedByReporterType,
-			fixture.ValidReportedByReporterInstance,
->>>>>>> 62ac72c2
 		)
 
 		if err != nil {
@@ -38,21 +29,12 @@
 	t.Run("should accept zero version", func(t *testing.T) {
 		t.Parallel()
 
-<<<<<<< HEAD
-		commonRep, err := NewCommonRepresentation(
+		_, err := NewCommonRepresentation(
 			fixture.ValidResourceIdType(),
 			fixture.ValidRepresentationType(),
 			fixture.ZeroVersionType(),
 			fixture.ValidReporterTypeType(),
 			fixture.ValidReporterInstanceIdType(),
-=======
-		_, err := NewCommonRepresentation(
-			fixture.ValidResourceId,
-			fixture.ValidData,
-			fixture.ZeroVersion,
-			fixture.ValidReportedByReporterType,
-			fixture.ValidReportedByReporterInstance,
->>>>>>> 62ac72c2
 		)
 
 		if err != nil {
@@ -63,21 +45,12 @@
 	t.Run("should reject nil resource ID", func(t *testing.T) {
 		t.Parallel()
 
-<<<<<<< HEAD
-		commonRep, err := NewCommonRepresentation(
+		_, err := NewCommonRepresentation(
 			fixture.NilResourceIdType(),
 			fixture.ValidRepresentationType(),
 			fixture.ValidVersionType(),
 			fixture.ValidReporterTypeType(),
 			fixture.ValidReporterInstanceIdType(),
-=======
-		_, err := NewCommonRepresentation(
-			fixture.NilResourceId,
-			fixture.ValidData,
-			fixture.ValidVersion,
-			fixture.ValidReportedByReporterType,
-			fixture.ValidReportedByReporterInstance,
->>>>>>> 62ac72c2
 		)
 
 		errors.AssertIs(t, err, ErrInvalidUUID)
@@ -86,21 +59,12 @@
 	t.Run("should reject nil data", func(t *testing.T) {
 		t.Parallel()
 
-<<<<<<< HEAD
-		commonRep, err := NewCommonRepresentation(
+		_, err := NewCommonRepresentation(
 			fixture.ValidResourceIdType(),
 			fixture.NilRepresentationType(),
 			fixture.ValidVersionType(),
 			fixture.ValidReporterTypeType(),
 			fixture.ValidReporterInstanceIdType(),
-=======
-		_, err := NewCommonRepresentation(
-			fixture.ValidResourceId,
-			fixture.NilData,
-			fixture.ValidVersion,
-			fixture.ValidReportedByReporterType,
-			fixture.ValidReportedByReporterInstance,
->>>>>>> 62ac72c2
 		)
 
 		errors.AssertIs(t, err, ErrInvalidData)
@@ -109,21 +73,12 @@
 	t.Run("should reject empty data object", func(t *testing.T) {
 		t.Parallel()
 
-<<<<<<< HEAD
-		commonRep, err := NewCommonRepresentation(
+		_, err := NewCommonRepresentation(
 			fixture.ValidResourceIdType(),
 			fixture.EmptyRepresentationType(),
 			fixture.ValidVersionType(),
 			fixture.ValidReporterTypeType(),
 			fixture.ValidReporterInstanceIdType(),
-=======
-		_, err := NewCommonRepresentation(
-			fixture.ValidResourceId,
-			fixture.EmptyData,
-			fixture.ValidVersion,
-			fixture.ValidReportedByReporterType,
-			fixture.ValidReportedByReporterInstance,
->>>>>>> 62ac72c2
 		)
 
 		errors.AssertIs(t, err, ErrInvalidData)
@@ -132,21 +87,12 @@
 	t.Run("should reject empty reporter type", func(t *testing.T) {
 		t.Parallel()
 
-<<<<<<< HEAD
-		commonRep, err := NewCommonRepresentation(
+		_, err := NewCommonRepresentation(
 			fixture.ValidResourceIdType(),
 			fixture.ValidRepresentationType(),
 			fixture.ValidVersionType(),
 			fixture.EmptyReporterTypeType(),
 			fixture.ValidReporterInstanceIdType(),
-=======
-		_, err := NewCommonRepresentation(
-			fixture.ValidResourceId,
-			fixture.ValidData,
-			fixture.ValidVersion,
-			fixture.EmptyReporterType,
-			fixture.ValidReportedByReporterInstance,
->>>>>>> 62ac72c2
 		)
 
 		errors.AssertIs(t, err, ErrEmpty)
@@ -155,21 +101,12 @@
 	t.Run("should reject whitespace-only reporter type", func(t *testing.T) {
 		t.Parallel()
 
-<<<<<<< HEAD
-		commonRep, err := NewCommonRepresentation(
+		_, err := NewCommonRepresentation(
 			fixture.ValidResourceIdType(),
 			fixture.ValidRepresentationType(),
 			fixture.ValidVersionType(),
 			fixture.WhitespaceReporterTypeType(),
 			fixture.ValidReporterInstanceIdType(),
-=======
-		_, err := NewCommonRepresentation(
-			fixture.ValidResourceId,
-			fixture.ValidData,
-			fixture.ValidVersion,
-			fixture.WhitespaceReporterType,
-			fixture.ValidReportedByReporterInstance,
->>>>>>> 62ac72c2
 		)
 
 		errors.AssertIs(t, err, ErrEmpty)
@@ -178,21 +115,12 @@
 	t.Run("should reject empty reporter instance", func(t *testing.T) {
 		t.Parallel()
 
-<<<<<<< HEAD
-		commonRep, err := NewCommonRepresentation(
+		_, err := NewCommonRepresentation(
 			fixture.ValidResourceIdType(),
 			fixture.ValidRepresentationType(),
 			fixture.ValidVersionType(),
 			fixture.ValidReporterTypeType(),
 			fixture.EmptyReporterInstanceIdType(),
-=======
-		_, err := NewCommonRepresentation(
-			fixture.ValidResourceId,
-			fixture.ValidData,
-			fixture.ValidVersion,
-			fixture.ValidReportedByReporterType,
-			fixture.EmptyReporterInstance,
->>>>>>> 62ac72c2
 		)
 
 		errors.AssertIs(t, err, ErrEmpty)
@@ -201,21 +129,12 @@
 	t.Run("should reject whitespace-only reporter instance", func(t *testing.T) {
 		t.Parallel()
 
-<<<<<<< HEAD
-		commonRep, err := NewCommonRepresentation(
+		_, err := NewCommonRepresentation(
 			fixture.ValidResourceIdType(),
 			fixture.ValidRepresentationType(),
 			fixture.ValidVersionType(),
 			fixture.ValidReporterTypeType(),
 			fixture.WhitespaceReporterInstanceIdType(),
-=======
-		_, err := NewCommonRepresentation(
-			fixture.ValidResourceId,
-			fixture.ValidData,
-			fixture.ValidVersion,
-			fixture.ValidReportedByReporterType,
-			fixture.WhitespaceReporterInstance,
->>>>>>> 62ac72c2
 		)
 
 		errors.AssertIs(t, err, ErrEmpty)
