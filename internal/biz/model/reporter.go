--- conflicted
+++ resolved
@@ -5,11 +5,7 @@
 	reporterInstanceId ReporterInstanceId
 }
 
-<<<<<<< HEAD
-func NewReporterId(
-	reporterType ReporterType,
-	reporterInstanceId ReporterInstanceId,
-) ReporterId {
+func NewReporterId(reporterType ReporterType, reporterInstanceId ReporterInstanceId) ReporterId {
 	return ReporterId{
 		reporterType:       reporterType,
 		reporterInstanceId: reporterInstanceId,
@@ -33,11 +29,4 @@
 		reporterType:       DeserializeReporterType(reporterType),
 		reporterInstanceId: DeserializeReporterInstanceId(reporterInstanceId),
 	}
-=======
-func NewReporterId(reporterType ReporterType, reporterInstanceId ReporterInstanceId) (ReporterId, error) {
-	return ReporterId{
-		reporterType:       reporterType,
-		reporterInstanceId: reporterInstanceId,
-	}, nil
->>>>>>> 62ac72c2
 }