package model

import (
	"fmt"
	"time"
)

type ReporterResource struct {
	id ReporterResourceId
	ReporterResourceKey

	resourceID  ResourceId
	apiHref     ApiHref
	consoleHref ConsoleHref

	representationVersion Version
	generation            Generation
	tombstone             Tombstone
}

type ReporterResourceKey struct {
	localResourceID LocalResourceId
	resourceType    ResourceType
	reporter        ReporterId
}

func NewReporterResource(
	id ReporterResourceId,
	localResourceId LocalResourceId,
	resourceType ResourceType,
	reporterType ReporterType,
	reporterInstanceId ReporterInstanceId,
	resourceId ResourceId,
	apiHref ApiHref,
	consoleHref ConsoleHref,
) (ReporterResource, error) {
	reporterResourceKey, err := NewReporterResourceKey(
		localResourceId,
		resourceType,
		reporterType,
		reporterInstanceId,
	)
	if err != nil {
		return ReporterResource{}, fmt.Errorf("ReporterResource invalid key: %w", err)
	}

	resource := ReporterResource{
		id:                    id,
		ReporterResourceKey:   reporterResourceKey,
		resourceID:            resourceId,
		apiHref:               apiHref,
		consoleHref:           consoleHref,
		representationVersion: NewVersion(initialReporterRepresentationVersion),
		generation:            NewGeneration(initialGeneration),
		tombstone:             NewTombstone(initialTombstone),
	}
	return resource, nil
}

func NewReporterResourceKey(
	localResourceID LocalResourceId,
	resourceType ResourceType,
	reporterType ReporterType,
	reporterInstanceId ReporterInstanceId,
) (ReporterResourceKey, error) {
	reporterId := NewReporterId(reporterType, reporterInstanceId)

	return ReporterResourceKey{
		localResourceID: localResourceID,
		resourceType:    resourceType,
		reporter:        reporterId,
	}, nil
}

func (rr *ReporterResource) Update(
	apiHref ApiHref,
	consoleHref ConsoleHref,
) {
	rr.apiHref = apiHref
	rr.consoleHref = consoleHref
	rr.representationVersion = rr.representationVersion.Increment()
}

// CreateSnapshot creates a snapshot of the ReporterResource
func (rr ReporterResource) CreateSnapshot() (ReporterResourceSnapshot, error) {
	return rr.Serialize(), nil
}

func (rrk ReporterResourceKey) LocalResourceId() string {
	return rrk.localResourceID.String()
}

func (rrk ReporterResourceKey) ResourceType() string {
	return rrk.resourceType.String()
}

func (rrk ReporterResourceKey) ReporterType() string {
	return rrk.reporter.reporterType.String()
}

func (rrk ReporterResourceKey) ReporterInstanceId() string {
	return rrk.reporter.reporterInstanceId.String()
}

func (rrk ReporterResourceKey) Serialize() (string, string, string, string) {
	reporterType, reporterInstanceId := rrk.reporter.Serialize()
	return rrk.localResourceID.Serialize(), rrk.resourceType.Serialize(), reporterType, reporterInstanceId
}

func DeserializeReporterResourceKey(localResourceId, resourceType, reporterType, reporterInstanceId string) ReporterResourceKey {
	return ReporterResourceKey{
		localResourceID: DeserializeLocalResourceId(localResourceId),
		resourceType:    DeserializeResourceType(resourceType),
		reporter:        DeserializeReporterId(reporterType, reporterInstanceId),
	}
}

func (rr ReporterResource) LocalResourceId() string {
	return rr.localResourceID.String()
}

func (rr ReporterResource) Id() ReporterResourceId {
	return rr.id
}

func (rr ReporterResource) Key() ReporterResourceKey {
	return rr.ReporterResourceKey
}

func (rr ReporterResource) Serialize() ReporterResourceSnapshot {
	// Create ReporterResourceKey snapshot
	keySnapshot := ReporterResourceKeySnapshot{
		LocalResourceID:    rr.localResourceID.String(),
		ReporterType:       rr.reporter.reporterType.String(),
		ResourceType:       rr.resourceType.String(),
		ReporterInstanceID: rr.reporter.reporterInstanceId.String(),
	}

<<<<<<< HEAD
	// Create ReporterResource snapshot - direct initialization without validation
	return ReporterResourceSnapshot{
		ID:                    rr.id.UUID(),
		ReporterResourceKey:   keySnapshot,
		ResourceID:            rr.resourceID.UUID(),
		APIHref:               rr.apiHref.String(),
		ConsoleHref:           rr.consoleHref.String(),
		RepresentationVersion: rr.representationVersion.Serialize(),
		Generation:            rr.generation.Serialize(),
		Tombstone:             rr.tombstone.Bool(),
		CreatedAt:             time.Now(), // TODO: Add proper timestamp from domain entity if available
		UpdatedAt:             time.Now(), // TODO: Add proper timestamp from domain entity if available
=======
	reporterType, err := NewReporterType(reporterTypeVal)
	if err != nil {
		return ReporterResourceKey{}, fmt.Errorf("ReporterResourceKey invalid reporter type: %w", err)
	}

	reporterInstanceId, err := NewReporterInstanceId(reporterInstanceIdVal)
	if err != nil {
		return ReporterResourceKey{}, fmt.Errorf("ReporterResourceKey invalid reporter instance: %w", err)
	}

	reporter, err := NewReporterId(reporterType, reporterInstanceId)
	if err != nil {
		return ReporterResourceKey{}, fmt.Errorf("ReporterResourceKey invalid reporter: %w", err)
>>>>>>> 62ac72c2
	}
}

func DeserializeReporterResource(snapshot ReporterResourceSnapshot) ReporterResource {
	// Create domain tiny types directly from snapshot values - no validation
	reporterResourceId := ReporterResourceId(snapshot.ID)
	domainResourceId := ResourceId(snapshot.ResourceID)
	localResourceID := LocalResourceId(snapshot.ReporterResourceKey.LocalResourceID)
	resourceType := ResourceType(snapshot.ReporterResourceKey.ResourceType)
	reporterType := ReporterType(snapshot.ReporterResourceKey.ReporterType)
	reporterInstanceId := ReporterInstanceId(snapshot.ReporterResourceKey.ReporterInstanceID)
	apiHref := ApiHref(snapshot.APIHref)
	consoleHref := ConsoleHref(snapshot.ConsoleHref)

	// Create reporter ID
	reporterId := ReporterId{
		reporterType:       reporterType,
		reporterInstanceId: reporterInstanceId,
	}

	// Create reporter resource key
	reporterResourceKey := ReporterResourceKey{
		localResourceID: localResourceID,
		resourceType:    resourceType,
		reporter:        reporterId,
	}

	return ReporterResource{
		id:                    reporterResourceId,
		ReporterResourceKey:   reporterResourceKey,
		resourceID:            domainResourceId,
		apiHref:               apiHref,
		consoleHref:           consoleHref,
		representationVersion: DeserializeVersion(snapshot.RepresentationVersion),
		generation:            DeserializeGeneration(snapshot.Generation),
		tombstone:             DeserializeTombstone(snapshot.Tombstone),
	}
}<|MERGE_RESOLUTION|>--- conflicted
+++ resolved
@@ -63,8 +63,8 @@
 	reporterType ReporterType,
 	reporterInstanceId ReporterInstanceId,
 ) (ReporterResourceKey, error) {
+
 	reporterId := NewReporterId(reporterType, reporterInstanceId)
-
 	return ReporterResourceKey{
 		localResourceID: localResourceID,
 		resourceType:    resourceType,
@@ -136,7 +136,6 @@
 		ReporterInstanceID: rr.reporter.reporterInstanceId.String(),
 	}
 
-<<<<<<< HEAD
 	// Create ReporterResource snapshot - direct initialization without validation
 	return ReporterResourceSnapshot{
 		ID:                    rr.id.UUID(),
@@ -149,21 +148,6 @@
 		Tombstone:             rr.tombstone.Bool(),
 		CreatedAt:             time.Now(), // TODO: Add proper timestamp from domain entity if available
 		UpdatedAt:             time.Now(), // TODO: Add proper timestamp from domain entity if available
-=======
-	reporterType, err := NewReporterType(reporterTypeVal)
-	if err != nil {
-		return ReporterResourceKey{}, fmt.Errorf("ReporterResourceKey invalid reporter type: %w", err)
-	}
-
-	reporterInstanceId, err := NewReporterInstanceId(reporterInstanceIdVal)
-	if err != nil {
-		return ReporterResourceKey{}, fmt.Errorf("ReporterResourceKey invalid reporter instance: %w", err)
-	}
-
-	reporter, err := NewReporterId(reporterType, reporterInstanceId)
-	if err != nil {
-		return ReporterResourceKey{}, fmt.Errorf("ReporterResourceKey invalid reporter: %w", err)
->>>>>>> 62ac72c2
 	}
 }
 
