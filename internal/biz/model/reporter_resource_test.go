--- conflicted
+++ resolved
@@ -1,9 +1,8 @@
 package model
 
 import (
+	"strings"
 	"testing"
-
-	"github.com/project-kessel/inventory-api/internal/errors"
 )
 
 func assertValidReporterResource(t *testing.T, reporterResource ReporterResource, err error, testCase string) {
@@ -16,21 +15,6 @@
 	}
 }
 
-<<<<<<< HEAD
-=======
-func assertInvalidReporterResource(t *testing.T, reporterResource ReporterResource, err error, expectedSentinel error) {
-	t.Helper()
-	if err == nil {
-		t.Error("Expected error, got none")
-		return
-	}
-	if reporterResource != (ReporterResource{}) {
-		t.Error("Expected empty ReporterResource for invalid input, got non-empty")
-	}
-	errors.AssertIs(t, err, expectedSentinel)
-}
-
->>>>>>> 62ac72c2
 func TestReporterResource_Initialization(t *testing.T) {
 	t.Parallel()
 	fixture := NewReporterResourceTestFixture()
@@ -69,27 +53,6 @@
 		assertValidReporterResource(t, reporterResource, err, "empty console href")
 	})
 
-	// Note: Tiny type validation (nil ID, empty strings, etc.) is tested in common_test.go
-	// Aggregate tests should only test business logic with valid tiny types
-
-<<<<<<< HEAD
-	// All tiny type validation tests have been moved to common_test.go where they belong
-=======
-		reporterResource, err := NewReporterResource(
-			fixture.NilId,
-			fixture.ValidLocalResourceId,
-			fixture.ValidResourceType,
-			fixture.ValidReporterType,
-			fixture.ValidReporterInstanceId,
-			fixture.ValidResourceId,
-			fixture.ValidApiHref,
-			fixture.ValidConsoleHref,
-		)
-
-		assertInvalidReporterResource(t, reporterResource, err, ErrInvalidUUID)
-	})
->>>>>>> 62ac72c2
-
 	t.Run("should accept local resource ID in UUID format", func(t *testing.T) {
 		t.Parallel()
 
@@ -104,11 +67,7 @@
 			fixture.ValidConsoleHrefType(),
 		)
 
-<<<<<<< HEAD
 		assertValidReporterResource(t, reporterResource, err, "UUID format local resource ID")
-=======
-		assertInvalidReporterResource(t, reporterResource, err, ErrEmpty)
->>>>>>> 62ac72c2
 	})
 
 	t.Run("should accept local resource ID in string format", func(t *testing.T) {
@@ -125,36 +84,13 @@
 			fixture.ValidConsoleHrefType(),
 		)
 
-<<<<<<< HEAD
 		assertValidReporterResource(t, reporterResource, err, "string format local resource ID")
-=======
-		assertInvalidReporterResource(t, reporterResource, err, ErrEmpty)
->>>>>>> 62ac72c2
 	})
 }
 
-<<<<<<< HEAD
 func TestReporterResource_Id(t *testing.T) {
 	t.Parallel()
 	fixture := NewReporterResourceTestFixture()
-=======
-	t.Run("should reject empty resource type", func(t *testing.T) {
-		t.Parallel()
-
-		reporterResource, err := NewReporterResource(
-			fixture.ValidId,
-			fixture.ValidLocalResourceId,
-			fixture.EmptyResourceType,
-			fixture.ValidReporterType,
-			fixture.ValidReporterInstanceId,
-			fixture.ValidResourceId,
-			fixture.ValidApiHref,
-			fixture.ValidConsoleHref,
-		)
-
-		assertInvalidReporterResource(t, reporterResource, err, ErrEmpty)
-	})
->>>>>>> 62ac72c2
 
 	t.Run("should return the correct reporter resource ID", func(t *testing.T) {
 		t.Parallel()
@@ -170,7 +106,6 @@
 			fixture.ValidConsoleHrefType(),
 		)
 
-<<<<<<< HEAD
 		if err != nil {
 			t.Fatalf("Expected no error creating ReporterResource, got %v", err)
 		}
@@ -179,26 +114,6 @@
 		if id.UUID() != fixture.ValidId {
 			t.Errorf("Expected ID %v, got %v", fixture.ValidIdType(), id.UUID())
 		}
-=======
-		assertInvalidReporterResource(t, reporterResource, err, ErrEmpty)
-	})
-
-	t.Run("should reject empty reporter type", func(t *testing.T) {
-		t.Parallel()
-
-		reporterResource, err := NewReporterResource(
-			fixture.ValidId,
-			fixture.ValidLocalResourceId,
-			fixture.ValidResourceType,
-			fixture.EmptyReporterType,
-			fixture.ValidReporterInstanceId,
-			fixture.ValidResourceId,
-			fixture.ValidApiHref,
-			fixture.ValidConsoleHref,
-		)
-
-		assertInvalidReporterResource(t, reporterResource, err, ErrEmpty)
->>>>>>> 62ac72c2
 	})
 }
 
@@ -220,7 +135,6 @@
 			fixture.ValidConsoleHrefType(),
 		)
 
-<<<<<<< HEAD
 		if err != nil {
 			t.Fatalf("Expected no error creating ReporterResource, got %v", err)
 		}
@@ -238,9 +152,6 @@
 		if key.ReporterInstanceId() != fixture.ValidReporterInstanceId {
 			t.Errorf("Expected ReporterInstanceId %s, got %s", fixture.ValidReporterInstanceIdType(), key.ReporterInstanceId())
 		}
-=======
-		assertInvalidReporterResource(t, reporterResource, err, ErrEmpty)
->>>>>>> 62ac72c2
 	})
 }
 
@@ -262,7 +173,6 @@
 			fixture.ValidConsoleHrefType(),
 		)
 
-<<<<<<< HEAD
 		if err != nil {
 			t.Fatalf("Expected no error creating ReporterResource, got %v", err)
 		}
@@ -284,9 +194,6 @@
 		if original.consoleHref.String() != newConsoleHref.String() {
 			t.Errorf("Expected updated consoleHref %s, got %s", newConsoleHref.String(), original.consoleHref.String())
 		}
-=======
-		assertInvalidReporterResource(t, reporterResource, err, ErrEmpty)
->>>>>>> 62ac72c2
 	})
 
 	t.Run("should increment representation version", func(t *testing.T) {
@@ -303,14 +210,9 @@
 			fixture.ValidConsoleHrefType(),
 		)
 
-<<<<<<< HEAD
-		if err != nil {
-			t.Fatalf("Expected no error creating ReporterResource, got %v", err)
-		}
-=======
-		assertInvalidReporterResource(t, reporterResource, err, ErrEmpty)
-	})
->>>>>>> 62ac72c2
+		if err != nil {
+			t.Fatalf("Expected no error creating ReporterResource, got %v", err)
+		}
 
 		originalVersion := original.representationVersion.Uint()
 
@@ -325,14 +227,10 @@
 
 		original.Update(newApiHref, newConsoleHref)
 
-<<<<<<< HEAD
 		expectedVersion := originalVersion + 1
 		if original.representationVersion.Uint() != expectedVersion {
 			t.Errorf("Expected representation version %d, got %d", expectedVersion, original.representationVersion.Uint())
 		}
-=======
-		assertInvalidReporterResource(t, reporterResource, err, ErrInvalidUUID)
->>>>>>> 62ac72c2
 	})
 
 	t.Run("should preserve other fields unchanged", func(t *testing.T) {
@@ -349,7 +247,6 @@
 			fixture.ValidConsoleHrefType(),
 		)
 
-<<<<<<< HEAD
 		if err != nil {
 			t.Fatalf("Expected no error creating ReporterResource, got %v", err)
 		}
@@ -387,9 +284,6 @@
 		if original.tombstone != originalTombstone {
 			t.Errorf("Expected tombstone to remain unchanged")
 		}
-=======
-		assertInvalidReporterResource(t, reporterResource, err, ErrEmpty)
->>>>>>> 62ac72c2
 	})
 
 	t.Run("should handle empty consoleHref", func(t *testing.T) {
@@ -406,7 +300,6 @@
 			fixture.ValidConsoleHrefType(),
 		)
 
-<<<<<<< HEAD
 		if err != nil {
 			t.Fatalf("Expected no error creating ReporterResource, got %v", err)
 		}
@@ -428,9 +321,6 @@
 		if original.consoleHref.String() != "" {
 			t.Errorf("Expected empty consoleHref, got %s", original.consoleHref.String())
 		}
-=======
-		assertInvalidReporterResource(t, reporterResource, err, ErrEmpty)
->>>>>>> 62ac72c2
 	})
 
 	t.Run("should validate apiHref before update", func(t *testing.T) {
