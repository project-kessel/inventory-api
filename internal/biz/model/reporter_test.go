--- conflicted
+++ resolved
@@ -16,10 +16,6 @@
 
 		reporterType, err := NewReporterType(fixture.ValidReporterType)
 		if err != nil {
-<<<<<<< HEAD
-			t.Fatalf("Expected no error creating ReporterType, got %v", err)
-		}
-=======
 			t.Fatalf("Failed to create reporter type: %v", err)
 		}
 
@@ -29,7 +25,6 @@
 		}
 
 		reporter, err := NewReporterId(reporterType, reporterInstanceId)
->>>>>>> 62ac72c2
 
 		reporterInstanceId, err := NewReporterInstanceId(fixture.ValidReporterInstanceId)
 		if err != nil {
@@ -46,24 +41,20 @@
 
 		reporterType, err := NewReporterType(fixture.AnotherReporterType)
 		if err != nil {
-<<<<<<< HEAD
-			t.Fatalf("Expected no error creating ReporterType, got %v", err)
-=======
 			t.Fatalf("Failed to create reporter type: %v", err)
->>>>>>> 62ac72c2
 		}
 
 		reporterInstanceId, err := NewReporterInstanceId(fixture.AnotherReporterInstanceId)
 		if err != nil {
-<<<<<<< HEAD
-			t.Fatalf("Expected no error creating ReporterInstanceId, got %v", err)
-		}
-=======
 			t.Fatalf("Failed to create reporter instance id: %v", err)
 		}
 
 		reporter, err := NewReporterId(reporterType, reporterInstanceId)
->>>>>>> 62ac72c2
+
+		reporterInstanceId, err := NewReporterInstanceId(fixture.AnotherReporterInstanceId)
+		if err != nil {
+			t.Fatalf("Expected no error creating ReporterInstanceId, got %v", err)
+		}
 
 		reporter := NewReporterId(reporterType, reporterInstanceId)
 
@@ -74,26 +65,19 @@
 		t.Parallel()
 
 		_, err := NewReporterType(fixture.EmptyString)
-<<<<<<< HEAD
 
-		assertInvalidReporter(t, err, "ReporterType cannot be empty")
-=======
 		if err == nil {
 			t.Error("Expected error for empty reporter type, got none")
 		}
 		if !strings.Contains(err.Error(), "ReporterType cannot be empty") {
 			t.Errorf("Expected error message about empty reporter type, got: %v", err.Error())
 		}
->>>>>>> 62ac72c2
 	})
 
 	t.Run("should reject whitespace-only reporter type", func(t *testing.T) {
 		t.Parallel()
 		_, err := NewReporterType(fixture.WhitespaceString)
 
-<<<<<<< HEAD
-		assertInvalidReporter(t, err, "ReporterType cannot be empty")
-=======
 		_, err := NewReporterType(fixture.WhitespaceString)
 		if err == nil {
 			t.Error("Expected error for whitespace-only reporter type, got none")
@@ -101,51 +85,37 @@
 		if !strings.Contains(err.Error(), "ReporterType cannot be empty") {
 			t.Errorf("Expected error message about empty reporter type, got: %v", err.Error())
 		}
->>>>>>> 62ac72c2
 	})
 
 	t.Run("should reject empty reporter instance id", func(t *testing.T) {
 		t.Parallel()
 
 		_, err := NewReporterInstanceId(fixture.EmptyString)
-<<<<<<< HEAD
 
-		assertInvalidReporter(t, err, "ReporterInstanceId cannot be empty")
-=======
 		if err == nil {
 			t.Error("Expected error for empty reporter instance id, got none")
 		}
 		if !strings.Contains(err.Error(), "ReporterInstanceId cannot be empty") {
 			t.Errorf("Expected error message about empty reporter instance id, got: %v", err.Error())
 		}
->>>>>>> 62ac72c2
 	})
 
 	t.Run("should reject whitespace-only reporter instance id", func(t *testing.T) {
 		t.Parallel()
 
 		_, err := NewReporterInstanceId(fixture.WhitespaceString)
-<<<<<<< HEAD
-
-		assertInvalidReporter(t, err, "ReporterInstanceId cannot be empty")
-=======
 		if err == nil {
 			t.Error("Expected error for whitespace-only reporter instance id, got none")
 		}
 		if !strings.Contains(err.Error(), "ReporterInstanceId cannot be empty") {
 			t.Errorf("Expected error message about empty reporter instance id, got: %v", err.Error())
 		}
->>>>>>> 62ac72c2
 	})
 
 	t.Run("should reject both empty inputs", func(t *testing.T) {
 		t.Parallel()
 
 		_, err := NewReporterType(fixture.EmptyString)
-<<<<<<< HEAD
-
-		assertInvalidReporter(t, err, "ReporterType cannot be empty")
-=======
 		if err == nil {
 			t.Error("Expected error for empty reporter type, got none")
 		}
@@ -160,17 +130,13 @@
 		if !strings.Contains(err.Error(), "ReporterInstanceId cannot be empty") {
 			t.Errorf("Expected error message about empty reporter instance id, got: %v", err.Error())
 		}
->>>>>>> 62ac72c2
 	})
 
 	t.Run("should reject both whitespace inputs", func(t *testing.T) {
 		t.Parallel()
 
 		_, err := NewReporterType(fixture.WhitespaceString)
-<<<<<<< HEAD
 
-		assertInvalidReporter(t, err, "ReporterType cannot be empty")
-=======
 		if err == nil {
 			t.Error("Expected error for whitespace-only reporter type, got none")
 		}
@@ -185,15 +151,10 @@
 		if !strings.Contains(err.Error(), "ReporterInstanceId cannot be empty") {
 			t.Errorf("Expected error message about empty reporter instance id, got: %v", err.Error())
 		}
->>>>>>> 62ac72c2
 	})
 }
 
 func assertValidReporter(t *testing.T, reporter ReporterId, err error, expectedType, expectedInstanceId string) {
-<<<<<<< HEAD
-
-=======
->>>>>>> 62ac72c2
 	t.Helper()
 	if err != nil {
 		t.Errorf("Expected no error, got %v", err)
