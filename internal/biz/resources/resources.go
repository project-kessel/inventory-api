--- conflicted
+++ resolved
@@ -3,12 +3,9 @@
 import (
 	"context"
 	"errors"
-<<<<<<< HEAD
-=======
+	"time"
+
 	"google.golang.org/grpc"
-	"strings"
->>>>>>> a391c5ce
-	"time"
 
 	"github.com/project-kessel/inventory-api/internal/consumer"
 	"github.com/project-kessel/inventory-api/internal/pubsub"
@@ -139,36 +136,12 @@
 		}
 	}
 
-<<<<<<< HEAD
 	uc.log.WithContext(ctx).Infof("Created Resource: %v(%v)", m.ID, m.ResourceType)
 	return ret, nil
 }
 
 func createNewReporterResource(ctx context.Context, m *model.Resource, uc *Usecase, txid string) (*model.Resource, error) {
 	ret, err := uc.reporterResourceRepository.Create(ctx, m, uc.Namespace, txid)
-=======
-	if uc.Authz != nil {
-		// Send workspace for the created resource
-		ct, err := biz.DefaultSetWorkspace(ctx, uc.Namespace, ret, uc.Authz, false)
-		if err != nil {
-			return nil, err
-		}
-
-		ret.ConsistencyToken = ct
-
-		if !uc.DisablePersistence {
-			_, _, err = uc.reporterResourceRepository.Update(ctx, ret, ret.ID)
-			if err != nil {
-				return nil, err
-			}
-		}
-		// Send workspace for any updated resources
-		for _, updatedResource := range updatedResources {
-			ct, err := biz.DefaultSetWorkspace(ctx, uc.Namespace, updatedResource, uc.Authz, false)
-			if err != nil {
-				return nil, err
-			}
->>>>>>> a391c5ce
 
 	if err != nil {
 		return nil, err
@@ -207,28 +180,6 @@
 		return nil, err
 	}
 
-<<<<<<< HEAD
-=======
-	//TODO: adding eventing and relations calls for v1beta2 schema demo purposes. Needs to be updated to be done via outbox with the consistency Epic
-	if uc.Eventer != nil {
-		for _, updatedResource := range updatedResources {
-			err := biz.DefaultResourceSendEvent(ctx, updatedResource, uc.Eventer, *updatedResource.UpdatedAt, eventingapi.OperationTypeUpdated)
-			if err != nil {
-				return nil, err
-			}
-		}
-	}
-
-	if uc.Authz != nil {
-		for _, updatedResource := range updatedResources {
-			_, err := biz.DefaultSetWorkspace(ctx, uc.Namespace, updatedResource, uc.Authz, true)
-			if err != nil {
-				return nil, err
-			}
-		}
-	}
-
->>>>>>> a391c5ce
 	uc.log.WithContext(ctx).Infof("Updated Resource: %v(%v)", m.ID, m.ResourceType)
 	return ret, nil
 }
@@ -424,13 +375,7 @@
 			defer subscription.Unsubscribe()
 		}
 
-<<<<<<< HEAD
 		ret, err = uc.reporterResourceRepository.Update(ctx, m, existingResource.ID, uc.Namespace, txidStr)
-=======
-	if uc.Authz != nil {
-		// Send workspace for the created resource
-		ct, err := biz.DefaultSetWorkspace(ctx, uc.Namespace, ret, uc.Authz, false)
->>>>>>> a391c5ce
 		if err != nil {
 			return nil, err
 		}
@@ -440,13 +385,7 @@
 			timeoutCtx, cancel := context.WithTimeout(ctx, 30*time.Second)
 			defer cancel()
 
-<<<<<<< HEAD
 			err = subscription.BlockForNotification(timeoutCtx)
-=======
-		// Send workspace for any updated resources
-		for _, updatedResource := range updatedResources {
-			ct, err := biz.DefaultSetWorkspace(ctx, uc.Namespace, updatedResource, uc.Authz, false)
->>>>>>> a391c5ce
 			if err != nil {
 				return nil, err
 			}
@@ -488,7 +427,6 @@
 	uc.log.WithContext(ctx).Infof("Deleted Resource: %v(%v)", m.ID, m.ResourceType)
 	return nil
 
-<<<<<<< HEAD
 }
 
 // Check if request comes from SP in allowlist
@@ -497,14 +435,6 @@
 		// either specific SP or everyone
 		if sp == m.ReporterId || sp == "*" {
 			return true
-=======
-	if uc.Authz != nil {
-		for _, updatedResource := range updatedResources {
-			_, err := biz.DefaultSetWorkspace(ctx, uc.Namespace, updatedResource, uc.Authz, true)
-			if err != nil {
-				return nil, err
-			}
->>>>>>> a391c5ce
 		}
 	}
 
