package resources

import (
	"context"
	"errors"
	"google.golang.org/grpc"
	"strings"
	"time"

	"github.com/google/uuid"

	"github.com/go-kratos/kratos/v2/log"
	authzapi "github.com/project-kessel/inventory-api/internal/authz/api"
	"github.com/project-kessel/inventory-api/internal/biz"
	"github.com/project-kessel/inventory-api/internal/biz/model"
	eventingapi "github.com/project-kessel/inventory-api/internal/eventing/api"
	"github.com/project-kessel/inventory-api/internal/server"
	kessel "github.com/project-kessel/relations-api/api/kessel/relations/v1beta1"
	"gorm.io/gorm"
)

type ReporterResourceRepository interface {
	Create(context.Context, *model.Resource) (*model.Resource, []*model.Resource, error)
	Update(context.Context, *model.Resource, uuid.UUID) (*model.Resource, []*model.Resource, error)
	Delete(context.Context, uuid.UUID) (*model.Resource, error)
	FindByID(context.Context, uuid.UUID) (*model.Resource, error)
	FindByWorkspaceId(context.Context, string) ([]*model.Resource, error)
	FindByReporterResourceId(context.Context, model.ReporterResourceId) (*model.Resource, error)
	FindByReporterResourceIdv1beta2(context.Context, model.ReporterResourceUniqueIndex) (*model.Resource, error)
	FindByReporterData(context.Context, string, string) (*model.Resource, error)
	FindByInventoryIdAndResourceType(ctx context.Context, inventoryId *uuid.UUID, resourceType string) (*model.Resource, error)
	FindByInventoryIdAndReporter(ctx context.Context, inventoryId *uuid.UUID, reporterInstanceId string, reporterType string) (*model.Resource, error)
	ListAll(context.Context) ([]*model.Resource, error)
}

type InventoryResourceRepository interface {
	FindByID(context.Context, uuid.UUID) (*model.InventoryResource, error)
}

var (
	ErrResourceNotFound      = errors.New("resource not found")
	ErrDatabaseError         = errors.New("db error while querying for resource")
	ErrResourceAlreadyExists = errors.New("resource already exists")
	ErrInventoryIdMismatch   = errors.New("resource inventory id mismatch")
)

type Usecase struct {
	reporterResourceRepository  ReporterResourceRepository
	inventoryResourceRepository InventoryResourceRepository
	Authz                       authzapi.Authorizer
	Eventer                     eventingapi.Manager
	Namespace                   string
	log                         *log.Helper
	Server                      server.Server
	DisablePersistence          bool
}

func New(reporterResourceRepository ReporterResourceRepository, inventoryResourceRepository InventoryResourceRepository,
	authz authzapi.Authorizer, eventer eventingapi.Manager, namespace string, logger log.Logger, disablePersistence bool) *Usecase {
	return &Usecase{
		reporterResourceRepository:  reporterResourceRepository,
		inventoryResourceRepository: inventoryResourceRepository,
		Authz:                       authz,
		Eventer:                     eventer,
		Namespace:                   namespace,
		log:                         log.NewHelper(logger),
		DisablePersistence:          disablePersistence,
	}
}

func (uc *Usecase) Upsert(ctx context.Context, m *model.Resource) (*model.Resource, error) {
	log.Info("upserting resource: ", m)
	ret := m // Default to returning the input model in case persistence is disabled

	if !uc.DisablePersistence {
		// check if the resource already exists
		existingResource, err := uc.reporterResourceRepository.FindByReporterResourceIdv1beta2(ctx, model.ReporterResourceIdv1beta2FromResource(m))

		if err != nil && !errors.Is(err, gorm.ErrRecordNotFound) {
			return nil, ErrDatabaseError
		}
		log.Info("found existing resource: ", existingResource)
		if existingResource != nil {
			return updateExistingReporterResource(ctx, m, existingResource, uc)
		}

		//TODO: Bug here that needs to be fixed : https://issues.redhat.com/browse/RHCLOUD-39044
		if m.InventoryId != nil {
			err2 := validateSameResourceFromMultipleReportersShareInventoryId(ctx, m, uc)
			if err2 != nil {
				return nil, err2
			}
		}

		log.Info("Creating resource: ", m)
		ret, err2 := createNewReporterResource(ctx, m, uc)
		if err2 != nil {
			return ret, err2
		}
	} else {
		// mock the created at time for eventing
		// TODO: remove this when persistence is always enabled
		now := time.Now()
		m.CreatedAt = &now
	}

	uc.log.WithContext(ctx).Infof("Created Resource: %v(%v)", m.ID, m.ResourceType)
	return ret, nil
}

func createNewReporterResource(ctx context.Context, m *model.Resource, uc *Usecase) (*model.Resource, error) {
	ret, updatedResources, err := uc.reporterResourceRepository.Create(ctx, m)

	if err != nil {
		return nil, err
	}

	//TODO: adding eventing and relations calls for v1beta2 schema demo purposes. Needs to be updated to be done via outbox with the consistency Epic
	if uc.Eventer != nil {
		// Send event for the created resource
		err := biz.DefaultResourceSendEvent(ctx, m, uc.Eventer, *m.CreatedAt, eventingapi.OperationTypeCreated)
		if err != nil {
			return nil, err
		}

		// Send events for any updated resources
		for _, updatedResource := range updatedResources {
			err := biz.DefaultResourceSendEvent(ctx, updatedResource, uc.Eventer, *updatedResource.UpdatedAt, eventingapi.OperationTypeUpdated)
			if err != nil {
				return nil, err
			}
		}
	}

	if uc.Authz != nil {
		// Send workspace for the created resource
		ct, err := biz.DefaultSetWorkspace(ctx, uc.Namespace, ret, uc.Authz, false)
		if err != nil {
			return nil, err
		}

		ret.ConsistencyToken = ct

		if !uc.DisablePersistence {
			_, _, err = uc.reporterResourceRepository.Update(ctx, ret, ret.ID)
			if err != nil {
				return nil, err
			}
		}
		// Send workspace for any updated resources
		for _, updatedResource := range updatedResources {
			ct, err := biz.DefaultSetWorkspace(ctx, uc.Namespace, updatedResource, uc.Authz, false)
			if err != nil {
				return nil, err
			}

			updatedResource.ConsistencyToken = ct
		}
	}
	return ret, nil
}

func validateSameResourceFromMultipleReportersShareInventoryId(ctx context.Context, m *model.Resource, uc *Usecase) error {
	// Multiple reporters should have same inventory id.
	existingInventoryIdResource, err := uc.reporterResourceRepository.FindByInventoryIdAndResourceType(ctx, m.InventoryId, m.ResourceType)
	if err != nil && !errors.Is(err, gorm.ErrRecordNotFound) {
		return ErrDatabaseError
	}

	if existingInventoryIdResource != nil {
		existingResourceRepo, err := uc.reporterResourceRepository.FindByInventoryIdAndReporter(ctx, m.InventoryId, m.ReporterInstanceId, m.ReporterType)
		if existingResourceRepo != nil {
			return ErrResourceAlreadyExists
		}
		if err != nil && !errors.Is(err, gorm.ErrRecordNotFound) {
			return err
		}
	}
	return nil
}

func updateExistingReporterResource(ctx context.Context, m *model.Resource, existingResource *model.Resource, uc *Usecase) (*model.Resource, error) {

	if m.InventoryId != nil && existingResource.InventoryId.String() != m.InventoryId.String() {
		return nil, ErrInventoryIdMismatch
	}
	log.Info("Updating resource: ", m)
	ret, updatedResources, err := uc.reporterResourceRepository.Update(ctx, m, existingResource.ID)
	if err != nil {
		return nil, err
	}

	//TODO: adding eventing and relations calls for v1beta2 schema demo purposes. Needs to be updated to be done via outbox with the consistency Epic
	if uc.Eventer != nil {
		for _, updatedResource := range updatedResources {
			err := biz.DefaultResourceSendEvent(ctx, updatedResource, uc.Eventer, *updatedResource.UpdatedAt, eventingapi.OperationTypeUpdated)
			if err != nil {
				return nil, err
			}
		}
	}

	if uc.Authz != nil {
		for _, updatedResource := range updatedResources {
			_, err := biz.DefaultSetWorkspace(ctx, uc.Namespace, updatedResource, uc.Authz, true)
			if err != nil {
				return nil, err
			}
		}
	}

	uc.log.WithContext(ctx).Infof("Updated Resource: %v(%v)", m.ID, m.ResourceType)
	return ret, nil
}

func (uc *Usecase) LookupResources(ctx context.Context, request *kessel.LookupResourcesRequest) (grpc.ServerStreamingClient[kessel.LookupResourcesResponse], error) {
	return uc.Authz.LookupResources(ctx, request)
}

func (uc *Usecase) Check(ctx context.Context, permission, namespace string, sub *kessel.SubjectReference, id model.ReporterResourceId) (bool, error) {
	res, err := uc.reporterResourceRepository.FindByReporterResourceId(ctx, id)
	if err != nil {
		// If the resource doesn't exist in inventory (ie. no consistency token available)
		// we send a check request with minimize latency
		// err otherwise.
		if !errors.Is(err, gorm.ErrRecordNotFound) {
			return false, err
		}
		res = &model.Resource{ResourceType: id.ResourceType, ReporterResourceId: id.LocalResourceId}
	}

	allowed, _, err := uc.Authz.Check(ctx, namespace, permission, res, sub)
	if err != nil {
		return false, err
	}

	if allowed == kessel.CheckResponse_ALLOWED_TRUE {
		return true, nil
	}
	return false, nil
}

func (uc *Usecase) CheckForUpdate(ctx context.Context, permission, namespace string, sub *kessel.SubjectReference, id model.ReporterResourceId) (bool, error) {
	res, err := uc.reporterResourceRepository.FindByReporterResourceId(ctx, id)
	recordToken := true
	if err != nil {
		if errors.Is(err, gorm.ErrRecordNotFound) {
			// resource doesn't exist yet.
			// DONT write consistency token
			// no actual resource exists in DB to update
			recordToken = false
			res = &model.Resource{ResourceType: id.ResourceType, ReporterResourceId: id.LocalResourceId}
		} else {
			return false, err
		}
	}

	allowed, consistency, err := uc.Authz.CheckForUpdate(ctx, namespace, permission, res, sub)
	if err != nil {
		return false, err
	}

	if allowed == kessel.CheckForUpdateResponse_ALLOWED_TRUE {
		if id.ResourceType == "workspace" && namespace == "rbac" { //TODO: delete this when workspaces are resources
			return true, nil
		}

		// Only update consistency token if resource exists in DB.
		if recordToken && consistency != nil {
			res.ConsistencyToken = consistency.Token
			_, _, err := uc.reporterResourceRepository.Update(ctx, res, res.ID)
			if err != nil {
				return false, err // we're allowed, but failed to update consistency token
			}
		}

		return true, nil
	}

	return false, nil
}

func (uc *Usecase) ListResourcesInWorkspace(ctx context.Context, permission, namespace string, sub *kessel.SubjectReference, id string) (chan *model.Resource, chan error, error) {
	resource_chan := make(chan *model.Resource)
	error_chan := make(chan error, 1)

	resources, err := uc.reporterResourceRepository.FindByWorkspaceId(ctx, id)
	if err != nil {
		return nil, nil, err
	}

	log.Infof("ListResourcesInWorkspace: resources %+v", resources)

	go func() {
		defer close(resource_chan)
		defer close(error_chan)

		for _, resource := range resources {
			log.Infof("ListResourcesInWorkspace: checkforview on %+v", resource)
			if allowed, _, err := uc.Authz.Check(ctx, namespace, permission, resource, sub); err == nil && allowed == kessel.CheckResponse_ALLOWED_TRUE {
				resource_chan <- resource
			} else if err != nil {
				error_chan <- err
				break
			} else if allowed != kessel.CheckResponse_ALLOWED_TRUE {
				log.Infof("Response was not allowed: %v", allowed)
			}
		}
	}()

	return resource_chan, error_chan, nil
}

// Delete deletes a model from the database, removes related tuples from the relations-api, and issues a delete event.
func (uc *Usecase) Delete(ctx context.Context, id model.ReporterResourceId) error {
	m := &model.Resource{
		// TODO: Create model
	}
	if !uc.DisablePersistence {
		// check if the resource exists
		existingResource, err := uc.reporterResourceRepository.FindByReporterData(ctx, id.ReporterId, id.LocalResourceId)
		if err != nil && errors.Is(err, gorm.ErrRecordNotFound) {
			// Deprecated: fallback case for backwards compatibility
			existingResource, err = uc.reporterResourceRepository.FindByReporterResourceId(ctx, id)
		}
		if err != nil {
			if errors.Is(err, gorm.ErrRecordNotFound) {
				return ErrResourceNotFound
			}

			return ErrDatabaseError
		}

		m, err = uc.reporterResourceRepository.Delete(ctx, existingResource.ID)
		if err != nil {
			return err
		}

	}

	if uc.Eventer != nil {
		err := biz.DefaultResourceSendEvent(ctx, m, uc.Eventer, time.Now(), eventingapi.OperationTypeDeleted)

		if err != nil {
			return err
		}
	}

	if uc.Authz != nil {
		var resourceType string

		namespace := uc.Namespace
		if id.ReporterType != "" {
			namespace = strings.ToLower(id.ReporterType)
		}
<<<<<<< HEAD
		resourceType := m.ResourceType
		err := biz.DefaultUnsetWorkspace(ctx, namespace, id.LocalResourceId, resourceType, uc.Authz)
		if err != nil {
			return err
=======
		if m.ResourceType != "" {
			resourceType = m.ResourceType
			err := biz.DefaultUnsetWorkspace(ctx, namespace, id.LocalResourceId, resourceType, uc.Authz)
			if err != nil {
				return err
			}
>>>>>>> 063e7910
		}

	}

	uc.log.WithContext(ctx).Infof("Deleted Resource: %v(%v)", m.ID, m.ResourceType)
	return nil

}

//Deprecated. Remove after notifications and ACM migrates to v1beta2

func (uc *Usecase) Create(ctx context.Context, m *model.Resource) (*model.Resource, error) {
	ret := m // Default to returning the input model in case persistence is disabled
	updatedResources := []*model.Resource{}

	if !uc.DisablePersistence {
		// check if the resource already exists
		existingResource, err := uc.reporterResourceRepository.FindByReporterData(ctx, m.ReporterId, m.ReporterResourceId)
		if err != nil && errors.Is(err, gorm.ErrRecordNotFound) {
			// Deprecated: fallback case for backwards compatibility
			existingResource, err = uc.reporterResourceRepository.FindByReporterResourceId(ctx, model.ReporterResourceIdFromResource(m))
		}

		if err != nil && !errors.Is(err, gorm.ErrRecordNotFound) {
			return nil, ErrDatabaseError
		}

		if existingResource != nil {
			return nil, ErrResourceAlreadyExists
		}

		ret, updatedResources, err = uc.reporterResourceRepository.Create(ctx, m)
		if err != nil {
			return nil, err
		}
	} else {
		// mock the created at time for eventing
		// TODO: remove this when persistence is always enabled
		now := time.Now()
		m.CreatedAt = &now
	}

	if uc.Eventer != nil {
		// Send event for the created resource
		err := biz.DefaultResourceSendEvent(ctx, m, uc.Eventer, *m.CreatedAt, eventingapi.OperationTypeCreated)
		if err != nil {
			return nil, err
		}

		// Send events for any updated resources
		for _, updatedResource := range updatedResources {
			err := biz.DefaultResourceSendEvent(ctx, updatedResource, uc.Eventer, *updatedResource.UpdatedAt, eventingapi.OperationTypeUpdated)
			if err != nil {
				return nil, err
			}
		}
	}

	if uc.Authz != nil {
		// Send workspace for the created resource
		ct, err := biz.DefaultSetWorkspace(ctx, uc.Namespace, ret, uc.Authz, false)
		if err != nil {
			return nil, err
		}

		ret.ConsistencyToken = ct

		if !uc.DisablePersistence {
			_, _, err = uc.reporterResourceRepository.Update(ctx, ret, ret.ID)
			if err != nil {
				return nil, err
			}
		}

		// Send workspace for any updated resources
		for _, updatedResource := range updatedResources {
			ct, err := biz.DefaultSetWorkspace(ctx, uc.Namespace, updatedResource, uc.Authz, false)
			if err != nil {
				return nil, err
			}

			updatedResource.ConsistencyToken = ct
		}
	}

	uc.log.WithContext(ctx).Infof("Created Resource: %v(%v)", m.ID, m.ResourceType)
	return ret, nil
}

//Deprecated. Remove after notifications and ACM migrates to v1beta2

// Update updates a model in the database, updates related tuples in the relations-api, and issues an update event.
func (uc *Usecase) Update(ctx context.Context, m *model.Resource, id model.ReporterResourceId) (*model.Resource, error) {
	ret := m // Default to returning the input model in case persistence is disabled
	updatedResources := []*model.Resource{}

	if !uc.DisablePersistence {
		// check if the resource exists
		existingResource, err := uc.reporterResourceRepository.FindByReporterData(ctx, m.ReporterId, m.ReporterResourceId)
		if err != nil && errors.Is(err, gorm.ErrRecordNotFound) {
			// Deprecated: fallback case for backwards compatibility
			existingResource, err = uc.reporterResourceRepository.FindByReporterResourceId(ctx, model.ReporterResourceIdFromResource(m))
		}

		if err != nil {
			if errors.Is(err, gorm.ErrRecordNotFound) {
				return uc.Create(ctx, m)
			}

			return nil, ErrDatabaseError
		}

		ret, updatedResources, err = uc.reporterResourceRepository.Update(ctx, m, existingResource.ID)
		if err != nil {
			return nil, err
		}
	} else {
		// mock the updated at time for eventing
		// TODO: remove this when persistence is always enabled
		now := time.Now()
		m.UpdatedAt = &now
		updatedResources = append(updatedResources, m)
	}

	if uc.Eventer != nil {
		for _, updatedResource := range updatedResources {
			err := biz.DefaultResourceSendEvent(ctx, updatedResource, uc.Eventer, *updatedResource.UpdatedAt, eventingapi.OperationTypeUpdated)
			if err != nil {
				return nil, err
			}
		}
	}

	if uc.Authz != nil {
		for _, updatedResource := range updatedResources {
			_, err := biz.DefaultSetWorkspace(ctx, uc.Namespace, updatedResource, uc.Authz, true)
			if err != nil {
				return nil, err
			}
		}
	}

	uc.log.WithContext(ctx).Infof("Updated Resource: %v(%v)", m.ID, m.ResourceType)
	return ret, nil

}<|MERGE_RESOLUTION|>--- conflicted
+++ resolved
@@ -316,13 +316,16 @@
 	m := &model.Resource{
 		// TODO: Create model
 	}
+
 	if !uc.DisablePersistence {
 		// check if the resource exists
 		existingResource, err := uc.reporterResourceRepository.FindByReporterData(ctx, id.ReporterId, id.LocalResourceId)
+
 		if err != nil && errors.Is(err, gorm.ErrRecordNotFound) {
 			// Deprecated: fallback case for backwards compatibility
 			existingResource, err = uc.reporterResourceRepository.FindByReporterResourceId(ctx, id)
 		}
+
 		if err != nil {
 			if errors.Is(err, gorm.ErrRecordNotFound) {
 				return ErrResourceNotFound
@@ -353,19 +356,12 @@
 		if id.ReporterType != "" {
 			namespace = strings.ToLower(id.ReporterType)
 		}
-<<<<<<< HEAD
-		resourceType := m.ResourceType
-		err := biz.DefaultUnsetWorkspace(ctx, namespace, id.LocalResourceId, resourceType, uc.Authz)
-		if err != nil {
-			return err
-=======
 		if m.ResourceType != "" {
 			resourceType = m.ResourceType
 			err := biz.DefaultUnsetWorkspace(ctx, namespace, id.LocalResourceId, resourceType, uc.Authz)
 			if err != nil {
 				return err
 			}
->>>>>>> 063e7910
 		}
 
 	}
