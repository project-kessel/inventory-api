package resources

import (
	"context"
	"errors"
	"google.golang.org/grpc"
	"google.golang.org/grpc/metadata"
	"io"
	"testing"

	"github.com/project-kessel/inventory-api/internal/mocks"

	"github.com/go-kratos/kratos/v2/log"
	"github.com/google/uuid"
	"github.com/project-kessel/inventory-api/internal/biz/model"
	"github.com/project-kessel/inventory-api/internal/pubsub"
	"github.com/project-kessel/relations-api/api/kessel/relations/v1beta1"
	"github.com/stretchr/testify/assert"
	"github.com/stretchr/testify/mock"
	"gorm.io/gorm"
)

type MockedReporterResourceRepository struct {
	mock.Mock
}
type MockedInventoryResourceRepository struct {
	mock.Mock
}

type MockedListenManager struct {
	mock.Mock
}

<<<<<<< HEAD
type MockedSubscription struct {
	mock.Mock
=======
type MockLookupResourcesStream struct {
	mock.Mock
	responses []*v1beta1.LookupResourcesResponse
	current   int
}

func (m *MockLookupResourcesStream) Recv() (*v1beta1.LookupResourcesResponse, error) {
	if m.current >= len(m.responses) {
		return nil, io.EOF
	}
	res := m.responses[m.current]
	m.current++
	return res, nil
}

func (m *MockLookupResourcesStream) Header() (metadata.MD, error) {
	args := m.Called()
	return args.Get(0).(metadata.MD), args.Error(1)
}

func (m *MockLookupResourcesStream) Trailer() metadata.MD {
	args := m.Called()
	return args.Get(0).(metadata.MD)
}

func (m *MockLookupResourcesStream) CloseSend() error {
	args := m.Called()
	return args.Error(0)
}

func (m *MockLookupResourcesStream) Context() context.Context {
	args := m.Called()
	return args.Get(0).(context.Context)
}

func (m *MockLookupResourcesStream) SendMsg(msg interface{}) error {
	args := m.Called(msg)
	return args.Error(0)
}

func (m *MockLookupResourcesStream) RecvMsg(msg interface{}) error {
	args := m.Called(msg)
	return args.Error(0)
}

// Update the MockAuthz LookupResources method to match the exact signature
func (m *MockAuthz) LookupResources(ctx context.Context, request *v1beta1.LookupResourcesRequest) (grpc.ServerStreamingClient[v1beta1.LookupResourcesResponse], error) {
	args := m.Called(ctx, request)
	return args.Get(0).(grpc.ServerStreamingClient[v1beta1.LookupResourcesResponse]), args.Error(1)
}

func TestLookupResources_Success(t *testing.T) {
	ctx := context.TODO()
	repo := &MockedReporterResourceRepository{}
	inventoryRepo := &MockedInventoryResourceRepository{}
	authz := &MockAuthz{}

	req := &v1beta1.LookupResourcesRequest{
		ResourceType: &v1beta1.ObjectType{
			Namespace: "test-namespace",
			Name:      "test-resource",
		},
		Relation: "view",
		Subject: &v1beta1.SubjectReference{
			Subject: &v1beta1.ObjectReference{
				Type: &v1beta1.ObjectType{
					Namespace: "user",
					Name:      "default",
				},
				Id: "user1",
			},
		},
	}

	mockResponses := []*v1beta1.LookupResourcesResponse{
		{
			Resource: &v1beta1.ObjectReference{
				Type: &v1beta1.ObjectType{
					Namespace: "test-namespace",
					Name:      "test-resource",
				},
				Id: "resource1",
			},
		},
		{
			Resource: &v1beta1.ObjectReference{
				Type: &v1beta1.ObjectType{
					Namespace: "test-namespace",
					Name:      "test-resource",
				},
				Id: "resource2",
			},
		},
	}

	// Set up mock stream
	mockStream := &MockLookupResourcesStream{
		responses: mockResponses,
	}
	mockStream.On("Recv").Return(mockResponses[0], nil).Once()
	mockStream.On("Recv").Return(mockResponses[1], nil).Once()
	mockStream.On("Recv").Return(nil, io.EOF).Once()
	mockStream.On("Context").Return(ctx)

	// Set up authz mock
	authz.On("LookupResources", ctx, req).Return(mockStream, nil)

	useCase := New(repo, inventoryRepo, authz, nil, "", log.DefaultLogger, false)
	stream, err := useCase.LookupResources(ctx, req)

	assert.Nil(t, err)
	assert.NotNil(t, stream)

	// Verify we can receive all responses
	res1, err := stream.Recv()
	assert.Nil(t, err)
	assert.Equal(t, "resource1", res1.Resource.Id)

	res2, err := stream.Recv()
	assert.Nil(t, err)
	assert.Equal(t, "resource2", res2.Resource.Id)

	// Verify EOF
	_, err = stream.Recv()
	assert.Equal(t, io.EOF, err)
}

func (r *MockedReporterResourceRepository) Create(ctx context.Context, resource *model.Resource) (*model.Resource, []*model.Resource, error) {
	args := r.Called(ctx, resource)
	return args.Get(0).(*model.Resource), args.Get(1).([]*model.Resource), args.Error(2)
>>>>>>> 06ff8705
}

func (r *MockedReporterResourceRepository) Create(ctx context.Context, resource *model.Resource, namespace string, txid string) (*model.Resource, error) {
	args := r.Called(ctx, resource, namespace, txid)
	return args.Get(0).(*model.Resource), args.Error(1)
}

func (r *MockedReporterResourceRepository) Update(ctx context.Context, resource *model.Resource, id uuid.UUID, namespace string, txid string) (*model.Resource, error) {
	args := r.Called(ctx, resource, id, namespace, txid)
	return args.Get(0).(*model.Resource), args.Error(1)
}

func (r *MockedReporterResourceRepository) Delete(ctx context.Context, id uuid.UUID, namespace string) (*model.Resource, error) {
	args := r.Called(ctx, id, namespace)
	return args.Get(0).(*model.Resource), args.Error(1)
}

func (r *MockedReporterResourceRepository) FindByID(ctx context.Context, id uuid.UUID) (*model.Resource, error) {
	args := r.Called(ctx, id)
	return args.Get(0).(*model.Resource), args.Error(1)
}

func (r *MockedReporterResourceRepository) FindByReporterResourceId(ctx context.Context, id model.ReporterResourceId) (*model.Resource, error) {
	args := r.Called(ctx, id)
	return args.Get(0).(*model.Resource), args.Error(1)
}

func (r *MockedReporterResourceRepository) FindByInventoryIdAndReporter(ctx context.Context, inventoryId *uuid.UUID, reporterResourceId string, reporterType string) (*model.Resource, error) {
	args := r.Called(ctx, inventoryId, reporterResourceId, reporterType)
	return args.Get(0).(*model.Resource), args.Error(1)
}

func (r *MockedReporterResourceRepository) FindByReporterResourceIdv1beta2(ctx context.Context, id model.ReporterResourceUniqueIndex) (*model.Resource, error) {
	args := r.Called(ctx, id)
	return args.Get(0).(*model.Resource), args.Error(1)
}

func (r *MockedReporterResourceRepository) FindByInventoryIdAndResourceType(ctx context.Context, inventoryId *uuid.UUID, resourceType string) (*model.Resource, error) {
	args := r.Called(ctx, inventoryId, resourceType)
	return args.Get(0).(*model.Resource), args.Error(1)
}

func (r *MockedReporterResourceRepository) FindByReporterData(ctx context.Context, reporterId string, resourceId string) (*model.Resource, error) {
	args := r.Called(ctx, reporterId, resourceId)
	return args.Get(0).(*model.Resource), args.Error(1)
}

func (r *MockedReporterResourceRepository) ListAll(ctx context.Context) ([]*model.Resource, error) {
	args := r.Called(ctx)
	return args.Get(0).([]*model.Resource), args.Error(1)
}

func (r *MockedInventoryResourceRepository) FindByID(ctx context.Context, id uuid.UUID) (*model.InventoryResource, error) {
	args := r.Called(ctx, id)
	return args.Get(0).(*model.InventoryResource), args.Error(1)
}

func (r *MockedReporterResourceRepository) FindByWorkspaceId(ctx context.Context, workspace_id string) ([]*model.Resource, error) {
	args := r.Called(ctx)
	return args.Get(0).([]*model.Resource), args.Error(1)
}

func (m *MockedListenManager) Subscribe(txid string) pubsub.Subscription {
	args := m.Called(txid)
	return args.Get(0).(pubsub.Subscription)
}

func (m *MockedListenManager) WaitAndDistribute(ctx context.Context) error {
	args := m.Called(ctx)
	return args.Error(0)
}

func (m *MockedListenManager) Run(ctx context.Context) error {
	args := m.Called(ctx)
	return args.Error(0)
}

func (m *MockedSubscription) NotificationC() <-chan []byte {
	args := m.Called()
	return args.Get(0).(chan []byte)
}

func (m *MockedSubscription) Unsubscribe() {
	m.Called()
}

func (m *MockedSubscription) BlockForNotification(ctx context.Context) error {
	args := m.Called(ctx)
	return args.Error(0)
}

func resource1() *model.Resource {
	return &model.Resource{
		ID:    uuid.UUID{},
		OrgId: "my-org",
		ResourceData: map[string]any{
			"foo": "bar",
		},
		ResourceType: "my-resource",
		WorkspaceId:  "my-workspace",
		Reporter: model.ResourceReporter{
			Reporter: model.Reporter{
				ReporterId:      "reporter_id",
				ReporterType:    "reporter_type",
				ReporterVersion: "1.0.2",
			},
			LocalResourceId: "foo-resource",
		},
		ConsoleHref: "/etc/console",
		ApiHref:     "/etc/api",
		Labels: model.Labels{
			{
				Key:   "label-1",
				Value: "value-1",
			},
			{
				Key:   "label-1",
				Value: "value-2",
			},
			{
				Key:   "label-xyz",
				Value: "value-xyz",
			},
		},
	}
}

func TestCreateReturnsDbError(t *testing.T) {
	resource := resource1()
	repo := &MockedReporterResourceRepository{}
	inventoryRepo := &MockedInventoryResourceRepository{}

	// DB Error
	repo.On("FindByReporterData", mock.Anything, mock.Anything, mock.Anything).Return((*model.Resource)(nil), gorm.ErrDuplicatedKey)

	useCase := New(repo, inventoryRepo, nil, nil, "", log.DefaultLogger, false, nil, false, []string{})
	ctx := context.TODO()

	_, err := useCase.Create(ctx, resource, false)
	assert.ErrorIs(t, err, ErrDatabaseError)
	repo.AssertExpectations(t)
}

func TestCreateReturnsDbErrorBackwardsCompatible(t *testing.T) {
	resource := resource1()
	repo := &MockedReporterResourceRepository{}
	inventoryRepo := &MockedInventoryResourceRepository{}

	// Validates backwards compatibility, record was not found via new method
	repo.On("FindByReporterData", mock.Anything, mock.Anything, mock.Anything).Return((*model.Resource)(nil), gorm.ErrRecordNotFound)
	// DB Error
	repo.On("FindByReporterResourceId", mock.Anything, mock.Anything).Return((*model.Resource)(nil), gorm.ErrDuplicatedKey)

	useCase := New(repo, inventoryRepo, nil, nil, "", log.DefaultLogger, false, nil, false, []string{})
	ctx := context.TODO()

	_, err := useCase.Create(ctx, resource, false)
	assert.ErrorIs(t, err, ErrDatabaseError)
	repo.AssertExpectations(t)
}

func TestCreateResourceAlreadyExists(t *testing.T) {
	resource := resource1()
	repo := &MockedReporterResourceRepository{}
	inventoryRepo := &MockedInventoryResourceRepository{}

	// Resource already exists
	repo.On("FindByReporterData", mock.Anything, mock.Anything, mock.Anything).Return(&model.Resource{}, nil)

	useCase := New(repo, inventoryRepo, nil, nil, "", log.DefaultLogger, false, nil, false, []string{})
	ctx := context.TODO()

	_, err := useCase.Create(ctx, resource, false)
	assert.ErrorIs(t, err, ErrResourceAlreadyExists)
	repo.AssertExpectations(t)
}

func TestCreateResourceAlreadyExistsBackwardsCompatible(t *testing.T) {
	resource := resource1()
	repo := &MockedReporterResourceRepository{}
	inventoryRepo := &MockedInventoryResourceRepository{}

	// Validates backwards compatibility
	repo.On("FindByReporterData", mock.Anything, mock.Anything, mock.Anything).Return(&model.Resource{}, gorm.ErrRecordNotFound)
	// Resource already exists
	repo.On("FindByReporterResourceId", mock.Anything, mock.Anything).Return(&model.Resource{}, nil)

	useCase := New(repo, inventoryRepo, nil, nil, "", log.DefaultLogger, false, nil, false, []string{})
	ctx := context.TODO()

	_, err := useCase.Create(ctx, resource, false)
	assert.ErrorIs(t, err, ErrResourceAlreadyExists)
	repo.AssertExpectations(t)
}

func TestCreateNewResource(t *testing.T) {
	resource := resource1()
	id, err := uuid.NewV7()
	assert.Nil(t, err)

	repo := &MockedReporterResourceRepository{}
	inventoryRepo := &MockedInventoryResourceRepository{}
	returnedResource := model.Resource{
		ID: id,
	}

	repo.On("FindByReporterData", mock.Anything, mock.Anything, mock.Anything).Return((*model.Resource)(nil), gorm.ErrRecordNotFound)
	repo.On("FindByReporterResourceId", mock.Anything, mock.Anything).Return((*model.Resource)(nil), gorm.ErrRecordNotFound)
	repo.On("Create", mock.Anything, mock.Anything, mock.Anything, mock.Anything).Return(&returnedResource, nil)

	useCase := New(repo, inventoryRepo, nil, nil, "", log.DefaultLogger, false, nil, false, []string{})
	ctx := context.TODO()

	r, err := useCase.Create(ctx, resource, false)
	assert.Nil(t, err)
	assert.Equal(t, &returnedResource, r)
	repo.AssertExpectations(t)
}

func TestCreateNewResource_ConsistencyToken(t *testing.T) {
	// TODO: Follow up with leads on which consistency to support in v1beta1
	// TODO: Check that consistency token is actually updated
	resource := resource1()
	id, err := uuid.NewV7()
	assert.Nil(t, err)

	repo := &MockedReporterResourceRepository{}
	inventoryRepo := &MockedInventoryResourceRepository{}
	m := &mocks.MockAuthz{}
	listenMan := &MockedListenManager{}
	sub := MockedSubscription{}

	returnedResource := model.Resource{
		ID: id,
	}

	repo.On("FindByReporterData", mock.Anything, mock.Anything, mock.Anything).Return((*model.Resource)(nil), gorm.ErrRecordNotFound)
	repo.On("FindByReporterResourceId", mock.Anything, mock.Anything).Return((*model.Resource)(nil), gorm.ErrRecordNotFound)
	repo.On("Create", mock.Anything, mock.Anything, mock.Anything, mock.Anything).Return(&returnedResource, nil)

	listenMan.On("Subscribe", mock.Anything).Return(&sub)

	sub.On("Unsubscribe")
	sub.On("BlockForNotification", mock.Anything).Return(nil)

	useCase := New(repo, inventoryRepo, m, nil, "", log.DefaultLogger, false, listenMan, true, []string{})
	ctx := context.TODO()

	r, err := useCase.Create(ctx, resource, true)

	assert.Nil(t, err)
	assert.NotNil(t, r)
	repo.AssertExpectations(t)
	listenMan.AssertExpectations(t)
	sub.AssertExpectations(t)
}

func TestUpdateReturnsDbError(t *testing.T) {
	resource := resource1()
	repo := &MockedReporterResourceRepository{}
	inventoryRepo := &MockedInventoryResourceRepository{}

	// DB Error
	repo.On("FindByReporterData", mock.Anything, mock.Anything, mock.Anything).Return((*model.Resource)(nil), gorm.ErrDuplicatedKey)

	useCase := New(repo, inventoryRepo, nil, nil, "", log.DefaultLogger, false, nil, false, []string{})
	ctx := context.TODO()

	_, err := useCase.Update(ctx, resource, model.ReporterResourceId{}, false)
	assert.ErrorIs(t, err, ErrDatabaseError)
	repo.AssertExpectations(t)
}
func TestUpdateReturnsDbErrorBackwardsCompatible(t *testing.T) {
	resource := resource1()
	repo := &MockedReporterResourceRepository{}
	inventoryRepo := &MockedInventoryResourceRepository{}

	// Validates backwards compatibility
	repo.On("FindByReporterData", mock.Anything, mock.Anything, mock.Anything).Return((*model.Resource)(nil), gorm.ErrRecordNotFound)
	// DB Error
	repo.On("FindByReporterResourceId", mock.Anything, mock.Anything).Return((*model.Resource)(nil), gorm.ErrDuplicatedKey)

	useCase := New(repo, inventoryRepo, nil, nil, "", log.DefaultLogger, false, nil, false, []string{})
	ctx := context.TODO()

	_, err := useCase.Update(ctx, resource, model.ReporterResourceId{}, false)
	assert.ErrorIs(t, err, ErrDatabaseError)
	repo.AssertExpectations(t)
}

func TestUpdateNewResourceCreatesIt(t *testing.T) {
	resource := resource1()
	id, err := uuid.NewV7()
	assert.Nil(t, err)

	repo := &MockedReporterResourceRepository{}
	inventoryRepo := &MockedInventoryResourceRepository{}
	returnedResource := model.Resource{
		ID: id,
	}

	// Resource doesn't exist
	repo.On("FindByReporterData", mock.Anything, mock.Anything, mock.Anything).Return((*model.Resource)(nil), gorm.ErrRecordNotFound)
	repo.On("FindByReporterResourceId", mock.Anything, mock.Anything).Return((*model.Resource)(nil), gorm.ErrRecordNotFound)
	repo.On("Create", mock.Anything, mock.Anything, mock.Anything, mock.Anything).Return(&returnedResource, nil)

	useCase := New(repo, inventoryRepo, nil, nil, "", log.DefaultLogger, false, nil, false, []string{})
	ctx := context.TODO()

	r, err := useCase.Update(ctx, resource, model.ReporterResourceId{}, false)
	assert.Nil(t, err)
	assert.Equal(t, &returnedResource, r)
	repo.AssertExpectations(t)
}

func TestUpdateExistingResource(t *testing.T) {
	resource := resource1()
	id, err := uuid.NewV7()
	assert.Nil(t, err)

	resource.ID = id

	repo := &MockedReporterResourceRepository{}
	inventoryRepo := &MockedInventoryResourceRepository{}
	returnedResource := model.Resource{
		ID: id,
	}

	// Resource already exists
	repo.On("FindByReporterData", mock.Anything, mock.Anything, mock.Anything).Return(resource, nil)
	repo.On("Update", mock.Anything, mock.Anything, mock.Anything, mock.Anything, mock.Anything).Return(&returnedResource, nil)

	useCase := New(repo, inventoryRepo, nil, nil, "", log.DefaultLogger, false, nil, false, []string{})
	ctx := context.TODO()

	r, err := useCase.Update(ctx, resource, model.ReporterResourceId{}, false)
	assert.Nil(t, err)
	assert.Equal(t, &returnedResource, r)
	assert.Equal(t, resource.ID, r.ID)
	repo.AssertExpectations(t)
}
func TestUpdateExistingResourceBackwardsCompatible(t *testing.T) {
	resource := resource1()
	id, err := uuid.NewV7()
	assert.Nil(t, err)

	resource.ID = id

	repo := &MockedReporterResourceRepository{}
	inventoryRepo := &MockedInventoryResourceRepository{}
	returnedResource := model.Resource{
		ID: id,
	}

	// Validates backwards compatibility
	repo.On("FindByReporterData", mock.Anything, mock.Anything, mock.Anything).Return((*model.Resource)(nil), gorm.ErrRecordNotFound)
	// Resource already exists
	repo.On("FindByReporterResourceId", mock.Anything, mock.Anything).Return(resource, nil)
	repo.On("Update", mock.Anything, mock.Anything, mock.Anything, mock.Anything, mock.Anything).Return(&returnedResource, nil)

	useCase := New(repo, inventoryRepo, nil, nil, "", log.DefaultLogger, false, nil, false, []string{})
	ctx := context.TODO()

	r, err := useCase.Update(ctx, resource, model.ReporterResourceId{}, false)
	assert.Nil(t, err)
	assert.Equal(t, &returnedResource, r)
	assert.Equal(t, resource.ID, r.ID)
	repo.AssertExpectations(t)
}

func TestDeleteReturnsDbError(t *testing.T) {
	repo := &MockedReporterResourceRepository{}
	inventoryRepo := &MockedInventoryResourceRepository{}

	// Validates backwards compatibility
	repo.On("FindByReporterData", mock.Anything, mock.Anything, mock.Anything).Return((*model.Resource)(nil), gorm.ErrDuplicatedKey)

	useCase := New(repo, inventoryRepo, nil, nil, "", log.DefaultLogger, false, nil, false, []string{})
	ctx := context.TODO()

	err := useCase.Delete(ctx, model.ReporterResourceId{})
	assert.ErrorIs(t, err, ErrDatabaseError)
	repo.AssertExpectations(t)
}
func TestDeleteReturnsDbErrorBackwardsCompatible(t *testing.T) {
	repo := &MockedReporterResourceRepository{}
	inventoryRepo := &MockedInventoryResourceRepository{}

	// Validates backwards compatibility
	repo.On("FindByReporterData", mock.Anything, mock.Anything, mock.Anything).Return((*model.Resource)(nil), gorm.ErrRecordNotFound)
	// DB Error
	repo.On("FindByReporterResourceId", mock.Anything, mock.Anything).Return((*model.Resource)(nil), gorm.ErrDuplicatedKey)

	useCase := New(repo, inventoryRepo, nil, nil, "", log.DefaultLogger, false, nil, false, []string{})
	ctx := context.TODO()

	err := useCase.Delete(ctx, model.ReporterResourceId{})
	assert.ErrorIs(t, err, ErrDatabaseError)
	repo.AssertExpectations(t)
}

func TestDeleteNonexistentResource(t *testing.T) {
	repo := &MockedReporterResourceRepository{}
	inventoryRepo := &MockedInventoryResourceRepository{}

	// Resource already exists
	repo.On("FindByReporterData", mock.Anything, mock.Anything, mock.Anything).Return((*model.Resource)(nil), gorm.ErrRecordNotFound)
	repo.On("FindByReporterResourceId", mock.Anything, mock.Anything).Return((*model.Resource)(nil), gorm.ErrRecordNotFound)

	useCase := New(repo, inventoryRepo, nil, nil, "", log.DefaultLogger, false, nil, false, []string{})
	ctx := context.TODO()

	err := useCase.Delete(ctx, model.ReporterResourceId{})
	assert.ErrorIs(t, err, ErrResourceNotFound)
	repo.AssertExpectations(t)
}

func TestDeleteResource(t *testing.T) {
	repo := &MockedReporterResourceRepository{}
	inventoryRepo := &MockedInventoryResourceRepository{}
	ctx := context.TODO()
	id, err := uuid.NewV7()
	assert.Nil(t, err)

	// Resource already exists
	repo.On("FindByReporterData", mock.Anything, mock.Anything, mock.Anything).Return(&model.Resource{
		ID: id,
	}, nil)
	repo.On("Delete", mock.Anything, (uuid.UUID)(id), mock.Anything).Return(&model.Resource{}, nil)

	useCase := New(repo, inventoryRepo, nil, nil, "", log.DefaultLogger, false, nil, false, []string{})

	err = useCase.Delete(ctx, model.ReporterResourceId{})
	assert.Nil(t, err)

	repo.AssertExpectations(t)
}

func TestDeleteResourceBackwardsCompatible(t *testing.T) {
	repo := &MockedReporterResourceRepository{}
	inventoryRepo := &MockedInventoryResourceRepository{}
	ctx := context.TODO()
	id, err := uuid.NewV7()
	assert.Nil(t, err)

	// Validates backwards compatibility
	repo.On("FindByReporterData", mock.Anything, mock.Anything, mock.Anything).Return((*model.Resource)(nil), gorm.ErrRecordNotFound)
	// Resource already exists
	repo.On("FindByReporterResourceId", mock.Anything, mock.Anything).Return(&model.Resource{
		ID: id,
	}, nil)
	repo.On("Delete", mock.Anything, (uuid.UUID)(id), mock.Anything).Return(&model.Resource{}, nil)

	useCase := New(repo, inventoryRepo, nil, nil, "", log.DefaultLogger, false, nil, false, []string{})

	err = useCase.Delete(ctx, model.ReporterResourceId{})
	assert.Nil(t, err)

	repo.AssertExpectations(t)
}

func TestCreateResource_PersistenceDisabled(t *testing.T) {
	ctx := context.TODO()
	resource := resource1()
	repo := &MockedReporterResourceRepository{}
	inventoryRepo := &MockedInventoryResourceRepository{}

	// Mock as if persistence is not disabled, for assurance
	repo.On("FindByReporterData", mock.Anything, mock.Anything, mock.Anything).Return(&model.Resource{}, nil)
	repo.On("FindByReporterResourceId", mock.Anything, mock.Anything).Return(&model.Resource{}, nil)
	repo.On("Create", mock.Anything, mock.Anything, mock.Anything, mock.Anything).Return(nil, nil)

	disablePersistence := true
	useCase := New(repo, inventoryRepo, nil, nil, "", log.DefaultLogger, disablePersistence, nil, false, []string{})

	// Create the resource
	r, err := useCase.Create(ctx, resource, false)
	assert.Nil(t, err)
	assert.Equal(t, resource, r)

	// Create the same resource again, should not return an error since persistence is disabled
	r, err = useCase.Create(ctx, resource, false)
	assert.Nil(t, err)
	assert.Equal(t, resource, r)

	// Assert that the repository methods were not called since persistence is disabled
	repo.AssertNotCalled(t, "FindByReporterData")
	repo.AssertNotCalled(t, "FindByReporterResourceId")
	repo.AssertNotCalled(t, "Create")
}

func TestUpdateResource_PersistenceDisabled(t *testing.T) {
	ctx := context.TODO()
	resource := resource1()
	repo := &MockedReporterResourceRepository{}
	inventoryRepo := &MockedInventoryResourceRepository{}

	// Mock as if persistence is not disabled, for assurance
	repo.On("FindByReporterData", mock.Anything, mock.Anything, mock.Anything).Return(&model.Resource{}, nil)
	repo.On("FindByReporterResourceId", mock.Anything, mock.Anything).Return(&model.Resource{}, nil)
	repo.On("Update", mock.Anything, mock.Anything, mock.Anything, mock.Anything, mock.Anything).Return(nil, nil)
	repo.On("Create", mock.Anything, mock.Anything, mock.Anything, mock.Anything).Return(nil, nil)

	disablePersistence := true
	useCase := New(repo, inventoryRepo, nil, nil, "", log.DefaultLogger, disablePersistence, nil, false, []string{})

	r, err := useCase.Update(ctx, resource, model.ReporterResourceId{}, false)
	assert.Nil(t, err)
	assert.Equal(t, resource, r)

	// Assert that the repository methods were not called since persistence is disabled
	repo.AssertNotCalled(t, "FindByReporterData")
	repo.AssertNotCalled(t, "FindByReporterResourceId")
	repo.AssertNotCalled(t, "Update")
	repo.AssertNotCalled(t, "Create")
}

func TestUpdate_ReadAfterWrite(t *testing.T) {
	resource := resource1()
	id, err := uuid.NewV7()
	assert.Nil(t, err)

	repo := &MockedReporterResourceRepository{}
	inventoryRepo := &MockedInventoryResourceRepository{}
	authz := &mocks.MockAuthz{}
	listenMan := &MockedListenManager{}
	sub := MockedSubscription{}

	returnedResource := model.Resource{
		ID: id,
	}

	repo.On("FindByReporterData", mock.Anything, mock.Anything, mock.Anything).Return(resource, nil)
	repo.On("Update", mock.Anything, mock.Anything, mock.Anything, mock.Anything, mock.Anything).Return(&returnedResource, nil)

	listenMan.On("Subscribe", mock.Anything).Return(&sub)

	sub.On("Unsubscribe")
	sub.On("BlockForNotification", mock.Anything).Return(nil)

	useCase := New(repo, inventoryRepo, authz, nil, "", log.DefaultLogger, false, listenMan, true, []string{})
	ctx := context.TODO()

	r, err := useCase.Update(ctx, resource, model.ReporterResourceId{}, true)

	assert.Nil(t, err)
	assert.NotNil(t, r)
	repo.AssertExpectations(t)
	listenMan.AssertExpectations(t)
	sub.AssertExpectations(t)
}

func TestDeleteResource_PersistenceDisabled(t *testing.T) {
	ctx := context.TODO()

	id, err := uuid.NewV7()
	assert.Nil(t, err)

	repo := &MockedReporterResourceRepository{}
	inventoryRepo := &MockedInventoryResourceRepository{}

	// Mock as if persistence is not disabled, for assurance
	repo.On("FindByReporterResourceId", mock.Anything, mock.Anything).Return(&model.Resource{
		ID: id,
	}, nil)
	repo.On("Delete", mock.Anything, (uint64)(33)).Return(&model.Resource{}, nil)

	disablePersistence := true
	useCase := New(repo, inventoryRepo, nil, nil, "", log.DefaultLogger, disablePersistence, nil, false, []string{})

	err = useCase.Delete(ctx, model.ReporterResourceId{})
	assert.Nil(t, err)

	// Assert that the repository methods were not called since persistence is disabled
	repo.AssertNotCalled(t, "FindByReporterResourceId")
	repo.AssertNotCalled(t, "Delete")
}

func TestCheck_MissingResource(t *testing.T) {
	ctx := context.TODO()

	inventoryRepo := &MockedInventoryResourceRepository{}
	repo := &MockedReporterResourceRepository{}
	m := &mocks.MockAuthz{}

	repo.On("FindByReporterResourceId", mock.Anything, mock.Anything).Return(&model.Resource{}, gorm.ErrRecordNotFound)
	m.On("Check", mock.Anything, mock.Anything, "notifications_integration_view", mock.Anything, mock.Anything).Return(v1beta1.CheckResponse_ALLOWED_TRUE, &v1beta1.ConsistencyToken{}, nil)

	useCase := New(repo, inventoryRepo, m, nil, "", log.DefaultLogger, false, nil, false, []string{})
	allowed, err := useCase.Check(ctx, "notifications_integration_view", "rbac", &v1beta1.SubjectReference{}, model.ReporterResourceId{})

	assert.Nil(t, err)
	assert.True(t, allowed)

	// check negative case
	m.On("Check", mock.Anything, mock.Anything, "notifications_integration_write", mock.Anything, mock.Anything).Return(v1beta1.CheckResponse_ALLOWED_FALSE, &v1beta1.ConsistencyToken{}, nil)
	allowed, err = useCase.Check(ctx, "notifications_integration_write", "rbac", &v1beta1.SubjectReference{}, model.ReporterResourceId{})

	assert.Nil(t, err)
	assert.False(t, allowed)

	repo.AssertExpectations(t)
}

func TestCheck_ResourceExistsError(t *testing.T) {
	ctx := context.TODO()

	inventoryRepo := &MockedInventoryResourceRepository{}
	repo := &MockedReporterResourceRepository{}
	m := &mocks.MockAuthz{}

	repo.On("FindByReporterResourceId", mock.Anything, mock.Anything).Return(&model.Resource{}, gorm.ErrUnsupportedDriver) // some random error

	useCase := New(repo, inventoryRepo, m, nil, "", log.DefaultLogger, false, nil, false, []string{})
	allowed, err := useCase.Check(ctx, "notifications_integration_view", "rbac", &v1beta1.SubjectReference{}, model.ReporterResourceId{})

	assert.NotNil(t, err)
	assert.False(t, allowed)

	repo.AssertExpectations(t)
}

func TestCheck_ErrorWithKessel(t *testing.T) {
	ctx := context.TODO()

	inventoryRepo := &MockedInventoryResourceRepository{}
	repo := &MockedReporterResourceRepository{}
	m := &mocks.MockAuthz{}

	repo.On("FindByReporterResourceId", mock.Anything, mock.Anything).Return(&model.Resource{}, nil)
	m.On("Check", mock.Anything, mock.Anything, mock.Anything, mock.Anything, mock.Anything).Return(v1beta1.CheckResponse_ALLOWED_FALSE, &v1beta1.ConsistencyToken{}, errors.New("failed during call to relations"))

	useCase := New(repo, inventoryRepo, m, nil, "", log.DefaultLogger, false, nil, false, []string{})
	allowed, err := useCase.Check(ctx, "notifications_integration_view", "rbac", &v1beta1.SubjectReference{}, model.ReporterResourceId{})

	assert.NotNil(t, err)
	assert.False(t, allowed)

	repo.AssertExpectations(t)
}

func TestCheck_Allowed(t *testing.T) {
	ctx := context.TODO()
	resource := resource1()

	inventoryRepo := &MockedInventoryResourceRepository{}
	repo := &MockedReporterResourceRepository{}
	m := &mocks.MockAuthz{}

	repo.On("FindByReporterResourceId", mock.Anything, mock.Anything).Return(resource, nil)
	m.On("Check", mock.Anything, mock.Anything, "notifications_integration_write", mock.Anything, mock.Anything).Return(v1beta1.CheckResponse_ALLOWED_TRUE, &v1beta1.ConsistencyToken{}, nil)

	useCase := New(repo, inventoryRepo, m, nil, "", log.DefaultLogger, false, nil, false, []string{})
	allowed, err := useCase.Check(ctx, "notifications_integration_write", "rbac", &v1beta1.SubjectReference{}, model.ReporterResourceId{})

	assert.Nil(t, err)
	assert.True(t, allowed)

	// check negative case
	m.On("Check", mock.Anything, mock.Anything, "notifications_integration_view", mock.Anything, mock.Anything).Return(v1beta1.CheckResponse_ALLOWED_FALSE, &v1beta1.ConsistencyToken{}, nil)
	allowed, err = useCase.Check(ctx, "notifications_integration_view", "rbac", &v1beta1.SubjectReference{}, model.ReporterResourceId{})

	assert.Nil(t, err)
	assert.False(t, allowed)

	repo.AssertExpectations(t)
}

func TestCheckForUpdate_ResourceExistsError(t *testing.T) {
	ctx := context.TODO()

	inventoryRepo := &MockedInventoryResourceRepository{}
	repo := &MockedReporterResourceRepository{}
	m := &mocks.MockAuthz{}

	repo.On("FindByReporterResourceId", mock.Anything, mock.Anything).Return(&model.Resource{}, gorm.ErrUnsupportedDriver) // some random error

	useCase := New(repo, inventoryRepo, m, nil, "", log.DefaultLogger, false, nil, false, []string{})
	allowed, err := useCase.CheckForUpdate(ctx, "notifications_integration_view", "rbac", &v1beta1.SubjectReference{}, model.ReporterResourceId{})

	assert.NotNil(t, err)
	assert.False(t, allowed)

	repo.AssertExpectations(t)
}

func TestCheckForUpdate_ErrorWithKessel(t *testing.T) {
	ctx := context.TODO()

	inventoryRepo := &MockedInventoryResourceRepository{}
	repo := &MockedReporterResourceRepository{}
	m := &mocks.MockAuthz{}

	repo.On("FindByReporterResourceId", mock.Anything, mock.Anything).Return(&model.Resource{}, nil)
	m.On("CheckForUpdate", mock.Anything, mock.Anything, mock.Anything, mock.Anything, mock.Anything).Return(v1beta1.CheckForUpdateResponse_ALLOWED_FALSE, &v1beta1.ConsistencyToken{}, errors.New("failed during call to relations"))

	useCase := New(repo, inventoryRepo, m, nil, "", log.DefaultLogger, false, nil, false, []string{})
	allowed, err := useCase.CheckForUpdate(ctx, "notifications_integration_view", "rbac", &v1beta1.SubjectReference{}, model.ReporterResourceId{})

	assert.NotNil(t, err)
	assert.False(t, allowed)

	repo.AssertExpectations(t)
}

func TestCheckForUpdate_WorkspaceAllowed(t *testing.T) {
	ctx := context.TODO()
	resource := resource1()

	inventoryRepo := &MockedInventoryResourceRepository{}
	repo := &MockedReporterResourceRepository{}
	m := &mocks.MockAuthz{}

	repo.On("FindByReporterResourceId", mock.Anything, mock.Anything).Return(resource, nil)
	m.On("CheckForUpdate", mock.Anything, mock.Anything, mock.Anything, mock.Anything, mock.Anything).Return(v1beta1.CheckForUpdateResponse_ALLOWED_TRUE, &v1beta1.ConsistencyToken{}, nil)

	useCase := New(repo, inventoryRepo, m, nil, "", log.DefaultLogger, false, nil, false, []string{})
	allowed, err := useCase.CheckForUpdate(ctx, "notifications_integration_view", "rbac", &v1beta1.SubjectReference{}, model.ReporterResourceId{ResourceType: "workspace"})

	assert.Nil(t, err)
	assert.True(t, allowed)

	repo.AssertExpectations(t)
}

func TestCheckForUpdate_MissingResource_Allowed(t *testing.T) {
	ctx := context.TODO()

	inventoryRepo := &MockedInventoryResourceRepository{}
	repo := &MockedReporterResourceRepository{}
	m := &mocks.MockAuthz{}

	repo.On("FindByReporterResourceId", mock.Anything, mock.Anything).Return(&model.Resource{}, gorm.ErrRecordNotFound)
	m.On("CheckForUpdate", mock.Anything, mock.Anything, "notifications_integration_view", mock.Anything, mock.Anything).Return(v1beta1.CheckForUpdateResponse_ALLOWED_TRUE, &v1beta1.ConsistencyToken{}, nil)

	useCase := New(repo, inventoryRepo, m, nil, "", log.DefaultLogger, false, nil, false, []string{})
	allowed, err := useCase.CheckForUpdate(ctx, "notifications_integration_view", "rbac", &v1beta1.SubjectReference{}, model.ReporterResourceId{})

	// no consistency token being written.

	assert.Nil(t, err)
	assert.True(t, allowed)

	repo.AssertExpectations(t)

}

func TestCheckForUpdate_Allowed(t *testing.T) {
	ctx := context.TODO()
	resource := resource1()

	inventoryRepo := &MockedInventoryResourceRepository{}
	repo := &MockedReporterResourceRepository{}
	m := &mocks.MockAuthz{}

	repo.On("FindByReporterResourceId", mock.Anything, mock.Anything).Return(resource, nil)
	m.On("CheckForUpdate", mock.Anything, mock.Anything, "notifications_integration_view", mock.Anything, mock.Anything).Return(v1beta1.CheckForUpdateResponse_ALLOWED_TRUE, &v1beta1.ConsistencyToken{}, nil)

	repo.On("Update", mock.Anything, mock.Anything, mock.Anything, mock.Anything, mock.Anything).Return(&model.Resource{}, nil)

	useCase := New(repo, inventoryRepo, m, nil, "", log.DefaultLogger, false, nil, false, []string{})
	allowed, err := useCase.CheckForUpdate(ctx, "notifications_integration_view", "rbac", &v1beta1.SubjectReference{}, model.ReporterResourceId{})

	assert.Nil(t, err)
	assert.True(t, allowed)

	// check negative case
	m.On("CheckForUpdate", mock.Anything, mock.Anything, "notifications_integration_write", mock.Anything, mock.Anything).Return(v1beta1.CheckForUpdateResponse_ALLOWED_FALSE, &v1beta1.ConsistencyToken{}, nil)

	allowed, err = useCase.CheckForUpdate(ctx, "notifications_integration_write", "rbac", &v1beta1.SubjectReference{}, model.ReporterResourceId{})

	assert.Nil(t, err)
	assert.False(t, allowed)

	repo.AssertExpectations(t)
}

func TestListResourcesInWorkspace_Error(t *testing.T) {
	ctx := context.TODO()

	inventoryRepo := &MockedInventoryResourceRepository{}
	repo := &MockedReporterResourceRepository{}
	m := &mocks.MockAuthz{}

	repo.On("FindByWorkspaceId", mock.Anything, mock.Anything).Return([]*model.Resource{}, errors.New("failed querying"))

	useCase := New(repo, inventoryRepo, m, nil, "", log.DefaultLogger, false, nil, false, []string{})
	resource_chan, err_chan, err := useCase.ListResourcesInWorkspace(ctx, "notifications_integration_view", "rbac", &v1beta1.SubjectReference{}, "foo-id")

	assert.NotNil(t, err)
	assert.Nil(t, resource_chan)
	assert.Nil(t, err_chan)

	repo.AssertExpectations(t)
}

func TestListResourcesInWorkspace_NoResources(t *testing.T) {
	ctx := context.TODO()

	inventoryRepo := &MockedInventoryResourceRepository{}
	repo := &MockedReporterResourceRepository{}
	m := &mocks.MockAuthz{}

	repo.On("FindByWorkspaceId", mock.Anything, mock.Anything).Return([]*model.Resource{}, nil)

	useCase := New(repo, inventoryRepo, m, nil, "", log.DefaultLogger, false, nil, false, []string{})
	resource_chan, err_chan, err := useCase.ListResourcesInWorkspace(ctx, "notifications_integration_view", "rbac", &v1beta1.SubjectReference{}, "foo-id")

	assert.Nil(t, err)

	res := <-resource_chan
	assert.Nil(t, res) // expecting no resources

	assert.Empty(t, err_chan) // dont want any errors.

	repo.AssertExpectations(t)
}

func TestListResourcesInWorkspace_ResourcesAllowedTrue(t *testing.T) {
	ctx := context.TODO()

	inventoryRepo := &MockedInventoryResourceRepository{}
	repo := &MockedReporterResourceRepository{}
	m := &mocks.MockAuthz{}

	resource := resource1()

	repo.On("FindByWorkspaceId", mock.Anything, mock.Anything).Return([]*model.Resource{resource}, nil)
	m.On("Check", mock.Anything, mock.Anything, "notifications_integration_write", mock.Anything, mock.Anything).Return(v1beta1.CheckResponse_ALLOWED_TRUE, &v1beta1.ConsistencyToken{}, nil)

	useCase := New(repo, inventoryRepo, m, nil, "", log.DefaultLogger, false, nil, false, []string{})
	resource_chan, err_chan, err := useCase.ListResourcesInWorkspace(ctx, "notifications_integration_write", "rbac", &v1beta1.SubjectReference{}, "foo-id")

	assert.Nil(t, err)

	res := <-resource_chan
	assert.Equal(t, resource, res) // expecting to get back resource1

	assert.Empty(t, err_chan) // dont want any errors.

	// check negative case (not allowed)
	m.On("Check", mock.Anything, mock.Anything, "notifications_integration_view", mock.Anything, mock.Anything).Return(v1beta1.CheckResponse_ALLOWED_FALSE, &v1beta1.ConsistencyToken{}, nil)
	resource_chan, err_chan, err = useCase.ListResourcesInWorkspace(ctx, "notifications_integration_view", "rbac", &v1beta1.SubjectReference{}, "foo-id")

	assert.Nil(t, err)

	res = <-resource_chan
	assert.Nil(t, res) // expecting no resource, as we are not allowed

	assert.Empty(t, err_chan) // dont want any errors.

	repo.AssertExpectations(t)
}

func TestListResourcesInWorkspace_ResourcesAllowedError(t *testing.T) {
	ctx := context.TODO()

	inventoryRepo := &MockedInventoryResourceRepository{}
	repo := &MockedReporterResourceRepository{}
	m := &mocks.MockAuthz{}

	resource := resource1()

	repo.On("FindByWorkspaceId", mock.Anything, mock.Anything).Return([]*model.Resource{resource}, nil)
	m.On("Check", mock.Anything, mock.Anything, mock.Anything, mock.Anything, mock.Anything).Return(v1beta1.CheckResponse_ALLOWED_TRUE, &v1beta1.ConsistencyToken{}, errors.New("failed calling relations"))

	useCase := New(repo, inventoryRepo, m, nil, "", log.DefaultLogger, false, nil, false, []string{})
	resource_chan, err_chan, err := useCase.ListResourcesInWorkspace(ctx, "notifications_integration_view", "rbac", &v1beta1.SubjectReference{}, "foo-id")

	assert.Nil(t, err)

	res := <-resource_chan
	assert.Nil(t, res) // expecting no resource, as we errored

	assert.NotEmpty(t, err_chan) // dont want any errors.
}

func TestIsSPInAllowlist(t *testing.T) {
	tests := []struct {
		name      string
		resource  *model.Resource
		allowlist []string
		expected  bool
	}{
		{
			name:      "SP in allowlist",
			resource:  &model.Resource{ReporterId: "sp1"},
			allowlist: []string{"sp1", "sp2"},
			expected:  true,
		},
		{
			name:      "SP not in allowlist",
			resource:  &model.Resource{ReporterId: "sp3"},
			allowlist: []string{"sp1", "sp2"},
			expected:  false,
		},
		{
			name:      "Wildcard '*' allows any SP",
			resource:  &model.Resource{ReporterId: "sp3"},
			allowlist: []string{"*"},
			expected:  true,
		},
		{
			name:      "SP in allowlist with wildcard",
			resource:  &model.Resource{ReporterId: "sp3"},
			allowlist: []string{"sp1", "*"},
			expected:  true,
		},
		{
			name:      "Empty allowlist",
			resource:  &model.Resource{ReporterId: "sp1"},
			allowlist: []string{},
			expected:  false,
		},
		{
			name:      "Allowlist with only wildcard",
			resource:  &model.Resource{ReporterId: "sp4"},
			allowlist: []string{"*"},
			expected:  true,
		},
	}

	for _, tt := range tests {
		t.Run(tt.name, func(t *testing.T) {
			result := isSPInAllowlist(tt.resource, tt.allowlist)
			assert.Equal(t, tt.expected, result)
		})
	}
}

func TestUpsertReturnsDbError(t *testing.T) {
	resource := resource1()
	repo := &MockedReporterResourceRepository{}
	inventoryRepo := &MockedInventoryResourceRepository{}

	// DB Error
	repo.On("FindByReporterResourceIdv1beta2", mock.Anything, mock.Anything).Return((*model.Resource)(nil), gorm.ErrDuplicatedKey)

	useCase := New(repo, inventoryRepo, nil, nil, "", log.DefaultLogger, false, nil, false, []string{})
	ctx := context.TODO()

	_, err := useCase.Upsert(ctx, resource, false)
	assert.ErrorIs(t, err, ErrDatabaseError)
	repo.AssertExpectations(t)
}

func TestUpsertReturnsExistingUpdatedResource(t *testing.T) {
	resource := resource1()
	repo := &MockedReporterResourceRepository{}
	inventoryRepo := &MockedInventoryResourceRepository{}

	// No Error
	repo.On("FindByReporterResourceIdv1beta2", mock.Anything, mock.Anything).Return(resource, nil)
	repo.On("Update", mock.Anything, mock.Anything, mock.Anything, mock.Anything, mock.Anything).Return(resource, nil)

	useCase := New(repo, inventoryRepo, nil, nil, "", log.DefaultLogger, false, nil, false, []string{})
	ctx := context.TODO()

	res, err := useCase.Upsert(ctx, resource, false)
	assert.Nil(t, err)
	assert.NotNil(t, res)
	repo.AssertExpectations(t)
}

func TestUpsert_ReadAfterWrite(t *testing.T) {
	resource := resource1()

	repo := &MockedReporterResourceRepository{}
	inventoryRepo := &MockedInventoryResourceRepository{}
	authz := &mocks.MockAuthz{}
	listenMan := &MockedListenManager{}
	sub := MockedSubscription{}

	// no existing resource, need to create
	repo.On("FindByReporterResourceIdv1beta2", mock.Anything, mock.Anything).Return((*model.Resource)(nil), gorm.ErrRecordNotFound)
	repo.On("Create", mock.Anything, mock.Anything, mock.Anything, mock.Anything).Return(resource, nil)

	listenMan.On("Subscribe", mock.Anything).Return(&sub)

	sub.On("Unsubscribe")
	sub.On("BlockForNotification", mock.Anything).Return(nil)

	useCase := New(repo, inventoryRepo, authz, nil, "", log.DefaultLogger, false, listenMan, true, []string{})
	ctx := context.TODO()

	r, err := useCase.Upsert(ctx, resource, true)

	assert.Nil(t, err)
	assert.NotNil(t, r)
	repo.AssertExpectations(t)
	listenMan.AssertExpectations(t)
	sub.AssertExpectations(t)
}<|MERGE_RESOLUTION|>--- conflicted
+++ resolved
@@ -3,10 +3,11 @@
 import (
 	"context"
 	"errors"
+	"io"
+	"testing"
+
 	"google.golang.org/grpc"
 	"google.golang.org/grpc/metadata"
-	"io"
-	"testing"
 
 	"github.com/project-kessel/inventory-api/internal/mocks"
 
@@ -31,10 +32,10 @@
 	mock.Mock
 }
 
-<<<<<<< HEAD
 type MockedSubscription struct {
 	mock.Mock
-=======
+}
+
 type MockLookupResourcesStream struct {
 	mock.Mock
 	responses []*v1beta1.LookupResourcesResponse
@@ -165,7 +166,6 @@
 func (r *MockedReporterResourceRepository) Create(ctx context.Context, resource *model.Resource) (*model.Resource, []*model.Resource, error) {
 	args := r.Called(ctx, resource)
 	return args.Get(0).(*model.Resource), args.Get(1).([]*model.Resource), args.Error(2)
->>>>>>> 06ff8705
 }
 
 func (r *MockedReporterResourceRepository) Create(ctx context.Context, resource *model.Resource, namespace string, txid string) (*model.Resource, error) {
