--- conflicted
+++ resolved
@@ -6,6 +6,7 @@
 	"testing"
 
 	"github.com/go-kratos/kratos/v2/log"
+	"github.com/project-kessel/inventory-api/internal/biz"
 	"github.com/stretchr/testify/assert"
 	"github.com/stretchr/testify/require"
 	"google.golang.org/protobuf/types/known/structpb"
@@ -432,23 +433,12 @@
 		},
 
 		{
-<<<<<<< HEAD
-			name:                   "same workspace creates only",
-			version:                2,
-			currentWorkspaceID:     "workspace-same",
-			previousWorkspaceID:    "workspace-same",
-			expectTuplesToCreate:   true,
-			expectTuplesToDelete:   false,
-			expectedCreateResource: "host:test-resource",
-			expectedCreateSubject:  "rbac:workspace:workspace-same",
-=======
 			name:                 "same workspace does not create or delete tuples",
 			version:              2,
 			currentWorkspaceID:   "workspace-same",
 			previousWorkspaceID:  "workspace-same",
 			expectTuplesToCreate: false,
 			expectTuplesToDelete: false,
->>>>>>> c9539866
 		},
 	}
 
@@ -477,12 +467,8 @@
 			require.NoError(t, err)
 
 			// Create TupleEvent
-<<<<<<< HEAD
 			version := model.Version(tt.version)
 			tupleEvent, err := model.NewTupleEvent(key, biz.OperationTypeCreated, &version, nil)
-=======
-			tupleEvent, err := model.NewTupleEvent(model.Version(tt.version), key)
->>>>>>> c9539866
 			require.NoError(t, err)
 
 			// Call CalculateTuplesv2
@@ -497,11 +483,6 @@
 				require.NotNil(t, result.TuplesToCreate())
 				require.Len(t, *result.TuplesToCreate(), 1)
 				createTuple := (*result.TuplesToCreate())[0]
-<<<<<<< HEAD
-				assert.Equal(t, tt.expectedCreateResource, createTuple.Resource())
-				assert.Equal(t, "workspace", createTuple.Relation())
-				assert.Equal(t, tt.expectedCreateSubject, createTuple.Subject())
-=======
 
 				// Test resource
 				createResource := createTuple.Resource()
@@ -515,18 +496,12 @@
 				createSubject := createTuple.Subject()
 				createSubjectResource := createSubject.Subject()
 				assert.Equal(t, tt.expectedCreateSubject, createSubjectResource.Id().String())
->>>>>>> c9539866
 			}
 
 			if tt.expectTuplesToDelete {
 				require.NotNil(t, result.TuplesToDelete())
 				require.Len(t, *result.TuplesToDelete(), 1)
 				deleteTuple := (*result.TuplesToDelete())[0]
-<<<<<<< HEAD
-				assert.Equal(t, tt.expectedDeleteResource, deleteTuple.Resource())
-				assert.Equal(t, "workspace", deleteTuple.Relation())
-				assert.Equal(t, tt.expectedDeleteSubject, deleteTuple.Subject())
-=======
 
 				// Test resource
 				deleteResource := deleteTuple.Resource()
@@ -540,7 +515,6 @@
 				deleteSubject := deleteTuple.Subject()
 				deleteSubjectResource := deleteSubject.Subject()
 				assert.Equal(t, tt.expectedDeleteSubject, deleteSubjectResource.Id().String())
->>>>>>> c9539866
 			}
 		})
 	}
