package resources

import (
	"context"
	"fmt"
	"testing"

	"github.com/go-kratos/kratos/v2/log"
	"github.com/stretchr/testify/assert"
	"github.com/stretchr/testify/require"
	"google.golang.org/protobuf/types/known/structpb"
	"gorm.io/gorm"

	"github.com/project-kessel/inventory-api/api/kessel/inventory/v1beta2"
	"github.com/project-kessel/inventory-api/internal"
	"github.com/project-kessel/inventory-api/internal/authz/allow"
	"github.com/project-kessel/inventory-api/internal/biz/model"
	"github.com/project-kessel/inventory-api/internal/data"
)

func TestReportResource(t *testing.T) {
	tests := []struct {
		name             string
		resourceType     string
		reporterType     string
		reporterInstance string
		localResourceId  string
		workspaceId      string
		expectError      bool
	}{
		{
			name:             "creates new k8s cluster resource",
			resourceType:     "k8s_cluster",
			reporterType:     "ocm",
			reporterInstance: "test-instance",
			localResourceId:  "test-local-resource",
			workspaceId:      "test-workspace",
			expectError:      false,
		},
		{
			name:             "creates new host resource",
			resourceType:     "host",
			reporterType:     "hbi",
			reporterInstance: "hbi-instance",
			localResourceId:  "test-host-123",
			workspaceId:      "test-workspace-2",
			expectError:      false,
		},
	}

	for _, tt := range tests {
		t.Run(tt.name, func(t *testing.T) {
			ctx := context.Background()
			logger := log.DefaultLogger

			resourceRepo := data.NewFakeResourceRepository()
			authorizer := &allow.AllowAllAuthz{}
			usecaseConfig := &UsecaseConfig{
				ReadAfterWriteEnabled: false,
				ConsumerEnabled:       false,
			}

			usecase := New(resourceRepo, nil, nil, authorizer, nil, "test-topic", logger, nil, nil, usecaseConfig)

			reportRequest := createTestReportRequest(t, tt.resourceType, tt.reporterType, tt.reporterInstance, tt.localResourceId, tt.workspaceId)
			err := usecase.ReportResource(ctx, reportRequest, "test-reporter")

			if tt.expectError {
				require.Error(t, err)
				return
			}

			require.NoError(t, err)

			localResourceId, err := model.NewLocalResourceId(tt.localResourceId)
			require.NoError(t, err)
			resourceType, err := model.NewResourceType(tt.resourceType)
			require.NoError(t, err)
			reporterType, err := model.NewReporterType(tt.reporterType)
			require.NoError(t, err)
			reporterInstanceId, err := model.NewReporterInstanceId(tt.reporterInstance)
			require.NoError(t, err)

			key, err := model.NewReporterResourceKey(localResourceId, resourceType, reporterType, reporterInstanceId)
			require.NoError(t, err)

			foundResource, err := resourceRepo.FindResourceByKeys(nil, key)
			require.NoError(t, err)
			require.NotNil(t, foundResource)
		})
	}
}

func TestReportResourceThenDelete(t *testing.T) {
	tests := []struct {
		name                     string
		resourceType             string
		reporterType             string
		reporterInstanceId       string
		localResourceId          string
		workspaceId              string
		deleteReporterInstanceId string
		expectError              bool
	}{
		{
			name:                     "deletes resource with reporterInstanceId",
			resourceType:             "k8s_cluster",
			reporterType:             "ocm",
			reporterInstanceId:       "delete-test-instance",
			localResourceId:          "delete-test-resource",
			workspaceId:              "delete-test-workspace",
			deleteReporterInstanceId: "delete-test-instance",
			expectError:              false,
		},
		{
			name:                     "deletes resource without reporterInstanceId",
			resourceType:             "host",
			reporterType:             "hbi",
			reporterInstanceId:       "delete-test-instance-2",
			localResourceId:          "delete-test-resource-2",
			workspaceId:              "delete-test-workspace-2",
			deleteReporterInstanceId: "",
			expectError:              false,
		},
	}

	for _, tt := range tests {
		t.Run(tt.name, func(t *testing.T) {
			ctx := context.Background()
			logger := log.DefaultLogger

			resourceRepo := data.NewFakeResourceRepository()
			authorizer := &allow.AllowAllAuthz{}
			usecaseConfig := &UsecaseConfig{
				ReadAfterWriteEnabled: false,
				ConsumerEnabled:       false,
			}

			usecase := New(resourceRepo, nil, nil, authorizer, nil, "test-topic", logger, nil, nil, usecaseConfig)

			reportRequest := createTestReportRequest(t, tt.resourceType, tt.reporterType, tt.reporterInstanceId, tt.localResourceId, tt.workspaceId)
			err := usecase.ReportResource(ctx, reportRequest, "test-reporter")
			require.NoError(t, err)

			localResourceId, err := model.NewLocalResourceId(tt.localResourceId)
			require.NoError(t, err)
			resourceType, err := model.NewResourceType(tt.resourceType)
			require.NoError(t, err)
			reporterType, err := model.NewReporterType(tt.reporterType)
			require.NoError(t, err)
			reporterInstanceId, err := model.NewReporterInstanceId(tt.reporterInstanceId)
			require.NoError(t, err)

			key, err := model.NewReporterResourceKey(localResourceId, resourceType, reporterType, reporterInstanceId)
			require.NoError(t, err)

			foundResource, err := resourceRepo.FindResourceByKeys(nil, key)
			require.NoError(t, err)
			require.NotNil(t, foundResource)

			var deleteReporterInstanceId model.ReporterInstanceId
			if tt.deleteReporterInstanceId != "" {
				deleteReporterInstanceId, err = model.NewReporterInstanceId(tt.deleteReporterInstanceId)
				require.NoError(t, err)
			} else {
				deleteReporterInstanceId = model.ReporterInstanceId("")
			}

			deleteKey, err := model.NewReporterResourceKey(localResourceId, resourceType, reporterType, deleteReporterInstanceId)
			require.NoError(t, err)

			deleteFoundResource, err := resourceRepo.FindResourceByKeys(nil, deleteKey)
			require.NoError(t, err)
			require.NotNil(t, deleteFoundResource)
		})
	}
}

func createTestReportRequest(t *testing.T, resourceType, reporterType, reporterInstance, localResourceId, workspaceId string) *v1beta2.ReportResourceRequest {
	reporterData, _ := structpb.NewStruct(map[string]interface{}{
		"local_resource_id": localResourceId,
		"api_href":          "https://api.example.com/resource/123",
		"console_href":      "https://console.example.com/resource/123",
	})

	commonData, _ := structpb.NewStruct(map[string]interface{}{
		"workspace_id": workspaceId,
		"name":         "test-cluster",
		"namespace":    "default",
	})

	return &v1beta2.ReportResourceRequest{
		Type:               resourceType,
		ReporterType:       reporterType,
		ReporterInstanceId: reporterInstance,
		Representations: &v1beta2.ResourceRepresentations{
			Metadata: &v1beta2.RepresentationMetadata{
				LocalResourceId: localResourceId,
				ApiHref:         "https://api.example.com/resource/123",
				ConsoleHref:     internal.StringPtr("https://console.example.com/resource/123"),
			},
			Reporter: reporterData,
			Common:   commonData,
		},
		WriteVisibility: v1beta2.WriteVisibility_MINIMIZE_LATENCY,
	}
}

func TestDelete_ResourceNotFound(t *testing.T) {
	logger := log.DefaultLogger

	resourceRepo := data.NewFakeResourceRepository()
	authorizer := &allow.AllowAllAuthz{}
	usecaseConfig := &UsecaseConfig{
		ReadAfterWriteEnabled: false,
		ConsumerEnabled:       false,
	}

	usecase := New(resourceRepo, nil, nil, authorizer, nil, "test-topic", logger, nil, nil, usecaseConfig)

	localResourceId, err := model.NewLocalResourceId("non-existent-resource")
	require.NoError(t, err)
	resourceType, err := model.NewResourceType("k8s_cluster")
	require.NoError(t, err)
	reporterType, err := model.NewReporterType("ocm")
	require.NoError(t, err)
	reporterInstanceId, err := model.NewReporterInstanceId("test-instance")
	require.NoError(t, err)

	key, err := model.NewReporterResourceKey(localResourceId, resourceType, reporterType, reporterInstanceId)
	require.NoError(t, err)

	err = usecase.Delete(key)
	require.Error(t, err)
}

func TestReportFindDeleteFind_TombstoneLifecycle(t *testing.T) {
	ctx := context.Background()
	logger := log.DefaultLogger

	resourceRepo := data.NewFakeResourceRepository()
	authorizer := &allow.AllowAllAuthz{}
	usecaseConfig := &UsecaseConfig{
		ReadAfterWriteEnabled: false,
		ConsumerEnabled:       false,
	}

	usecase := New(resourceRepo, nil, nil, authorizer, nil, "test-topic", logger, nil, nil, usecaseConfig)

	reportRequest := createTestReportRequest(t, "k8s_cluster", "ocm", "lifecycle-instance", "lifecycle-resource", "lifecycle-workspace")
	err := usecase.ReportResource(ctx, reportRequest, "test-reporter")
	require.NoError(t, err)

	localResourceId, err := model.NewLocalResourceId("lifecycle-resource")
	require.NoError(t, err)
	resourceType, err := model.NewResourceType("k8s_cluster")
	require.NoError(t, err)
	reporterType, err := model.NewReporterType("ocm")
	require.NoError(t, err)
	reporterInstanceId, err := model.NewReporterInstanceId("lifecycle-instance")
	require.NoError(t, err)

	key, err := model.NewReporterResourceKey(localResourceId, resourceType, reporterType, reporterInstanceId)
	require.NoError(t, err)

	foundResource, err := resourceRepo.FindResourceByKeys(nil, key)
	require.NoError(t, err)
	require.NotNil(t, foundResource)

	err = usecase.Delete(key)
	require.NoError(t, err)

	foundResource, err = resourceRepo.FindResourceByKeys(nil, key)
	// With tombstone filter removed, we should find the tombstoned resource
	require.NoError(t, err)
	require.NotNil(t, foundResource)
	assert.True(t, foundResource.ReporterResources()[0].Serialize().Tombstone, "Resource should be tombstoned")
}

func TestMultipleHostsLifecycle(t *testing.T) {
	ctx := context.Background()
	logger := log.DefaultLogger

	resourceRepo := data.NewFakeResourceRepository()
	authorizer := &allow.AllowAllAuthz{}
	usecaseConfig := &UsecaseConfig{
		ReadAfterWriteEnabled: false,
		ConsumerEnabled:       false,
	}

	usecase := New(resourceRepo, nil, nil, authorizer, nil, "test-topic", logger, nil, nil, usecaseConfig)

	// Create 2 hosts
	host1Request := createTestReportRequest(t, "host", "hbi", "hbi-instance-1", "host-1", "workspace-1")
	err := usecase.ReportResource(ctx, host1Request, "test-reporter")
	require.NoError(t, err, "Should create host1")

	host2Request := createTestReportRequest(t, "host", "hbi", "hbi-instance-1", "host-2", "workspace-1")
	err = usecase.ReportResource(ctx, host2Request, "test-reporter")
	require.NoError(t, err, "Should create host2")

	// Verify both hosts can be found
	key1, err := model.NewReporterResourceKey("host-1", "host", "hbi", "hbi-instance-1")
	require.NoError(t, err)
	key2, err := model.NewReporterResourceKey("host-2", "host", "hbi", "hbi-instance-1")
	require.NoError(t, err)

	foundHost1, err := resourceRepo.FindResourceByKeys(nil, key1)
	require.NoError(t, err, "Should find host1 after creation")
	require.NotNil(t, foundHost1)

	foundHost2, err := resourceRepo.FindResourceByKeys(nil, key2)
	require.NoError(t, err, "Should find host2 after creation")
	require.NotNil(t, foundHost2)

	// Update both hosts by reporting them again with updated data
	host1UpdateRequest := createTestReportRequestWithUpdatedData(t, "host", "hbi", "hbi-instance-1", "host-1", "workspace-1")
	err = usecase.ReportResource(ctx, host1UpdateRequest, "test-reporter")
	require.NoError(t, err, "Should update host1")

	host2UpdateRequest := createTestReportRequestWithUpdatedData(t, "host", "hbi", "hbi-instance-1", "host-2", "workspace-1")
	err = usecase.ReportResource(ctx, host2UpdateRequest, "test-reporter")
	require.NoError(t, err, "Should update host2")

	// Verify both updated hosts can still be found
	updatedHost1, err := resourceRepo.FindResourceByKeys(nil, key1)
	require.NoError(t, err, "Should find host1 after update")
	require.NotNil(t, updatedHost1)

	updatedHost2, err := resourceRepo.FindResourceByKeys(nil, key2)
	require.NoError(t, err, "Should find host2 after update")
	require.NotNil(t, updatedHost2)

	// Delete both hosts
	err = usecase.Delete(key1)
	require.NoError(t, err, "Should delete host1")

	err = usecase.Delete(key2)
	require.NoError(t, err, "Should delete host2")

	// Verify both hosts can be found (tombstoned) with tombstone filter removed
	foundHost1, err = resourceRepo.FindResourceByKeys(nil, key1)
	require.NoError(t, err, "Should find tombstoned host1")
	require.NotNil(t, foundHost1)
	assert.True(t, foundHost1.ReporterResources()[0].Serialize().Tombstone, "Host1 should be tombstoned")

	foundHost2, err = resourceRepo.FindResourceByKeys(nil, key2)
	require.NoError(t, err, "Should find tombstoned host2")
	require.NotNil(t, foundHost2)
	assert.True(t, foundHost2.ReporterResources()[0].Serialize().Tombstone, "Host2 should be tombstoned")
}

func createTestReportRequestWithUpdatedData(t *testing.T, resourceType, reporterType, reporterInstance, localResourceId, workspaceId string) *v1beta2.ReportResourceRequest {
	reporterData, _ := structpb.NewStruct(map[string]interface{}{
		"local_resource_id": localResourceId,
		"api_href":          "https://api.example.com/updated/123",
		"console_href":      "https://console.example.com/updated/123",
		"hostname":          "updated-hostname",
		"status":            "running",
	})

	commonData, _ := structpb.NewStruct(map[string]interface{}{
		"workspace_id": workspaceId,
		"name":         "updated-host",
		"environment":  "production",
		"tags":         map[string]interface{}{"env": "prod", "updated": "true"},
	})

	return &v1beta2.ReportResourceRequest{
		Type:               resourceType,
		ReporterType:       reporterType,
		ReporterInstanceId: reporterInstance,
		Representations: &v1beta2.ResourceRepresentations{
			Metadata: &v1beta2.RepresentationMetadata{
				LocalResourceId: localResourceId,
				ApiHref:         "https://api.example.com/updated/123",
				ConsoleHref:     internal.StringPtr("https://console.example.com/updated/123"),
			},
			Reporter: reporterData,
			Common:   commonData,
		},
		WriteVisibility: v1beta2.WriteVisibility_MINIMIZE_LATENCY,
	}
}

func TestCalculateTuples(t *testing.T) {
	tests := []struct {
		name                   string
		version                uint
		currentWorkspaceID     string
		previousWorkspaceID    string
		expectTuplesToCreate   bool
		expectTuplesToDelete   bool
		expectedCreateResource string
		expectedDeleteResource string
		expectedCreateSubject  string
		expectedDeleteSubject  string
	}{
		{
			name:                   "version 0 creates initial tuple",
			version:                0,
			currentWorkspaceID:     "workspace-initial",
			previousWorkspaceID:    "",
			expectTuplesToCreate:   true,
			expectTuplesToDelete:   false,
			expectedCreateResource: "host:test-resource",
			expectedCreateSubject:  "rbac:workspace:workspace-initial",
		},
		{
			name:                   "workspace change creates and deletes tuples",
			version:                2,
			currentWorkspaceID:     "workspace-new",
			previousWorkspaceID:    "workspace-old",
			expectTuplesToCreate:   true,
			expectTuplesToDelete:   true,
			expectedCreateResource: "host:test-resource",
			expectedDeleteResource: "host:test-resource",
			expectedCreateSubject:  "rbac:workspace:workspace-new",
			expectedDeleteSubject:  "rbac:workspace:workspace-old",
		},
		{
			name:                   "workspace change creates and deletes tuples version 1",
			version:                1,
			currentWorkspaceID:     "workspace-new",
			previousWorkspaceID:    "workspace-old",
			expectTuplesToCreate:   true,
			expectTuplesToDelete:   true,
			expectedCreateResource: "host:test-resource",
			expectedDeleteResource: "host:test-resource",
			expectedCreateSubject:  "rbac:workspace:workspace-new",
			expectedDeleteSubject:  "rbac:workspace:workspace-old",
		},

		{
			name:                 "same workspace does not create or delete tuples",
			version:              2,
			currentWorkspaceID:   "workspace-same",
			previousWorkspaceID:  "workspace-same",
			expectTuplesToCreate: false,
			expectTuplesToDelete: false,
		},
	}

	for _, tt := range tests {
		t.Run(tt.name, func(t *testing.T) {
			// Use a fake repository with workspace overrides aligned to test case expectations
			repo := data.NewFakeResourceRepositoryWithWorkspaceOverrides(tt.currentWorkspaceID, tt.previousWorkspaceID)
			// Seed fake repo behavior for workspace IDs via current version and previous version
			// The CalculateTuples tests rely on FindCommonRepresentationsByVersion returning
			// entries for current and (optionally) previous. The fake repo synthesizes data based
			// on version values, so we don't need to wire specific state here beyond calling the usecase.

			// Create usecase with mock repo
			uc := &Usecase{
				resourceRepository: repo,
				Log:                log.NewHelper(log.DefaultLogger),
			}

			// Create test key
			key, err := model.NewReporterResourceKey(
				model.LocalResourceId("test-resource"),
				model.ResourceType("host"),
				model.ReporterType("HBI"),
				model.ReporterInstanceId("test-instance"),
			)
			require.NoError(t, err)

			// Create TupleEvent
			tupleEvent, err := model.NewTupleEvent(model.Version(tt.version), key)
			require.NoError(t, err)

			// Call CalculateTuplesv2
			result, err := uc.CalculateTuples(tupleEvent)
			require.NoError(t, err)

			// Verify expectations
			assert.Equal(t, tt.expectTuplesToCreate, result.HasTuplesToCreate())
			assert.Equal(t, tt.expectTuplesToDelete, result.HasTuplesToDelete())

			if tt.expectTuplesToCreate {
				require.NotNil(t, result.TuplesToCreate())
				require.Len(t, *result.TuplesToCreate(), 1)
				createTuple := (*result.TuplesToCreate())[0]

				// Test resource
				createResource := createTuple.Resource()
				assert.Equal(t, "test-resource", createResource.Id().String())
				assert.Equal(t, "host", createResource.Type().Name())

				// Test relation
				assert.Equal(t, "workspace", createTuple.Relation())

				// Test subject
				createSubject := createTuple.Subject()
				createSubjectResource := createSubject.Subject()
				assert.Equal(t, tt.expectedCreateSubject, createSubjectResource.Id().String())
			}

			if tt.expectTuplesToDelete {
				require.NotNil(t, result.TuplesToDelete())
				require.Len(t, *result.TuplesToDelete(), 1)
				deleteTuple := (*result.TuplesToDelete())[0]

				// Test resource
				deleteResource := deleteTuple.Resource()
				assert.Equal(t, "test-resource", deleteResource.Id().String())
				assert.Equal(t, "host", deleteResource.Type().Name())

				// Test relation
				assert.Equal(t, "workspace", deleteTuple.Relation())

				// Test subject
				deleteSubject := deleteTuple.Subject()
				deleteSubjectResource := deleteSubject.Subject()
				assert.Equal(t, tt.expectedDeleteSubject, deleteSubjectResource.Id().String())
			}
		})
	}
}

func TestPartialDataScenarios(t *testing.T) {
	ctx := context.Background()
	logger := log.DefaultLogger

	resourceRepo := data.NewFakeResourceRepository()
	authorizer := &allow.AllowAllAuthz{}
	usecaseConfig := &UsecaseConfig{
		ReadAfterWriteEnabled: false,
		ConsumerEnabled:       false,
	}

	usecase := New(resourceRepo, nil, nil, authorizer, nil, "test-topic", logger, nil, nil, usecaseConfig)

	t.Run("Report resource with rich reporter data and minimal common data", func(t *testing.T) {
		request := createTestReportRequestWithReporterDataOnly(t, "k8s_cluster", "ocm", "ocm-instance-1", "reporter-rich-resource", "minimal-workspace")
		err := usecase.ReportResource(ctx, request, "test-reporter")
		require.NoError(t, err, "Should create resource with rich reporter data")

		key, err := model.NewReporterResourceKey("reporter-rich-resource", "k8s_cluster", "ocm", "ocm-instance-1")
		require.NoError(t, err)

		foundResource, err := resourceRepo.FindResourceByKeys(nil, key)
		require.NoError(t, err, "Should find resource with rich reporter data")
		require.NotNil(t, foundResource)
	})

	t.Run("Report resource with minimal reporter data and rich common data", func(t *testing.T) {
		request := createTestReportRequestWithCommonDataOnly(t, "k8s_cluster", "ocm", "ocm-instance-1", "common-rich-resource", "rich-workspace")
		err := usecase.ReportResource(ctx, request, "test-reporter")
		require.NoError(t, err, "Should create resource with rich common data")

		key, err := model.NewReporterResourceKey("common-rich-resource", "k8s_cluster", "ocm", "ocm-instance-1")
		require.NoError(t, err)

		foundResource, err := resourceRepo.FindResourceByKeys(nil, key)
		require.NoError(t, err, "Should find resource with rich common data")
		require.NotNil(t, foundResource)
	})

	t.Run("Report resource with both data, then reporter-focused update, then common-focused update", func(t *testing.T) {
		// 1. Initial report with both reporter and common data
		initialRequest := createTestReportRequest(t, "k8s_cluster", "ocm", "ocm-instance-1", "progressive-resource", "initial-workspace")
		err := usecase.ReportResource(ctx, initialRequest, "test-reporter")
		require.NoError(t, err, "Should create resource with both data types")

		key, err := model.NewReporterResourceKey("progressive-resource", "k8s_cluster", "ocm", "ocm-instance-1")
		require.NoError(t, err)

		foundResource, err := resourceRepo.FindResourceByKeys(nil, key)
		require.NoError(t, err, "Should find resource after initial creation")
		require.NotNil(t, foundResource)

		// 2. Reporter-focused update
		reporterFocusedRequest := createTestReportRequestWithReporterDataOnly(t, "k8s_cluster", "ocm", "ocm-instance-1", "progressive-resource", "initial-workspace")
		err = usecase.ReportResource(ctx, reporterFocusedRequest, "test-reporter")
		require.NoError(t, err, "Should update resource with reporter-focused data")

		foundResource, err = resourceRepo.FindResourceByKeys(nil, key)
		require.NoError(t, err, "Should find resource after reporter-focused update")
		require.NotNil(t, foundResource)

		// 3. Common-focused update
		commonFocusedRequest := createTestReportRequestWithCommonDataOnly(t, "k8s_cluster", "ocm", "ocm-instance-1", "progressive-resource", "updated-workspace")
		err = usecase.ReportResource(ctx, commonFocusedRequest, "test-reporter")
		require.NoError(t, err, "Should update resource with common-focused data")

		finalResource, err := resourceRepo.FindResourceByKeys(nil, key)
		require.NoError(t, err, "Should find resource after all updates")
		require.NotNil(t, finalResource)
	})
}

func createTestReportRequestWithReporterDataOnly(t *testing.T, resourceType, reporterType, reporterInstance, localResourceId, workspaceId string) *v1beta2.ReportResourceRequest {
	// Rich reporter data
	reporterData, _ := structpb.NewStruct(map[string]interface{}{
		"local_resource_id":  localResourceId,
		"api_href":           "https://api.example.com/reporter-rich",
		"console_href":       "https://console.example.com/reporter-rich",
		"cluster_name":       "reporter-focused-cluster",
		"cluster_version":    "1.28.0",
		"node_count":         10,
		"cpu_total":          "40 cores",
		"memory_total":       "160Gi",
		"storage_total":      "1Ti",
		"network_plugin":     "calico",
		"ingress_controller": "nginx",
	})

	// Minimal common data
	commonData, _ := structpb.NewStruct(map[string]interface{}{
		"workspace_id": workspaceId,
	})

	return &v1beta2.ReportResourceRequest{
		Type:               resourceType,
		ReporterType:       reporterType,
		ReporterInstanceId: reporterInstance,
		Representations: &v1beta2.ResourceRepresentations{
			Metadata: &v1beta2.RepresentationMetadata{
				LocalResourceId: localResourceId,
				ApiHref:         "https://api.example.com/reporter-rich",
				ConsoleHref:     internal.StringPtr("https://console.example.com/reporter-rich"),
			},
			Reporter: reporterData,
			Common:   commonData,
		},
		WriteVisibility: v1beta2.WriteVisibility_MINIMIZE_LATENCY,
	}
}

func createTestReportRequestWithCommonDataOnly(t *testing.T, resourceType, reporterType, reporterInstance, localResourceId, workspaceId string) *v1beta2.ReportResourceRequest {
	// Minimal reporter data
	reporterData, _ := structpb.NewStruct(map[string]interface{}{
		"local_resource_id": localResourceId,
		"api_href":          "https://api.example.com/common-rich",
		"console_href":      "https://console.example.com/common-rich",
		"name":              "minimal-cluster",
	})

	// Rich common data
	commonData, _ := structpb.NewStruct(map[string]interface{}{
		"workspace_id": workspaceId,
		"environment":  "production",
		"region":       "us-east-1",
		"cost_center":  "engineering",
		"owner":        "platform-team",
		"project":      "inventory-system",
		"labels": map[string]interface{}{
			"env":        "prod",
			"team":       "platform",
			"monitoring": "enabled",
			"backup":     "daily",
			"tier":       "critical",
		},
		"compliance": map[string]interface{}{
			"sox":   "required",
			"hipaa": "not-applicable",
			"gdpr":  "compliant",
		},
		"security": map[string]interface{}{
			"encryption": "enabled",
			"scanning":   "continuous",
			"access":     "restricted",
		},
	})

	return &v1beta2.ReportResourceRequest{
		Type:               resourceType,
		ReporterType:       reporterType,
		ReporterInstanceId: reporterInstance,
		Representations: &v1beta2.ResourceRepresentations{
			Metadata: &v1beta2.RepresentationMetadata{
				LocalResourceId: localResourceId,
				ApiHref:         "https://api.example.com/common-rich",
				ConsoleHref:     internal.StringPtr("https://console.example.com/common-rich"),
			},
			Reporter: reporterData,
			Common:   commonData,
		},
		WriteVisibility: v1beta2.WriteVisibility_MINIMIZE_LATENCY,
	}
}
<<<<<<< HEAD

func TestGetWorkspaceVersions(t *testing.T) {
	// Test with fake repository only since we don't have access to the data package test utilities
	repo := data.NewFakeResourceRepository()
	uc := &Usecase{
		resourceRepository: repo,
	}

	key, err := model.NewReporterResourceKey(
		model.LocalResourceId("test-resource"),
		model.ResourceType("host"),
		model.ReporterType("HBI"),
		model.ReporterInstanceId("test-instance"),
	)
	require.NoError(t, err)

	result, err := uc.getWorkspaceVersions(key, 1)
	require.NoError(t, err)
	// Verify we get representations from fake repository
	assert.NotEmpty(t, result)
}
func TestGetCurrentAndPreviousWorkspaceID(t *testing.T) {
	// Test the GetCurrentAndPreviousWorkspaceID function with test data
	tests := []struct {
		name                  string
		representationVersion []data.RepresentationsByVersion
		currentVersion        uint
		expectedCurrent       string
		expectedPrevious      string
	}{
		{
			name: "extract current and previous workspace IDs",
			representationVersion: []data.RepresentationsByVersion{
				{
					Version: 2,
					Data: map[string]interface{}{
						"workspace_id": "workspace-new",
					},
				},
				{
					Version: 1,
					Data: map[string]interface{}{
						"workspace_id": "workspace-old",
					},
				},
			},
			currentVersion:   2,
			expectedCurrent:  "workspace-new",
			expectedPrevious: "workspace-old",
		},
		{
			name: "extract only current workspace ID",
			representationVersion: []data.RepresentationsByVersion{
				{
					Version: 0,
					Data: map[string]interface{}{
						"workspace_id": "workspace-initial",
					},
				},
			},
			currentVersion:   0,
			expectedCurrent:  "workspace-initial",
			expectedPrevious: "",
		},
		{
			name: "no workspace IDs found",
			representationVersion: []data.RepresentationsByVersion{
				{
					Version: 1,
					Data: map[string]interface{}{
						"other_field": "value",
					},
				},
			},
			currentVersion:   1,
			expectedCurrent:  "",
			expectedPrevious: "",
		},
		{
			name: "empty workspace ID ignored",
			representationVersion: []data.RepresentationsByVersion{
				{
					Version: 1,
					Data: map[string]interface{}{
						"workspace_id": "",
					},
				},
			},
			currentVersion:   1,
			expectedCurrent:  "",
			expectedPrevious: "",
		},
		{
			name: "workspace ID with special characters",
			representationVersion: []data.RepresentationsByVersion{
				{
					Version: 1,
					Data: map[string]interface{}{
						"workspace_id": "workspace-with-dashes_and_underscores",
					},
				},
			},
			currentVersion:   1,
			expectedCurrent:  "workspace-with-dashes_and_underscores",
			expectedPrevious: "",
		},
	}

	for _, tt := range tests {
		t.Run(tt.name, func(t *testing.T) {
			current, previous := data.GetCurrentAndPreviousWorkspaceID(tt.representationVersion, tt.currentVersion)

			assert.Equal(t, tt.expectedCurrent, current)
			assert.Equal(t, tt.expectedPrevious, previous)
		})
	}
}

func TestCreateWorkspaceTuple(t *testing.T) {
	uc := &Usecase{}

	key, err := model.NewReporterResourceKey(
		model.LocalResourceId("test-resource"),
		model.ResourceType("host"),
		model.ReporterType("HBI"),
		model.ReporterInstanceId("test-instance"),
	)
	require.NoError(t, err)

	tests := []struct {
		name        string
		workspaceID string
		validate    func(t *testing.T, tuple model.RelationsTuple)
	}{
		{
			name:        "normal workspace ID",
			workspaceID: "workspace-123",
			validate: func(t *testing.T, tuple model.RelationsTuple) {
				// Test that we're using the new RelationsTuple type
				assert.IsType(t, model.RelationsTuple{}, tuple)

				// Test resource structure
				resource := tuple.Resource()
				assert.Equal(t, "test-resource", resource.Id().String())
				assert.Equal(t, "host", resource.Type().Name())
				assert.Equal(t, "", resource.Type().Namespace()) // Default namespace

				// Test relation constant usage
				assert.Equal(t, "workspace", tuple.Relation())

				// Test subject structure
				subject := tuple.Subject()
				subjectResource := subject.Subject()
				assert.Equal(t, "rbac:workspace:workspace-123", subjectResource.Id().String())
				assert.Equal(t, "workspace", subjectResource.Type().Name())
				assert.Equal(t, "rbac", subjectResource.Type().Namespace())
			},
		},
		{
			name:        "workspace ID with special characters",
			workspaceID: "workspace-with-dashes_and_underscores",
			validate: func(t *testing.T, tuple model.RelationsTuple) {
				// Test that special characters are handled correctly
				subject := tuple.Subject()
				subjectResource := subject.Subject()
				assert.Equal(t, "rbac:workspace:workspace-with-dashes_and_underscores", subjectResource.Id().String())
				assert.Equal(t, "workspace", subjectResource.Type().Name())
				assert.Equal(t, "rbac", subjectResource.Type().Namespace())
			},
		},
		{
			name:        "empty workspace ID",
			workspaceID: "",
			validate: func(t *testing.T, tuple model.RelationsTuple) {
				// Test that empty workspace ID is handled
				subject := tuple.Subject()
				subjectResource := subject.Subject()
				assert.Equal(t, "rbac:workspace:", subjectResource.Id().String())
				assert.Equal(t, "workspace", subjectResource.Type().Name())
				assert.Equal(t, "rbac", subjectResource.Type().Namespace())
			},
		},
	}

	for _, tt := range tests {
		t.Run(tt.name, func(t *testing.T) {
			tuple := uc.createWorkspaceTuple(tt.workspaceID, key)
			tt.validate(t, tuple)
		})
	}
}

func TestDetermineTupleOperations(t *testing.T) {
	// Test with fake repository only since we don't have access to the data package test utilities
	repo := data.NewFakeResourceRepository()
	uc := &Usecase{
		resourceRepository: repo,
	}

	key, err := model.NewReporterResourceKey(
		model.LocalResourceId("test-resource"),
		model.ResourceType("host"),
		model.ReporterType("HBI"),
		model.ReporterInstanceId("test-instance"),
	)
	require.NoError(t, err)

	// Test with fake data
	representationVersion := []data.RepresentationsByVersion{
		{
			Version: 2,
			Data: map[string]interface{}{
				"workspace_id": "workspace-new",
			},
		},
		{
			Version: 1,
			Data: map[string]interface{}{
				"workspace_id": "workspace-old",
			},
		},
	}

	result, err := uc.determineTupleOperations(representationVersion, 2, key)
	require.NoError(t, err)

	// Verify we get tuples from fake repository
	assert.True(t, result.HasTuplesToCreate() || result.HasTuplesToDelete())
=======
func TestResourceLifecycle_ReportUpdateDeleteReport(t *testing.T) {
	t.Run("report new -> update -> delete -> report new", func(t *testing.T) {
		ctx := context.Background()
		logger := log.DefaultLogger

		resourceRepo := data.NewFakeResourceRepository()
		authorizer := &allow.AllowAllAuthz{}
		usecaseConfig := &UsecaseConfig{
			ReadAfterWriteEnabled: false,
			ConsumerEnabled:       false,
		}

		usecase := New(resourceRepo, nil, nil, authorizer, nil, "test-topic", logger, nil, nil, usecaseConfig)

		resourceType := "host"
		reporterType := "hbi"
		reporterInstance := "test-instance"
		localResourceId := "lifecycle-test-host"
		workspaceId := "test-workspace"

		// 1. REPORT NEW: Initial resource creation
		log.Info("Report New ---------------------")
		reportRequest1 := createTestReportRequest(t, resourceType, reporterType, reporterInstance, localResourceId, workspaceId)
		err := usecase.ReportResource(ctx, reportRequest1, "test-reporter")
		require.NoError(t, err, "Initial report should succeed")

		key := createReporterResourceKey(t, localResourceId, resourceType, reporterType, reporterInstance)

		// Verify initial state: generation = 0, representationVersion = 0
		afterCreate, err := resourceRepo.FindResourceByKeys(nil, key)
		require.NoError(t, err, "Should find resource after creation")
		require.NotNil(t, afterCreate)
		initialGeneration := afterCreate.ReporterResources()[0].Serialize().Generation
		initialRepVersion := afterCreate.ReporterResources()[0].Serialize().RepresentationVersion
		initialTombstone := afterCreate.ReporterResources()[0].Serialize().Tombstone
		assert.Equal(t, uint(0), initialGeneration, "Initial generation should be 0")
		assert.Equal(t, uint(0), initialRepVersion, "Initial representationVersion should be 0")
		assert.False(t, initialTombstone, "Initial tombstone should be false")

		log.Info("Update 1 ---------------------")
		// 2. UPDATE: Update the resource
		reportRequest2 := createTestReportRequestWithUpdatedData(t, resourceType, reporterType, reporterInstance, localResourceId, workspaceId)
		err = usecase.ReportResource(ctx, reportRequest2, "test-reporter")
		require.NoError(t, err, "Update should succeed")

		// Verify state after update: representationVersion incremented, generation unchanged
		afterUpdate, err := resourceRepo.FindResourceByKeys(nil, key)
		require.NoError(t, err, "Should find resource after update")
		require.NotNil(t, afterUpdate)
		updateGeneration := afterUpdate.ReporterResources()[0].Serialize().Generation
		updateRepVersion := afterUpdate.ReporterResources()[0].Serialize().RepresentationVersion
		updateTombstone := afterUpdate.ReporterResources()[0].Serialize().Tombstone
		assert.Equal(t, uint(0), updateGeneration, "Generation should remain 0 after update (tombstone=false)")
		assert.Equal(t, uint(1), updateRepVersion, "RepresentationVersion should increment to 1 after update")
		assert.False(t, updateTombstone, "Tombstone should remain false after update")

		// 3. DELETE: Delete the resource
		log.Info("Delete ---------------------")
		err = usecase.Delete(key)
		require.NoError(t, err, "Delete should succeed")

		// Verify state after delete: representationVersion incremented, generation unchanged, tombstoned
		afterDelete, err := resourceRepo.FindResourceByKeys(nil, key)
		require.NoError(t, err, "Should find tombstoned resource after delete")
		require.NotNil(t, afterDelete)
		deleteGeneration := afterDelete.ReporterResources()[0].Serialize().Generation
		deleteRepVersion := afterDelete.ReporterResources()[0].Serialize().RepresentationVersion
		deleteTombstone := afterDelete.ReporterResources()[0].Serialize().Tombstone
		assert.Equal(t, uint(0), deleteGeneration, "Generation should remain 0 after delete")
		assert.Equal(t, uint(2), deleteRepVersion, "RepresentationVersion should increment to 2 after delete")
		assert.True(t, deleteTombstone, "Resource should be tombstoned after delete")

		// 4. REPORT NEW: Report the same resource again after deletion (this should be an update)
		log.Info("Revive again ---------------------")
		reportRequest3 := createTestReportRequestWithUpdatedData(t, resourceType, reporterType, reporterInstance, localResourceId, workspaceId)
		err = usecase.ReportResource(ctx, reportRequest3, "test-reporter")
		require.NoError(t, err, "Report after delete should succeed")

		// Verify final state after update on tombstoned resource
		afterRevive, err := resourceRepo.FindResourceByKeys(nil, key)
		require.NoError(t, err, "Should find resource after revival")
		require.NotNil(t, afterRevive)
		reviveGeneration := afterRevive.ReporterResources()[0].Serialize().Generation
		reviveRepVersion := afterRevive.ReporterResources()[0].Serialize().RepresentationVersion
		reviveTombstone := afterRevive.ReporterResources()[0].Serialize().Tombstone
		assert.Equal(t, uint(1), reviveGeneration, "Generation should increment to 1 after update on tombstoned resource")
		assert.Equal(t, uint(0), reviveRepVersion, "RepresentationVersion should start fresh at 0 for revival (new generation)")
		assert.False(t, reviveTombstone, "Resource should no longer be tombstoned after revival update")
	})
}

func TestResourceLifecycle_ReportUpdateDeleteReportDelete(t *testing.T) {
	t.Run("report new -> update -> delete -> report new -> delete", func(t *testing.T) {
		ctx := context.Background()
		logger := log.DefaultLogger

		resourceRepo := data.NewFakeResourceRepository()
		authorizer := &allow.AllowAllAuthz{}
		usecaseConfig := &UsecaseConfig{
			ReadAfterWriteEnabled: false,
			ConsumerEnabled:       false,
		}

		usecase := New(resourceRepo, nil, nil, authorizer, nil, "test-topic", logger, nil, nil, usecaseConfig)

		resourceType := "k8s_cluster"
		reporterType := "ocm"
		reporterInstance := "ocm-instance"
		localResourceId := "lifecycle-test-cluster"
		workspaceId := "test-workspace-2"

		// 1. REPORT NEW: Initial resource creation
		reportRequest1 := createTestReportRequest(t, resourceType, reporterType, reporterInstance, localResourceId, workspaceId)
		err := usecase.ReportResource(ctx, reportRequest1, "test-reporter")
		require.NoError(t, err, "Initial report should succeed")

		// 2. UPDATE: Update the resource
		reportRequest2 := createTestReportRequestWithUpdatedData(t, resourceType, reporterType, reporterInstance, localResourceId, workspaceId)
		err = usecase.ReportResource(ctx, reportRequest2, "test-reporter")
		require.NoError(t, err, "Update should succeed")

		// 3. DELETE: Delete the resource
		key := createReporterResourceKey(t, localResourceId, resourceType, reporterType, reporterInstance)
		err = usecase.Delete(key)
		require.NoError(t, err, "First delete should succeed")

		// 4. REPORT NEW: Report the same resource again after deletion
		reportRequest3 := createTestReportRequestWithUpdatedData(t, resourceType, reporterType, reporterInstance, localResourceId, workspaceId)
		err = usecase.ReportResource(ctx, reportRequest3, "test-reporter")
		require.NoError(t, err, "Report after delete should succeed")

		// 5. DELETE: Delete the recreated resource
		err = usecase.Delete(key)
		require.NoError(t, err, "Second delete should succeed")

		// Verify final state - resource should be tombstoned
		finalResource, err := resourceRepo.FindResourceByKeys(nil, key)
		if err == gorm.ErrRecordNotFound {
			// This is expected with current tombstone filtering
			assert.Nil(t, finalResource, "Resource should not be found if tombstone filter is active")
		} else {
			// If tombstone filter is removed, we should find the resource
			require.NoError(t, err, "Should find tombstoned resource if filter is removed")
			require.NotNil(t, finalResource)
		}
	})
}

func createReporterResourceKey(t *testing.T, localResourceId, resourceType, reporterType, reporterInstance string) model.ReporterResourceKey {
	localResourceIdType, err := model.NewLocalResourceId(localResourceId)
	require.NoError(t, err)
	resourceTypeType, err := model.NewResourceType(resourceType)
	require.NoError(t, err)
	reporterTypeType, err := model.NewReporterType(reporterType)
	require.NoError(t, err)
	reporterInstanceIdType, err := model.NewReporterInstanceId(reporterInstance)
	require.NoError(t, err)

	key, err := model.NewReporterResourceKey(localResourceIdType, resourceTypeType, reporterTypeType, reporterInstanceIdType)
	require.NoError(t, err)
	return key
}

func TestResourceLifecycle_ReportDeleteResubmitDelete(t *testing.T) {
	t.Run("report -> delete -> resubmit same delete", func(t *testing.T) {
		ctx := context.Background()
		logger := log.DefaultLogger

		resourceRepo := data.NewFakeResourceRepository()
		authorizer := &allow.AllowAllAuthz{}
		usecaseConfig := &UsecaseConfig{
			ReadAfterWriteEnabled: false,
			ConsumerEnabled:       false,
		}

		usecase := New(resourceRepo, nil, nil, authorizer, nil, "test-topic", logger, nil, nil, usecaseConfig)

		resourceType := "k8s_cluster"
		reporterType := "ocm"
		reporterInstance := "idempotent-instance"
		localResourceId := "idempotent-test-resource"
		workspaceId := "idempotent-workspace"

		// 1. REPORT: Initial resource creation
		log.Info("1. Initial Report ---------------------")
		reportRequest1 := createTestReportRequest(t, resourceType, reporterType, reporterInstance, localResourceId, workspaceId)
		err := usecase.ReportResource(ctx, reportRequest1, "test-reporter")
		require.NoError(t, err, "Initial report should succeed")

		key := createReporterResourceKey(t, localResourceId, resourceType, reporterType, reporterInstance)

		// Verify initial state
		afterReport1, err := resourceRepo.FindResourceByKeys(nil, key)
		require.NoError(t, err, "Should find resource after initial report")
		require.NotNil(t, afterReport1)
		initialState := afterReport1.ReporterResources()[0].Serialize()
		assert.Equal(t, uint(0), initialState.RepresentationVersion, "Initial representationVersion should be 0")
		assert.Equal(t, uint(0), initialState.Generation, "Initial generation should be 0")
		assert.False(t, initialState.Tombstone, "Initial tombstone should be false")

		// 2. DELETE: Delete the resource
		log.Info("2. Delete ---------------------")
		err = usecase.Delete(key)
		require.NoError(t, err, "Delete should succeed")

		// Verify delete state
		afterDelete1, err := resourceRepo.FindResourceByKeys(nil, key)
		require.NoError(t, err, "Should find tombstoned resource after delete")
		require.NotNil(t, afterDelete1)
		deleteState1 := afterDelete1.ReporterResources()[0].Serialize()
		assert.Equal(t, uint(1), deleteState1.RepresentationVersion, "RepresentationVersion should increment after delete")
		assert.Equal(t, uint(0), deleteState1.Generation, "Generation should remain 0 after delete")
		assert.True(t, deleteState1.Tombstone, "Resource should be tombstoned")

		// 3. RESUBMIT SAME DELETE: Should be idempotent
		log.Info("3. Resubmit Delete ---------------------")
		err = usecase.Delete(key)
		require.NoError(t, err, "Resubmitted delete should succeed (idempotent)")

		// Verify state after duplicate delete (operations are not idempotent - version increments)
		afterDelete2, err := resourceRepo.FindResourceByKeys(nil, key)
		require.NoError(t, err, "Should still find tombstoned resource")
		require.NotNil(t, afterDelete2)
		deleteState2 := afterDelete2.ReporterResources()[0].Serialize()
		assert.Equal(t, deleteState1.RepresentationVersion+1, deleteState2.RepresentationVersion, "RepresentationVersion should increment even for duplicate delete")
		assert.Equal(t, deleteState1.Generation, deleteState2.Generation, "Generation should be unchanged by duplicate delete")
		assert.True(t, deleteState2.Tombstone, "Resource should still be tombstoned")

	})
}

func TestResourceLifecycle_ReportResubmitDeleteResubmit(t *testing.T) {
	t.Run("report -> resubmit same report -> delete -> resubmit same delete", func(t *testing.T) {
		ctx := context.Background()
		logger := log.DefaultLogger

		resourceRepo := data.NewFakeResourceRepository()
		authorizer := &allow.AllowAllAuthz{}
		usecaseConfig := &UsecaseConfig{
			ReadAfterWriteEnabled: false,
			ConsumerEnabled:       false,
		}

		usecase := New(resourceRepo, nil, nil, authorizer, nil, "test-topic", logger, nil, nil, usecaseConfig)

		resourceType := "host"
		reporterType := "hbi"
		reporterInstance := "idempotent-instance-2"
		localResourceId := "idempotent-test-resource-2"
		workspaceId := "idempotent-workspace-2"

		// 1. REPORT: Initial resource creation
		log.Info("1. Initial Report ---------------------")
		reportRequest1 := createTestReportRequest(t, resourceType, reporterType, reporterInstance, localResourceId, workspaceId)
		err := usecase.ReportResource(ctx, reportRequest1, "test-reporter")
		require.NoError(t, err, "Initial report should succeed")

		key := createReporterResourceKey(t, localResourceId, resourceType, reporterType, reporterInstance)

		// Verify initial state
		afterReport1, err := resourceRepo.FindResourceByKeys(nil, key)
		require.NoError(t, err, "Should find resource after initial report")
		require.NotNil(t, afterReport1)
		initialState := afterReport1.ReporterResources()[0].Serialize()
		assert.Equal(t, uint(0), initialState.RepresentationVersion, "Initial representationVersion should be 0")
		assert.Equal(t, uint(0), initialState.Generation, "Initial generation should be 0")
		assert.False(t, initialState.Tombstone, "Initial tombstone should be false")

		// 2. RESUBMIT SAME REPORT: Should be idempotent
		log.Info("2. Resubmit Same Report ---------------------")
		reportRequest2 := createTestReportRequest(t, resourceType, reporterType, reporterInstance, localResourceId, workspaceId)
		err = usecase.ReportResource(ctx, reportRequest2, "test-reporter")
		require.NoError(t, err, "Resubmitted report should succeed (idempotent)")

		// Verify state after duplicate report (should increment representation version)
		afterReport2, err := resourceRepo.FindResourceByKeys(nil, key)
		require.NoError(t, err, "Should find resource after duplicate report")
		require.NotNil(t, afterReport2)
		duplicateState := afterReport2.ReporterResources()[0].Serialize()
		assert.Equal(t, uint(1), duplicateState.RepresentationVersion, "RepresentationVersion should increment after duplicate report")
		assert.Equal(t, uint(0), duplicateState.Generation, "Generation should remain 0")
		assert.False(t, duplicateState.Tombstone, "Resource should remain active")

		// 3. DELETE: Delete the resource
		log.Info("3. Delete ---------------------")
		err = usecase.Delete(key)
		require.NoError(t, err, "Delete should succeed")

		// Verify delete state
		afterDelete1, err := resourceRepo.FindResourceByKeys(nil, key)
		require.NoError(t, err, "Should find tombstoned resource after delete")
		require.NotNil(t, afterDelete1)
		deleteState1 := afterDelete1.ReporterResources()[0].Serialize()
		assert.Equal(t, uint(2), deleteState1.RepresentationVersion, "RepresentationVersion should increment after delete")
		assert.Equal(t, uint(0), deleteState1.Generation, "Generation should remain 0 after delete")
		assert.True(t, deleteState1.Tombstone, "Resource should be tombstoned")

		// 4. RESUBMIT SAME DELETE: Should be idempotent
		log.Info("4. Resubmit Delete ---------------------")
		err = usecase.Delete(key)
		require.NoError(t, err, "Resubmitted delete should succeed (idempotent)")

		// Verify final state after duplicate delete (operations are not idempotent - version increments)
		afterDelete2, err := resourceRepo.FindResourceByKeys(nil, key)
		require.NoError(t, err, "Should still find tombstoned resource")
		require.NotNil(t, afterDelete2)
		finalDeleteState := afterDelete2.ReporterResources()[0].Serialize()
		assert.Equal(t, deleteState1.RepresentationVersion+1, finalDeleteState.RepresentationVersion, "RepresentationVersion should increment even for duplicate delete")
		assert.Equal(t, deleteState1.Generation, finalDeleteState.Generation, "Generation should be unchanged by duplicate delete")
		assert.True(t, finalDeleteState.Tombstone, "Resource should still be tombstoned")
	})
}

func TestResourceLifecycle_ComplexIdempotency(t *testing.T) {
	t.Run("3 cycles of create+update+delete for same resource", func(t *testing.T) {
		ctx := context.Background()
		logger := log.DefaultLogger

		resourceRepo := data.NewFakeResourceRepository()
		authorizer := &allow.AllowAllAuthz{}
		usecaseConfig := &UsecaseConfig{
			ReadAfterWriteEnabled: false,
			ConsumerEnabled:       false,
		}

		usecase := New(resourceRepo, nil, nil, authorizer, nil, "test-topic", logger, nil, nil, usecaseConfig)

		resourceType := "k8s_cluster"
		reporterType := "ocm"
		reporterInstance := "complex-idempotent-instance"
		localResourceId := "complex-idempotent-resource"
		workspaceId := "complex-idempotent-workspace"

		key := createReporterResourceKey(t, localResourceId, resourceType, reporterType, reporterInstance)

		// Run 3 cycles of create+update+delete
		for cycle := 0; cycle < 3; cycle++ {
			t.Logf("=== Cycle %d: Create+Update+Delete ===", cycle)

			// 1. REPORT (CREATE or UPDATE): Should find existing or create new
			log.Infof("Cycle %d: Report Resource", cycle)
			reportRequest := createTestReportRequestWithCycleData(t, resourceType, reporterType, reporterInstance, localResourceId, workspaceId, cycle)
			err := usecase.ReportResource(ctx, reportRequest, "test-reporter")
			require.NoError(t, err, "Report should succeed in cycle %d", cycle)

			// Verify state after report
			afterReport, err := resourceRepo.FindResourceByKeys(nil, key)
			require.NoError(t, err, "Should find resource after report in cycle %d", cycle)
			require.NotNil(t, afterReport)
			reportState := afterReport.ReporterResources()[0].Serialize()

			expectedGeneration := uint(cycle) // Generation should be 0, 1, 2 for cycles 0, 1, 2
			assert.Equal(t, expectedGeneration, reportState.Generation, "Generation should be %d in cycle %d", expectedGeneration, cycle)
			assert.Equal(t, uint(0), reportState.RepresentationVersion, "RepresentationVersion should reset to 0 for new generation in cycle %d", cycle)
			assert.False(t, reportState.Tombstone, "Resource should be active after report in cycle %d", cycle)

			// 2. UPDATE: Update the resource
			log.Infof("Cycle %d: Update Resource", cycle)
			updateRequest := createTestReportRequestWithUpdatedData(t, resourceType, reporterType, reporterInstance, localResourceId, workspaceId)
			err = usecase.ReportResource(ctx, updateRequest, "test-reporter")
			require.NoError(t, err, "Update should succeed in cycle %d", cycle)

			// Verify state after update
			afterUpdate, err := resourceRepo.FindResourceByKeys(nil, key)
			require.NoError(t, err, "Should find resource after update in cycle %d", cycle)
			require.NotNil(t, afterUpdate)
			updateState := afterUpdate.ReporterResources()[0].Serialize()
			assert.Equal(t, expectedGeneration, updateState.Generation, "Generation should remain %d after update in cycle %d", expectedGeneration, cycle)
			assert.Equal(t, uint(1), updateState.RepresentationVersion, "RepresentationVersion should increment to 1 after update in cycle %d", cycle)
			assert.False(t, updateState.Tombstone, "Resource should remain active after update in cycle %d", cycle)

			// 3. DELETE: Delete the resource
			log.Infof("Cycle %d: Delete Resource", cycle)
			err = usecase.Delete(key)
			require.NoError(t, err, "Delete should succeed in cycle %d", cycle)

			// Verify state after delete
			afterDelete, err := resourceRepo.FindResourceByKeys(nil, key)
			require.NoError(t, err, "Should find tombstoned resource after delete in cycle %d", cycle)
			require.NotNil(t, afterDelete)
			deleteState := afterDelete.ReporterResources()[0].Serialize()
			assert.Equal(t, expectedGeneration, deleteState.Generation, "Generation should remain %d after delete in cycle %d", expectedGeneration, cycle)
			assert.Equal(t, uint(2), deleteState.RepresentationVersion, "RepresentationVersion should increment to 2 after delete in cycle %d", cycle)
			assert.True(t, deleteState.Tombstone, "Resource should be tombstoned after delete in cycle %d", cycle)

			t.Logf("Cycle %d complete: Final state {Generation: %d, RepVersion: %d, Tombstone: %t}",
				cycle, deleteState.Generation, deleteState.RepresentationVersion, deleteState.Tombstone)
		}

		// Final verification: Resource should be in generation 2 after 3 cycles
		finalResource, err := resourceRepo.FindResourceByKeys(nil, key)
		require.NoError(t, err, "Should find final resource")
		require.NotNil(t, finalResource)
		finalState := finalResource.ReporterResources()[0].Serialize()
		assert.Equal(t, uint(2), finalState.Generation, "Final generation should be 2 after 3 cycles")
		assert.True(t, finalState.Tombstone, "Final resource should be tombstoned")
	})
}

func createTestReportRequestWithCycleData(t *testing.T, resourceType, reporterType, reporterInstance, localResourceId, workspaceId string, cycle int) *v1beta2.ReportResourceRequest {
	reporterData, _ := structpb.NewStruct(map[string]interface{}{
		"local_resource_id": localResourceId,
		"api_href":          fmt.Sprintf("https://api.example.com/cycle-%d", cycle),
		"console_href":      fmt.Sprintf("https://console.example.com/cycle-%d", cycle),
		"cycle":             cycle,
	})

	commonData, _ := structpb.NewStruct(map[string]interface{}{
		"workspace_id": workspaceId,
		"name":         fmt.Sprintf("test-cluster-cycle-%d", cycle),
		"namespace":    "default",
		"cycle":        cycle,
	})

	return &v1beta2.ReportResourceRequest{
		Type:               resourceType,
		ReporterType:       reporterType,
		ReporterInstanceId: reporterInstance,
		Representations: &v1beta2.ResourceRepresentations{
			Metadata: &v1beta2.RepresentationMetadata{
				LocalResourceId: localResourceId,
				ApiHref:         fmt.Sprintf("https://api.example.com/cycle-%d", cycle),
				ConsoleHref:     internal.StringPtr(fmt.Sprintf("https://console.example.com/cycle-%d", cycle)),
			},
			Reporter: reporterData,
			Common:   commonData,
		},
		WriteVisibility: v1beta2.WriteVisibility_MINIMIZE_LATENCY,
	}
>>>>>>> 2533760f
}<|MERGE_RESOLUTION|>--- conflicted
+++ resolved
@@ -680,7 +680,439 @@
 		WriteVisibility: v1beta2.WriteVisibility_MINIMIZE_LATENCY,
 	}
 }
-<<<<<<< HEAD
+
+func TestResourceLifecycle_ReportUpdateDeleteReport(t *testing.T) {
+	t.Run("report new -> update -> delete -> report new", func(t *testing.T) {
+		ctx := context.Background()
+		logger := log.DefaultLogger
+
+		resourceRepo := data.NewFakeResourceRepository()
+		authorizer := &allow.AllowAllAuthz{}
+		usecaseConfig := &UsecaseConfig{
+			ReadAfterWriteEnabled: false,
+			ConsumerEnabled:       false,
+		}
+
+		usecase := New(resourceRepo, nil, nil, authorizer, nil, "test-topic", logger, nil, nil, usecaseConfig)
+
+		resourceType := "host"
+		reporterType := "hbi"
+		reporterInstance := "test-instance"
+		localResourceId := "lifecycle-test-host"
+		workspaceId := "test-workspace"
+
+		// 1. REPORT NEW: Initial resource creation
+		log.Info("Report New ---------------------")
+		reportRequest1 := createTestReportRequest(t, resourceType, reporterType, reporterInstance, localResourceId, workspaceId)
+		err := usecase.ReportResource(ctx, reportRequest1, "test-reporter")
+		require.NoError(t, err, "Initial report should succeed")
+
+		key := createReporterResourceKey(t, localResourceId, resourceType, reporterType, reporterInstance)
+
+		// Verify initial state: generation = 0, representationVersion = 0
+		afterCreate, err := resourceRepo.FindResourceByKeys(nil, key)
+		require.NoError(t, err, "Should find resource after creation")
+		require.NotNil(t, afterCreate)
+		initialGeneration := afterCreate.ReporterResources()[0].Serialize().Generation
+		initialRepVersion := afterCreate.ReporterResources()[0].Serialize().RepresentationVersion
+		initialTombstone := afterCreate.ReporterResources()[0].Serialize().Tombstone
+		assert.Equal(t, uint(0), initialGeneration, "Initial generation should be 0")
+		assert.Equal(t, uint(0), initialRepVersion, "Initial representationVersion should be 0")
+		assert.False(t, initialTombstone, "Initial tombstone should be false")
+
+		log.Info("Update 1 ---------------------")
+		// 2. UPDATE: Update the resource
+		reportRequest2 := createTestReportRequestWithUpdatedData(t, resourceType, reporterType, reporterInstance, localResourceId, workspaceId)
+		err = usecase.ReportResource(ctx, reportRequest2, "test-reporter")
+		require.NoError(t, err, "Update should succeed")
+
+		// Verify state after update: representationVersion incremented, generation unchanged
+		afterUpdate, err := resourceRepo.FindResourceByKeys(nil, key)
+		require.NoError(t, err, "Should find resource after update")
+		require.NotNil(t, afterUpdate)
+		updateGeneration := afterUpdate.ReporterResources()[0].Serialize().Generation
+		updateRepVersion := afterUpdate.ReporterResources()[0].Serialize().RepresentationVersion
+		updateTombstone := afterUpdate.ReporterResources()[0].Serialize().Tombstone
+		assert.Equal(t, uint(0), updateGeneration, "Generation should remain 0 after update (tombstone=false)")
+		assert.Equal(t, uint(1), updateRepVersion, "RepresentationVersion should increment to 1 after update")
+		assert.False(t, updateTombstone, "Tombstone should remain false after update")
+
+		// 3. DELETE: Delete the resource
+		log.Info("Delete ---------------------")
+		err = usecase.Delete(key)
+		require.NoError(t, err, "Delete should succeed")
+
+		// Verify state after delete: representationVersion incremented, generation unchanged, tombstoned
+		afterDelete, err := resourceRepo.FindResourceByKeys(nil, key)
+		require.NoError(t, err, "Should find tombstoned resource after delete")
+		require.NotNil(t, afterDelete)
+		deleteGeneration := afterDelete.ReporterResources()[0].Serialize().Generation
+		deleteRepVersion := afterDelete.ReporterResources()[0].Serialize().RepresentationVersion
+		deleteTombstone := afterDelete.ReporterResources()[0].Serialize().Tombstone
+		assert.Equal(t, uint(0), deleteGeneration, "Generation should remain 0 after delete")
+		assert.Equal(t, uint(2), deleteRepVersion, "RepresentationVersion should increment to 2 after delete")
+		assert.True(t, deleteTombstone, "Resource should be tombstoned after delete")
+
+		// 4. REPORT NEW: Report the same resource again after deletion (this should be an update)
+		log.Info("Revive again ---------------------")
+		reportRequest3 := createTestReportRequestWithUpdatedData(t, resourceType, reporterType, reporterInstance, localResourceId, workspaceId)
+		err = usecase.ReportResource(ctx, reportRequest3, "test-reporter")
+		require.NoError(t, err, "Report after delete should succeed")
+
+		// Verify final state after update on tombstoned resource
+		afterRevive, err := resourceRepo.FindResourceByKeys(nil, key)
+		require.NoError(t, err, "Should find resource after revival")
+		require.NotNil(t, afterRevive)
+		reviveGeneration := afterRevive.ReporterResources()[0].Serialize().Generation
+		reviveRepVersion := afterRevive.ReporterResources()[0].Serialize().RepresentationVersion
+		reviveTombstone := afterRevive.ReporterResources()[0].Serialize().Tombstone
+		assert.Equal(t, uint(1), reviveGeneration, "Generation should increment to 1 after update on tombstoned resource")
+		assert.Equal(t, uint(0), reviveRepVersion, "RepresentationVersion should start fresh at 0 for revival (new generation)")
+		assert.False(t, reviveTombstone, "Resource should no longer be tombstoned after revival update")
+	})
+}
+
+func TestResourceLifecycle_ReportUpdateDeleteReportDelete(t *testing.T) {
+	t.Run("report new -> update -> delete -> report new -> delete", func(t *testing.T) {
+		ctx := context.Background()
+		logger := log.DefaultLogger
+
+		resourceRepo := data.NewFakeResourceRepository()
+		authorizer := &allow.AllowAllAuthz{}
+		usecaseConfig := &UsecaseConfig{
+			ReadAfterWriteEnabled: false,
+			ConsumerEnabled:       false,
+		}
+
+		usecase := New(resourceRepo, nil, nil, authorizer, nil, "test-topic", logger, nil, nil, usecaseConfig)
+
+		resourceType := "k8s_cluster"
+		reporterType := "ocm"
+		reporterInstance := "ocm-instance"
+		localResourceId := "lifecycle-test-cluster"
+		workspaceId := "test-workspace-2"
+
+		// 1. REPORT NEW: Initial resource creation
+		reportRequest1 := createTestReportRequest(t, resourceType, reporterType, reporterInstance, localResourceId, workspaceId)
+		err := usecase.ReportResource(ctx, reportRequest1, "test-reporter")
+		require.NoError(t, err, "Initial report should succeed")
+
+		// 2. UPDATE: Update the resource
+		reportRequest2 := createTestReportRequestWithUpdatedData(t, resourceType, reporterType, reporterInstance, localResourceId, workspaceId)
+		err = usecase.ReportResource(ctx, reportRequest2, "test-reporter")
+		require.NoError(t, err, "Update should succeed")
+
+		// 3. DELETE: Delete the resource
+		key := createReporterResourceKey(t, localResourceId, resourceType, reporterType, reporterInstance)
+		err = usecase.Delete(key)
+		require.NoError(t, err, "First delete should succeed")
+
+		// 4. REPORT NEW: Report the same resource again after deletion
+		reportRequest3 := createTestReportRequestWithUpdatedData(t, resourceType, reporterType, reporterInstance, localResourceId, workspaceId)
+		err = usecase.ReportResource(ctx, reportRequest3, "test-reporter")
+		require.NoError(t, err, "Report after delete should succeed")
+
+		// 5. DELETE: Delete the recreated resource
+		err = usecase.Delete(key)
+		require.NoError(t, err, "Second delete should succeed")
+
+		// Verify final state - resource should be tombstoned
+		finalResource, err := resourceRepo.FindResourceByKeys(nil, key)
+		if err == gorm.ErrRecordNotFound {
+			// This is expected with current tombstone filtering
+			assert.Nil(t, finalResource, "Resource should not be found if tombstone filter is active")
+		} else {
+			// If tombstone filter is removed, we should find the resource
+			require.NoError(t, err, "Should find tombstoned resource if filter is removed")
+			require.NotNil(t, finalResource)
+		}
+	})
+}
+
+func createReporterResourceKey(t *testing.T, localResourceId, resourceType, reporterType, reporterInstance string) model.ReporterResourceKey {
+	localResourceIdType, err := model.NewLocalResourceId(localResourceId)
+	require.NoError(t, err)
+	resourceTypeType, err := model.NewResourceType(resourceType)
+	require.NoError(t, err)
+	reporterTypeType, err := model.NewReporterType(reporterType)
+	require.NoError(t, err)
+	reporterInstanceIdType, err := model.NewReporterInstanceId(reporterInstance)
+	require.NoError(t, err)
+
+	key, err := model.NewReporterResourceKey(localResourceIdType, resourceTypeType, reporterTypeType, reporterInstanceIdType)
+	require.NoError(t, err)
+	return key
+}
+
+func TestResourceLifecycle_ReportDeleteResubmitDelete(t *testing.T) {
+	t.Run("report -> delete -> resubmit same delete", func(t *testing.T) {
+		ctx := context.Background()
+		logger := log.DefaultLogger
+
+		resourceRepo := data.NewFakeResourceRepository()
+		authorizer := &allow.AllowAllAuthz{}
+		usecaseConfig := &UsecaseConfig{
+			ReadAfterWriteEnabled: false,
+			ConsumerEnabled:       false,
+		}
+
+		usecase := New(resourceRepo, nil, nil, authorizer, nil, "test-topic", logger, nil, nil, usecaseConfig)
+
+		resourceType := "k8s_cluster"
+		reporterType := "ocm"
+		reporterInstance := "idempotent-instance"
+		localResourceId := "idempotent-test-resource"
+		workspaceId := "idempotent-workspace"
+
+		// 1. REPORT: Initial resource creation
+		log.Info("1. Initial Report ---------------------")
+		reportRequest1 := createTestReportRequest(t, resourceType, reporterType, reporterInstance, localResourceId, workspaceId)
+		err := usecase.ReportResource(ctx, reportRequest1, "test-reporter")
+		require.NoError(t, err, "Initial report should succeed")
+
+		key := createReporterResourceKey(t, localResourceId, resourceType, reporterType, reporterInstance)
+
+		// Verify initial state
+		afterReport1, err := resourceRepo.FindResourceByKeys(nil, key)
+		require.NoError(t, err, "Should find resource after initial report")
+		require.NotNil(t, afterReport1)
+		initialState := afterReport1.ReporterResources()[0].Serialize()
+		assert.Equal(t, uint(0), initialState.RepresentationVersion, "Initial representationVersion should be 0")
+		assert.Equal(t, uint(0), initialState.Generation, "Initial generation should be 0")
+		assert.False(t, initialState.Tombstone, "Initial tombstone should be false")
+
+		// 2. DELETE: Delete the resource
+		log.Info("2. Delete ---------------------")
+		err = usecase.Delete(key)
+		require.NoError(t, err, "Delete should succeed")
+
+		// Verify delete state
+		afterDelete1, err := resourceRepo.FindResourceByKeys(nil, key)
+		require.NoError(t, err, "Should find tombstoned resource after delete")
+		require.NotNil(t, afterDelete1)
+		deleteState1 := afterDelete1.ReporterResources()[0].Serialize()
+		assert.Equal(t, uint(1), deleteState1.RepresentationVersion, "RepresentationVersion should increment after delete")
+		assert.Equal(t, uint(0), deleteState1.Generation, "Generation should remain 0 after delete")
+		assert.True(t, deleteState1.Tombstone, "Resource should be tombstoned")
+
+		// 3. RESUBMIT SAME DELETE: Should be idempotent
+		log.Info("3. Resubmit Delete ---------------------")
+		err = usecase.Delete(key)
+		require.NoError(t, err, "Resubmitted delete should succeed (idempotent)")
+
+		// Verify state after duplicate delete (operations are not idempotent - version increments)
+		afterDelete2, err := resourceRepo.FindResourceByKeys(nil, key)
+		require.NoError(t, err, "Should still find tombstoned resource")
+		require.NotNil(t, afterDelete2)
+		deleteState2 := afterDelete2.ReporterResources()[0].Serialize()
+		assert.Equal(t, deleteState1.RepresentationVersion+1, deleteState2.RepresentationVersion, "RepresentationVersion should increment even for duplicate delete")
+		assert.Equal(t, deleteState1.Generation, deleteState2.Generation, "Generation should be unchanged by duplicate delete")
+		assert.True(t, deleteState2.Tombstone, "Resource should still be tombstoned")
+
+	})
+}
+
+func TestResourceLifecycle_ReportResubmitDeleteResubmit(t *testing.T) {
+	t.Run("report -> resubmit same report -> delete -> resubmit same delete", func(t *testing.T) {
+		ctx := context.Background()
+		logger := log.DefaultLogger
+
+		resourceRepo := data.NewFakeResourceRepository()
+		authorizer := &allow.AllowAllAuthz{}
+		usecaseConfig := &UsecaseConfig{
+			ReadAfterWriteEnabled: false,
+			ConsumerEnabled:       false,
+		}
+
+		usecase := New(resourceRepo, nil, nil, authorizer, nil, "test-topic", logger, nil, nil, usecaseConfig)
+
+		resourceType := "host"
+		reporterType := "hbi"
+		reporterInstance := "idempotent-instance-2"
+		localResourceId := "idempotent-test-resource-2"
+		workspaceId := "idempotent-workspace-2"
+
+		// 1. REPORT: Initial resource creation
+		log.Info("1. Initial Report ---------------------")
+		reportRequest1 := createTestReportRequest(t, resourceType, reporterType, reporterInstance, localResourceId, workspaceId)
+		err := usecase.ReportResource(ctx, reportRequest1, "test-reporter")
+		require.NoError(t, err, "Initial report should succeed")
+
+		key := createReporterResourceKey(t, localResourceId, resourceType, reporterType, reporterInstance)
+
+		// Verify initial state
+		afterReport1, err := resourceRepo.FindResourceByKeys(nil, key)
+		require.NoError(t, err, "Should find resource after initial report")
+		require.NotNil(t, afterReport1)
+		initialState := afterReport1.ReporterResources()[0].Serialize()
+		assert.Equal(t, uint(0), initialState.RepresentationVersion, "Initial representationVersion should be 0")
+		assert.Equal(t, uint(0), initialState.Generation, "Initial generation should be 0")
+		assert.False(t, initialState.Tombstone, "Initial tombstone should be false")
+
+		// 2. RESUBMIT SAME REPORT: Should be idempotent
+		log.Info("2. Resubmit Same Report ---------------------")
+		reportRequest2 := createTestReportRequest(t, resourceType, reporterType, reporterInstance, localResourceId, workspaceId)
+		err = usecase.ReportResource(ctx, reportRequest2, "test-reporter")
+		require.NoError(t, err, "Resubmitted report should succeed (idempotent)")
+
+		// Verify state after duplicate report (should increment representation version)
+		afterReport2, err := resourceRepo.FindResourceByKeys(nil, key)
+		require.NoError(t, err, "Should find resource after duplicate report")
+		require.NotNil(t, afterReport2)
+		duplicateState := afterReport2.ReporterResources()[0].Serialize()
+		assert.Equal(t, uint(1), duplicateState.RepresentationVersion, "RepresentationVersion should increment after duplicate report")
+		assert.Equal(t, uint(0), duplicateState.Generation, "Generation should remain 0")
+		assert.False(t, duplicateState.Tombstone, "Resource should remain active")
+
+		// 3. DELETE: Delete the resource
+		log.Info("3. Delete ---------------------")
+		err = usecase.Delete(key)
+		require.NoError(t, err, "Delete should succeed")
+
+		// Verify delete state
+		afterDelete1, err := resourceRepo.FindResourceByKeys(nil, key)
+		require.NoError(t, err, "Should find tombstoned resource after delete")
+		require.NotNil(t, afterDelete1)
+		deleteState1 := afterDelete1.ReporterResources()[0].Serialize()
+		assert.Equal(t, uint(2), deleteState1.RepresentationVersion, "RepresentationVersion should increment after delete")
+		assert.Equal(t, uint(0), deleteState1.Generation, "Generation should remain 0 after delete")
+		assert.True(t, deleteState1.Tombstone, "Resource should be tombstoned")
+
+		// 4. RESUBMIT SAME DELETE: Should be idempotent
+		log.Info("4. Resubmit Delete ---------------------")
+		err = usecase.Delete(key)
+		require.NoError(t, err, "Resubmitted delete should succeed (idempotent)")
+
+		// Verify final state after duplicate delete (operations are not idempotent - version increments)
+		afterDelete2, err := resourceRepo.FindResourceByKeys(nil, key)
+		require.NoError(t, err, "Should still find tombstoned resource")
+		require.NotNil(t, afterDelete2)
+		finalDeleteState := afterDelete2.ReporterResources()[0].Serialize()
+		assert.Equal(t, deleteState1.RepresentationVersion+1, finalDeleteState.RepresentationVersion, "RepresentationVersion should increment even for duplicate delete")
+		assert.Equal(t, deleteState1.Generation, finalDeleteState.Generation, "Generation should be unchanged by duplicate delete")
+		assert.True(t, finalDeleteState.Tombstone, "Resource should still be tombstoned")
+	})
+}
+
+func TestResourceLifecycle_ComplexIdempotency(t *testing.T) {
+	t.Run("3 cycles of create+update+delete for same resource", func(t *testing.T) {
+		ctx := context.Background()
+		logger := log.DefaultLogger
+
+		resourceRepo := data.NewFakeResourceRepository()
+		authorizer := &allow.AllowAllAuthz{}
+		usecaseConfig := &UsecaseConfig{
+			ReadAfterWriteEnabled: false,
+			ConsumerEnabled:       false,
+		}
+
+		usecase := New(resourceRepo, nil, nil, authorizer, nil, "test-topic", logger, nil, nil, usecaseConfig)
+
+		resourceType := "k8s_cluster"
+		reporterType := "ocm"
+		reporterInstance := "complex-idempotent-instance"
+		localResourceId := "complex-idempotent-resource"
+		workspaceId := "complex-idempotent-workspace"
+
+		key := createReporterResourceKey(t, localResourceId, resourceType, reporterType, reporterInstance)
+
+		// Run 3 cycles of create+update+delete
+		for cycle := 0; cycle < 3; cycle++ {
+			t.Logf("=== Cycle %d: Create+Update+Delete ===", cycle)
+
+			// 1. REPORT (CREATE or UPDATE): Should find existing or create new
+			log.Infof("Cycle %d: Report Resource", cycle)
+			reportRequest := createTestReportRequestWithCycleData(t, resourceType, reporterType, reporterInstance, localResourceId, workspaceId, cycle)
+			err := usecase.ReportResource(ctx, reportRequest, "test-reporter")
+			require.NoError(t, err, "Report should succeed in cycle %d", cycle)
+
+			// Verify state after report
+			afterReport, err := resourceRepo.FindResourceByKeys(nil, key)
+			require.NoError(t, err, "Should find resource after report in cycle %d", cycle)
+			require.NotNil(t, afterReport)
+			reportState := afterReport.ReporterResources()[0].Serialize()
+
+			expectedGeneration := uint(cycle) // Generation should be 0, 1, 2 for cycles 0, 1, 2
+			assert.Equal(t, expectedGeneration, reportState.Generation, "Generation should be %d in cycle %d", expectedGeneration, cycle)
+			assert.Equal(t, uint(0), reportState.RepresentationVersion, "RepresentationVersion should reset to 0 for new generation in cycle %d", cycle)
+			assert.False(t, reportState.Tombstone, "Resource should be active after report in cycle %d", cycle)
+
+			// 2. UPDATE: Update the resource
+			log.Infof("Cycle %d: Update Resource", cycle)
+			updateRequest := createTestReportRequestWithUpdatedData(t, resourceType, reporterType, reporterInstance, localResourceId, workspaceId)
+			err = usecase.ReportResource(ctx, updateRequest, "test-reporter")
+			require.NoError(t, err, "Update should succeed in cycle %d", cycle)
+
+			// Verify state after update
+			afterUpdate, err := resourceRepo.FindResourceByKeys(nil, key)
+			require.NoError(t, err, "Should find resource after update in cycle %d", cycle)
+			require.NotNil(t, afterUpdate)
+			updateState := afterUpdate.ReporterResources()[0].Serialize()
+			assert.Equal(t, expectedGeneration, updateState.Generation, "Generation should remain %d after update in cycle %d", expectedGeneration, cycle)
+			assert.Equal(t, uint(1), updateState.RepresentationVersion, "RepresentationVersion should increment to 1 after update in cycle %d", cycle)
+			assert.False(t, updateState.Tombstone, "Resource should remain active after update in cycle %d", cycle)
+
+			// 3. DELETE: Delete the resource
+			log.Infof("Cycle %d: Delete Resource", cycle)
+			err = usecase.Delete(key)
+			require.NoError(t, err, "Delete should succeed in cycle %d", cycle)
+
+			// Verify state after delete
+			afterDelete, err := resourceRepo.FindResourceByKeys(nil, key)
+			require.NoError(t, err, "Should find tombstoned resource after delete in cycle %d", cycle)
+			require.NotNil(t, afterDelete)
+			deleteState := afterDelete.ReporterResources()[0].Serialize()
+			assert.Equal(t, expectedGeneration, deleteState.Generation, "Generation should remain %d after delete in cycle %d", expectedGeneration, cycle)
+			assert.Equal(t, uint(2), deleteState.RepresentationVersion, "RepresentationVersion should increment to 2 after delete in cycle %d", cycle)
+			assert.True(t, deleteState.Tombstone, "Resource should be tombstoned after delete in cycle %d", cycle)
+
+			t.Logf("Cycle %d complete: Final state {Generation: %d, RepVersion: %d, Tombstone: %t}",
+				cycle, deleteState.Generation, deleteState.RepresentationVersion, deleteState.Tombstone)
+		}
+
+		// Final verification: Resource should be in generation 2 after 3 cycles
+		finalResource, err := resourceRepo.FindResourceByKeys(nil, key)
+		require.NoError(t, err, "Should find final resource")
+		require.NotNil(t, finalResource)
+		finalState := finalResource.ReporterResources()[0].Serialize()
+		assert.Equal(t, uint(2), finalState.Generation, "Final generation should be 2 after 3 cycles")
+		assert.True(t, finalState.Tombstone, "Final resource should be tombstoned")
+	})
+}
+
+func createTestReportRequestWithCycleData(t *testing.T, resourceType, reporterType, reporterInstance, localResourceId, workspaceId string, cycle int) *v1beta2.ReportResourceRequest {
+	reporterData, _ := structpb.NewStruct(map[string]interface{}{
+		"local_resource_id": localResourceId,
+		"api_href":          fmt.Sprintf("https://api.example.com/cycle-%d", cycle),
+		"console_href":      fmt.Sprintf("https://console.example.com/cycle-%d", cycle),
+		"cycle":             cycle,
+	})
+
+	commonData, _ := structpb.NewStruct(map[string]interface{}{
+		"workspace_id": workspaceId,
+		"name":         fmt.Sprintf("test-cluster-cycle-%d", cycle),
+		"namespace":    "default",
+		"cycle":        cycle,
+	})
+
+	return &v1beta2.ReportResourceRequest{
+		Type:               resourceType,
+		ReporterType:       reporterType,
+		ReporterInstanceId: reporterInstance,
+		Representations: &v1beta2.ResourceRepresentations{
+			Metadata: &v1beta2.RepresentationMetadata{
+				LocalResourceId: localResourceId,
+				ApiHref:         fmt.Sprintf("https://api.example.com/cycle-%d", cycle),
+				ConsoleHref:     internal.StringPtr(fmt.Sprintf("https://console.example.com/cycle-%d", cycle)),
+			},
+			Reporter: reporterData,
+			Common:   commonData,
+		},
+		WriteVisibility: v1beta2.WriteVisibility_MINIMIZE_LATENCY,
+	}
+
+}
+
 
 func TestGetWorkspaceVersions(t *testing.T) {
 	// Test with fake repository only since we don't have access to the data package test utilities
@@ -908,436 +1340,4 @@
 	require.NoError(t, err)
 
 	// Verify we get tuples from fake repository
-	assert.True(t, result.HasTuplesToCreate() || result.HasTuplesToDelete())
-=======
-func TestResourceLifecycle_ReportUpdateDeleteReport(t *testing.T) {
-	t.Run("report new -> update -> delete -> report new", func(t *testing.T) {
-		ctx := context.Background()
-		logger := log.DefaultLogger
-
-		resourceRepo := data.NewFakeResourceRepository()
-		authorizer := &allow.AllowAllAuthz{}
-		usecaseConfig := &UsecaseConfig{
-			ReadAfterWriteEnabled: false,
-			ConsumerEnabled:       false,
-		}
-
-		usecase := New(resourceRepo, nil, nil, authorizer, nil, "test-topic", logger, nil, nil, usecaseConfig)
-
-		resourceType := "host"
-		reporterType := "hbi"
-		reporterInstance := "test-instance"
-		localResourceId := "lifecycle-test-host"
-		workspaceId := "test-workspace"
-
-		// 1. REPORT NEW: Initial resource creation
-		log.Info("Report New ---------------------")
-		reportRequest1 := createTestReportRequest(t, resourceType, reporterType, reporterInstance, localResourceId, workspaceId)
-		err := usecase.ReportResource(ctx, reportRequest1, "test-reporter")
-		require.NoError(t, err, "Initial report should succeed")
-
-		key := createReporterResourceKey(t, localResourceId, resourceType, reporterType, reporterInstance)
-
-		// Verify initial state: generation = 0, representationVersion = 0
-		afterCreate, err := resourceRepo.FindResourceByKeys(nil, key)
-		require.NoError(t, err, "Should find resource after creation")
-		require.NotNil(t, afterCreate)
-		initialGeneration := afterCreate.ReporterResources()[0].Serialize().Generation
-		initialRepVersion := afterCreate.ReporterResources()[0].Serialize().RepresentationVersion
-		initialTombstone := afterCreate.ReporterResources()[0].Serialize().Tombstone
-		assert.Equal(t, uint(0), initialGeneration, "Initial generation should be 0")
-		assert.Equal(t, uint(0), initialRepVersion, "Initial representationVersion should be 0")
-		assert.False(t, initialTombstone, "Initial tombstone should be false")
-
-		log.Info("Update 1 ---------------------")
-		// 2. UPDATE: Update the resource
-		reportRequest2 := createTestReportRequestWithUpdatedData(t, resourceType, reporterType, reporterInstance, localResourceId, workspaceId)
-		err = usecase.ReportResource(ctx, reportRequest2, "test-reporter")
-		require.NoError(t, err, "Update should succeed")
-
-		// Verify state after update: representationVersion incremented, generation unchanged
-		afterUpdate, err := resourceRepo.FindResourceByKeys(nil, key)
-		require.NoError(t, err, "Should find resource after update")
-		require.NotNil(t, afterUpdate)
-		updateGeneration := afterUpdate.ReporterResources()[0].Serialize().Generation
-		updateRepVersion := afterUpdate.ReporterResources()[0].Serialize().RepresentationVersion
-		updateTombstone := afterUpdate.ReporterResources()[0].Serialize().Tombstone
-		assert.Equal(t, uint(0), updateGeneration, "Generation should remain 0 after update (tombstone=false)")
-		assert.Equal(t, uint(1), updateRepVersion, "RepresentationVersion should increment to 1 after update")
-		assert.False(t, updateTombstone, "Tombstone should remain false after update")
-
-		// 3. DELETE: Delete the resource
-		log.Info("Delete ---------------------")
-		err = usecase.Delete(key)
-		require.NoError(t, err, "Delete should succeed")
-
-		// Verify state after delete: representationVersion incremented, generation unchanged, tombstoned
-		afterDelete, err := resourceRepo.FindResourceByKeys(nil, key)
-		require.NoError(t, err, "Should find tombstoned resource after delete")
-		require.NotNil(t, afterDelete)
-		deleteGeneration := afterDelete.ReporterResources()[0].Serialize().Generation
-		deleteRepVersion := afterDelete.ReporterResources()[0].Serialize().RepresentationVersion
-		deleteTombstone := afterDelete.ReporterResources()[0].Serialize().Tombstone
-		assert.Equal(t, uint(0), deleteGeneration, "Generation should remain 0 after delete")
-		assert.Equal(t, uint(2), deleteRepVersion, "RepresentationVersion should increment to 2 after delete")
-		assert.True(t, deleteTombstone, "Resource should be tombstoned after delete")
-
-		// 4. REPORT NEW: Report the same resource again after deletion (this should be an update)
-		log.Info("Revive again ---------------------")
-		reportRequest3 := createTestReportRequestWithUpdatedData(t, resourceType, reporterType, reporterInstance, localResourceId, workspaceId)
-		err = usecase.ReportResource(ctx, reportRequest3, "test-reporter")
-		require.NoError(t, err, "Report after delete should succeed")
-
-		// Verify final state after update on tombstoned resource
-		afterRevive, err := resourceRepo.FindResourceByKeys(nil, key)
-		require.NoError(t, err, "Should find resource after revival")
-		require.NotNil(t, afterRevive)
-		reviveGeneration := afterRevive.ReporterResources()[0].Serialize().Generation
-		reviveRepVersion := afterRevive.ReporterResources()[0].Serialize().RepresentationVersion
-		reviveTombstone := afterRevive.ReporterResources()[0].Serialize().Tombstone
-		assert.Equal(t, uint(1), reviveGeneration, "Generation should increment to 1 after update on tombstoned resource")
-		assert.Equal(t, uint(0), reviveRepVersion, "RepresentationVersion should start fresh at 0 for revival (new generation)")
-		assert.False(t, reviveTombstone, "Resource should no longer be tombstoned after revival update")
-	})
-}
-
-func TestResourceLifecycle_ReportUpdateDeleteReportDelete(t *testing.T) {
-	t.Run("report new -> update -> delete -> report new -> delete", func(t *testing.T) {
-		ctx := context.Background()
-		logger := log.DefaultLogger
-
-		resourceRepo := data.NewFakeResourceRepository()
-		authorizer := &allow.AllowAllAuthz{}
-		usecaseConfig := &UsecaseConfig{
-			ReadAfterWriteEnabled: false,
-			ConsumerEnabled:       false,
-		}
-
-		usecase := New(resourceRepo, nil, nil, authorizer, nil, "test-topic", logger, nil, nil, usecaseConfig)
-
-		resourceType := "k8s_cluster"
-		reporterType := "ocm"
-		reporterInstance := "ocm-instance"
-		localResourceId := "lifecycle-test-cluster"
-		workspaceId := "test-workspace-2"
-
-		// 1. REPORT NEW: Initial resource creation
-		reportRequest1 := createTestReportRequest(t, resourceType, reporterType, reporterInstance, localResourceId, workspaceId)
-		err := usecase.ReportResource(ctx, reportRequest1, "test-reporter")
-		require.NoError(t, err, "Initial report should succeed")
-
-		// 2. UPDATE: Update the resource
-		reportRequest2 := createTestReportRequestWithUpdatedData(t, resourceType, reporterType, reporterInstance, localResourceId, workspaceId)
-		err = usecase.ReportResource(ctx, reportRequest2, "test-reporter")
-		require.NoError(t, err, "Update should succeed")
-
-		// 3. DELETE: Delete the resource
-		key := createReporterResourceKey(t, localResourceId, resourceType, reporterType, reporterInstance)
-		err = usecase.Delete(key)
-		require.NoError(t, err, "First delete should succeed")
-
-		// 4. REPORT NEW: Report the same resource again after deletion
-		reportRequest3 := createTestReportRequestWithUpdatedData(t, resourceType, reporterType, reporterInstance, localResourceId, workspaceId)
-		err = usecase.ReportResource(ctx, reportRequest3, "test-reporter")
-		require.NoError(t, err, "Report after delete should succeed")
-
-		// 5. DELETE: Delete the recreated resource
-		err = usecase.Delete(key)
-		require.NoError(t, err, "Second delete should succeed")
-
-		// Verify final state - resource should be tombstoned
-		finalResource, err := resourceRepo.FindResourceByKeys(nil, key)
-		if err == gorm.ErrRecordNotFound {
-			// This is expected with current tombstone filtering
-			assert.Nil(t, finalResource, "Resource should not be found if tombstone filter is active")
-		} else {
-			// If tombstone filter is removed, we should find the resource
-			require.NoError(t, err, "Should find tombstoned resource if filter is removed")
-			require.NotNil(t, finalResource)
-		}
-	})
-}
-
-func createReporterResourceKey(t *testing.T, localResourceId, resourceType, reporterType, reporterInstance string) model.ReporterResourceKey {
-	localResourceIdType, err := model.NewLocalResourceId(localResourceId)
-	require.NoError(t, err)
-	resourceTypeType, err := model.NewResourceType(resourceType)
-	require.NoError(t, err)
-	reporterTypeType, err := model.NewReporterType(reporterType)
-	require.NoError(t, err)
-	reporterInstanceIdType, err := model.NewReporterInstanceId(reporterInstance)
-	require.NoError(t, err)
-
-	key, err := model.NewReporterResourceKey(localResourceIdType, resourceTypeType, reporterTypeType, reporterInstanceIdType)
-	require.NoError(t, err)
-	return key
-}
-
-func TestResourceLifecycle_ReportDeleteResubmitDelete(t *testing.T) {
-	t.Run("report -> delete -> resubmit same delete", func(t *testing.T) {
-		ctx := context.Background()
-		logger := log.DefaultLogger
-
-		resourceRepo := data.NewFakeResourceRepository()
-		authorizer := &allow.AllowAllAuthz{}
-		usecaseConfig := &UsecaseConfig{
-			ReadAfterWriteEnabled: false,
-			ConsumerEnabled:       false,
-		}
-
-		usecase := New(resourceRepo, nil, nil, authorizer, nil, "test-topic", logger, nil, nil, usecaseConfig)
-
-		resourceType := "k8s_cluster"
-		reporterType := "ocm"
-		reporterInstance := "idempotent-instance"
-		localResourceId := "idempotent-test-resource"
-		workspaceId := "idempotent-workspace"
-
-		// 1. REPORT: Initial resource creation
-		log.Info("1. Initial Report ---------------------")
-		reportRequest1 := createTestReportRequest(t, resourceType, reporterType, reporterInstance, localResourceId, workspaceId)
-		err := usecase.ReportResource(ctx, reportRequest1, "test-reporter")
-		require.NoError(t, err, "Initial report should succeed")
-
-		key := createReporterResourceKey(t, localResourceId, resourceType, reporterType, reporterInstance)
-
-		// Verify initial state
-		afterReport1, err := resourceRepo.FindResourceByKeys(nil, key)
-		require.NoError(t, err, "Should find resource after initial report")
-		require.NotNil(t, afterReport1)
-		initialState := afterReport1.ReporterResources()[0].Serialize()
-		assert.Equal(t, uint(0), initialState.RepresentationVersion, "Initial representationVersion should be 0")
-		assert.Equal(t, uint(0), initialState.Generation, "Initial generation should be 0")
-		assert.False(t, initialState.Tombstone, "Initial tombstone should be false")
-
-		// 2. DELETE: Delete the resource
-		log.Info("2. Delete ---------------------")
-		err = usecase.Delete(key)
-		require.NoError(t, err, "Delete should succeed")
-
-		// Verify delete state
-		afterDelete1, err := resourceRepo.FindResourceByKeys(nil, key)
-		require.NoError(t, err, "Should find tombstoned resource after delete")
-		require.NotNil(t, afterDelete1)
-		deleteState1 := afterDelete1.ReporterResources()[0].Serialize()
-		assert.Equal(t, uint(1), deleteState1.RepresentationVersion, "RepresentationVersion should increment after delete")
-		assert.Equal(t, uint(0), deleteState1.Generation, "Generation should remain 0 after delete")
-		assert.True(t, deleteState1.Tombstone, "Resource should be tombstoned")
-
-		// 3. RESUBMIT SAME DELETE: Should be idempotent
-		log.Info("3. Resubmit Delete ---------------------")
-		err = usecase.Delete(key)
-		require.NoError(t, err, "Resubmitted delete should succeed (idempotent)")
-
-		// Verify state after duplicate delete (operations are not idempotent - version increments)
-		afterDelete2, err := resourceRepo.FindResourceByKeys(nil, key)
-		require.NoError(t, err, "Should still find tombstoned resource")
-		require.NotNil(t, afterDelete2)
-		deleteState2 := afterDelete2.ReporterResources()[0].Serialize()
-		assert.Equal(t, deleteState1.RepresentationVersion+1, deleteState2.RepresentationVersion, "RepresentationVersion should increment even for duplicate delete")
-		assert.Equal(t, deleteState1.Generation, deleteState2.Generation, "Generation should be unchanged by duplicate delete")
-		assert.True(t, deleteState2.Tombstone, "Resource should still be tombstoned")
-
-	})
-}
-
-func TestResourceLifecycle_ReportResubmitDeleteResubmit(t *testing.T) {
-	t.Run("report -> resubmit same report -> delete -> resubmit same delete", func(t *testing.T) {
-		ctx := context.Background()
-		logger := log.DefaultLogger
-
-		resourceRepo := data.NewFakeResourceRepository()
-		authorizer := &allow.AllowAllAuthz{}
-		usecaseConfig := &UsecaseConfig{
-			ReadAfterWriteEnabled: false,
-			ConsumerEnabled:       false,
-		}
-
-		usecase := New(resourceRepo, nil, nil, authorizer, nil, "test-topic", logger, nil, nil, usecaseConfig)
-
-		resourceType := "host"
-		reporterType := "hbi"
-		reporterInstance := "idempotent-instance-2"
-		localResourceId := "idempotent-test-resource-2"
-		workspaceId := "idempotent-workspace-2"
-
-		// 1. REPORT: Initial resource creation
-		log.Info("1. Initial Report ---------------------")
-		reportRequest1 := createTestReportRequest(t, resourceType, reporterType, reporterInstance, localResourceId, workspaceId)
-		err := usecase.ReportResource(ctx, reportRequest1, "test-reporter")
-		require.NoError(t, err, "Initial report should succeed")
-
-		key := createReporterResourceKey(t, localResourceId, resourceType, reporterType, reporterInstance)
-
-		// Verify initial state
-		afterReport1, err := resourceRepo.FindResourceByKeys(nil, key)
-		require.NoError(t, err, "Should find resource after initial report")
-		require.NotNil(t, afterReport1)
-		initialState := afterReport1.ReporterResources()[0].Serialize()
-		assert.Equal(t, uint(0), initialState.RepresentationVersion, "Initial representationVersion should be 0")
-		assert.Equal(t, uint(0), initialState.Generation, "Initial generation should be 0")
-		assert.False(t, initialState.Tombstone, "Initial tombstone should be false")
-
-		// 2. RESUBMIT SAME REPORT: Should be idempotent
-		log.Info("2. Resubmit Same Report ---------------------")
-		reportRequest2 := createTestReportRequest(t, resourceType, reporterType, reporterInstance, localResourceId, workspaceId)
-		err = usecase.ReportResource(ctx, reportRequest2, "test-reporter")
-		require.NoError(t, err, "Resubmitted report should succeed (idempotent)")
-
-		// Verify state after duplicate report (should increment representation version)
-		afterReport2, err := resourceRepo.FindResourceByKeys(nil, key)
-		require.NoError(t, err, "Should find resource after duplicate report")
-		require.NotNil(t, afterReport2)
-		duplicateState := afterReport2.ReporterResources()[0].Serialize()
-		assert.Equal(t, uint(1), duplicateState.RepresentationVersion, "RepresentationVersion should increment after duplicate report")
-		assert.Equal(t, uint(0), duplicateState.Generation, "Generation should remain 0")
-		assert.False(t, duplicateState.Tombstone, "Resource should remain active")
-
-		// 3. DELETE: Delete the resource
-		log.Info("3. Delete ---------------------")
-		err = usecase.Delete(key)
-		require.NoError(t, err, "Delete should succeed")
-
-		// Verify delete state
-		afterDelete1, err := resourceRepo.FindResourceByKeys(nil, key)
-		require.NoError(t, err, "Should find tombstoned resource after delete")
-		require.NotNil(t, afterDelete1)
-		deleteState1 := afterDelete1.ReporterResources()[0].Serialize()
-		assert.Equal(t, uint(2), deleteState1.RepresentationVersion, "RepresentationVersion should increment after delete")
-		assert.Equal(t, uint(0), deleteState1.Generation, "Generation should remain 0 after delete")
-		assert.True(t, deleteState1.Tombstone, "Resource should be tombstoned")
-
-		// 4. RESUBMIT SAME DELETE: Should be idempotent
-		log.Info("4. Resubmit Delete ---------------------")
-		err = usecase.Delete(key)
-		require.NoError(t, err, "Resubmitted delete should succeed (idempotent)")
-
-		// Verify final state after duplicate delete (operations are not idempotent - version increments)
-		afterDelete2, err := resourceRepo.FindResourceByKeys(nil, key)
-		require.NoError(t, err, "Should still find tombstoned resource")
-		require.NotNil(t, afterDelete2)
-		finalDeleteState := afterDelete2.ReporterResources()[0].Serialize()
-		assert.Equal(t, deleteState1.RepresentationVersion+1, finalDeleteState.RepresentationVersion, "RepresentationVersion should increment even for duplicate delete")
-		assert.Equal(t, deleteState1.Generation, finalDeleteState.Generation, "Generation should be unchanged by duplicate delete")
-		assert.True(t, finalDeleteState.Tombstone, "Resource should still be tombstoned")
-	})
-}
-
-func TestResourceLifecycle_ComplexIdempotency(t *testing.T) {
-	t.Run("3 cycles of create+update+delete for same resource", func(t *testing.T) {
-		ctx := context.Background()
-		logger := log.DefaultLogger
-
-		resourceRepo := data.NewFakeResourceRepository()
-		authorizer := &allow.AllowAllAuthz{}
-		usecaseConfig := &UsecaseConfig{
-			ReadAfterWriteEnabled: false,
-			ConsumerEnabled:       false,
-		}
-
-		usecase := New(resourceRepo, nil, nil, authorizer, nil, "test-topic", logger, nil, nil, usecaseConfig)
-
-		resourceType := "k8s_cluster"
-		reporterType := "ocm"
-		reporterInstance := "complex-idempotent-instance"
-		localResourceId := "complex-idempotent-resource"
-		workspaceId := "complex-idempotent-workspace"
-
-		key := createReporterResourceKey(t, localResourceId, resourceType, reporterType, reporterInstance)
-
-		// Run 3 cycles of create+update+delete
-		for cycle := 0; cycle < 3; cycle++ {
-			t.Logf("=== Cycle %d: Create+Update+Delete ===", cycle)
-
-			// 1. REPORT (CREATE or UPDATE): Should find existing or create new
-			log.Infof("Cycle %d: Report Resource", cycle)
-			reportRequest := createTestReportRequestWithCycleData(t, resourceType, reporterType, reporterInstance, localResourceId, workspaceId, cycle)
-			err := usecase.ReportResource(ctx, reportRequest, "test-reporter")
-			require.NoError(t, err, "Report should succeed in cycle %d", cycle)
-
-			// Verify state after report
-			afterReport, err := resourceRepo.FindResourceByKeys(nil, key)
-			require.NoError(t, err, "Should find resource after report in cycle %d", cycle)
-			require.NotNil(t, afterReport)
-			reportState := afterReport.ReporterResources()[0].Serialize()
-
-			expectedGeneration := uint(cycle) // Generation should be 0, 1, 2 for cycles 0, 1, 2
-			assert.Equal(t, expectedGeneration, reportState.Generation, "Generation should be %d in cycle %d", expectedGeneration, cycle)
-			assert.Equal(t, uint(0), reportState.RepresentationVersion, "RepresentationVersion should reset to 0 for new generation in cycle %d", cycle)
-			assert.False(t, reportState.Tombstone, "Resource should be active after report in cycle %d", cycle)
-
-			// 2. UPDATE: Update the resource
-			log.Infof("Cycle %d: Update Resource", cycle)
-			updateRequest := createTestReportRequestWithUpdatedData(t, resourceType, reporterType, reporterInstance, localResourceId, workspaceId)
-			err = usecase.ReportResource(ctx, updateRequest, "test-reporter")
-			require.NoError(t, err, "Update should succeed in cycle %d", cycle)
-
-			// Verify state after update
-			afterUpdate, err := resourceRepo.FindResourceByKeys(nil, key)
-			require.NoError(t, err, "Should find resource after update in cycle %d", cycle)
-			require.NotNil(t, afterUpdate)
-			updateState := afterUpdate.ReporterResources()[0].Serialize()
-			assert.Equal(t, expectedGeneration, updateState.Generation, "Generation should remain %d after update in cycle %d", expectedGeneration, cycle)
-			assert.Equal(t, uint(1), updateState.RepresentationVersion, "RepresentationVersion should increment to 1 after update in cycle %d", cycle)
-			assert.False(t, updateState.Tombstone, "Resource should remain active after update in cycle %d", cycle)
-
-			// 3. DELETE: Delete the resource
-			log.Infof("Cycle %d: Delete Resource", cycle)
-			err = usecase.Delete(key)
-			require.NoError(t, err, "Delete should succeed in cycle %d", cycle)
-
-			// Verify state after delete
-			afterDelete, err := resourceRepo.FindResourceByKeys(nil, key)
-			require.NoError(t, err, "Should find tombstoned resource after delete in cycle %d", cycle)
-			require.NotNil(t, afterDelete)
-			deleteState := afterDelete.ReporterResources()[0].Serialize()
-			assert.Equal(t, expectedGeneration, deleteState.Generation, "Generation should remain %d after delete in cycle %d", expectedGeneration, cycle)
-			assert.Equal(t, uint(2), deleteState.RepresentationVersion, "RepresentationVersion should increment to 2 after delete in cycle %d", cycle)
-			assert.True(t, deleteState.Tombstone, "Resource should be tombstoned after delete in cycle %d", cycle)
-
-			t.Logf("Cycle %d complete: Final state {Generation: %d, RepVersion: %d, Tombstone: %t}",
-				cycle, deleteState.Generation, deleteState.RepresentationVersion, deleteState.Tombstone)
-		}
-
-		// Final verification: Resource should be in generation 2 after 3 cycles
-		finalResource, err := resourceRepo.FindResourceByKeys(nil, key)
-		require.NoError(t, err, "Should find final resource")
-		require.NotNil(t, finalResource)
-		finalState := finalResource.ReporterResources()[0].Serialize()
-		assert.Equal(t, uint(2), finalState.Generation, "Final generation should be 2 after 3 cycles")
-		assert.True(t, finalState.Tombstone, "Final resource should be tombstoned")
-	})
-}
-
-func createTestReportRequestWithCycleData(t *testing.T, resourceType, reporterType, reporterInstance, localResourceId, workspaceId string, cycle int) *v1beta2.ReportResourceRequest {
-	reporterData, _ := structpb.NewStruct(map[string]interface{}{
-		"local_resource_id": localResourceId,
-		"api_href":          fmt.Sprintf("https://api.example.com/cycle-%d", cycle),
-		"console_href":      fmt.Sprintf("https://console.example.com/cycle-%d", cycle),
-		"cycle":             cycle,
-	})
-
-	commonData, _ := structpb.NewStruct(map[string]interface{}{
-		"workspace_id": workspaceId,
-		"name":         fmt.Sprintf("test-cluster-cycle-%d", cycle),
-		"namespace":    "default",
-		"cycle":        cycle,
-	})
-
-	return &v1beta2.ReportResourceRequest{
-		Type:               resourceType,
-		ReporterType:       reporterType,
-		ReporterInstanceId: reporterInstance,
-		Representations: &v1beta2.ResourceRepresentations{
-			Metadata: &v1beta2.RepresentationMetadata{
-				LocalResourceId: localResourceId,
-				ApiHref:         fmt.Sprintf("https://api.example.com/cycle-%d", cycle),
-				ConsoleHref:     internal.StringPtr(fmt.Sprintf("https://console.example.com/cycle-%d", cycle)),
-			},
-			Reporter: reporterData,
-			Common:   commonData,
-		},
-		WriteVisibility: v1beta2.WriteVisibility_MINIMIZE_LATENCY,
-	}
->>>>>>> 2533760f
-}+	assert.True(t, result.HasTuplesToCreate() || result.HasTuplesToDelete())