package resources

<<<<<<< HEAD
//
//import (
//	"context"
//	"errors"
//	"io"
//	"sort"
//	"testing"
//
//	"github.com/project-kessel/inventory-api/api/kessel/inventory/v1beta2"
//	"github.com/project-kessel/inventory-api/internal/mocks"
//
//	"github.com/go-kratos/kratos/v2/log"
//	"github.com/google/uuid"
//	"github.com/project-kessel/relations-api/api/kessel/relations/v1beta1"
//	"github.com/stretchr/testify/assert"
//	"github.com/stretchr/testify/mock"
//	"gorm.io/gorm"
//
//	"github.com/project-kessel/inventory-api/internal/biz/model"
//	"github.com/project-kessel/inventory-api/internal/pubsub"
//)
//
//func TestLookupResources_Success(t *testing.T) {
//	ctx := context.TODO()
//	repo := &mocks.MockedReporterResourceRepository{}
//	inventoryRepo := &mocks.MockedInventoryResourceRepository{}
//	authz := &mocks.MockAuthz{}
//
//	req := &v1beta1.LookupResourcesRequest{
//		ResourceType: &v1beta1.ObjectType{
//			Namespace: "test-namespace",
//			Name:      "test-resource",
//		},
//		Relation: "view",
//		Subject: &v1beta1.SubjectReference{
//			Subject: &v1beta1.ObjectReference{
//				Type: &v1beta1.ObjectType{
//					Namespace: "user",
//					Name:      "default",
//				},
//				Id: "user1",
//			},
//		},
//	}
//
//	mockResponses := []*v1beta1.LookupResourcesResponse{
//		{
//			Resource: &v1beta1.ObjectReference{
//				Type: &v1beta1.ObjectType{
//					Namespace: "test-namespace",
//					Name:      "test-resource",
//				},
//				Id: "resource1",
//			},
//		},
//		{
//			Resource: &v1beta1.ObjectReference{
//				Type: &v1beta1.ObjectType{
//					Namespace: "test-namespace",
//					Name:      "test-resource",
//				},
//				Id: "resource2",
//			},
//		},
//	}
//
//	// Set up mock stream
//	mockStream := &mocks.MockLookupResourcesStream{
//		Responses: mockResponses,
//	}
//	mockStream.On("Recv").Return(mockResponses[0], nil).Once()
//	mockStream.On("Recv").Return(mockResponses[1], nil).Once()
//	mockStream.On("Recv").Return(nil, io.EOF).Once()
//	mockStream.On("Context").Return(ctx)
//
//	// Set up authz mock
//	authz.On("LookupResources", ctx, req).Return(mockStream, nil)
//
//	usecaseConfig := &UsecaseConfig{
//		DisablePersistence:      false,
//		ReadAfterWriteEnabled:   true,
//		ReadAfterWriteAllowlist: []string{},
//		ConsumerEnabled:         true,
//	}
//	useCase := New(repo, inventoryRepo, authz, nil, "", log.DefaultLogger, nil, usecaseConfig)
//	stream, err := useCase.LookupResources(ctx, req)
//
//	assert.Nil(t, err)
//	assert.NotNil(t, stream)
//
//	// Verify we can receive all responses
//	res1, err := stream.Recv()
//	assert.Nil(t, err)
//	assert.Equal(t, "resource1", res1.Resource.Id)
//
//	res2, err := stream.Recv()
//	assert.Nil(t, err)
//	assert.Equal(t, "resource2", res2.Resource.Id)
//
//	// Verify EOF
//	_, err = stream.Recv()
//	assert.Equal(t, io.EOF, err)
//}
//
//func resource1() *model.Resource {
//	return &model.Resource{
//		ID:    uuid.UUID{},
//		OrgId: "my-org",
//		ResourceData: map[string]any{
//			"foo": "bar",
//		},
//		ReporterId:   "reporter_id",
//		ResourceType: "my-resource",
//		WorkspaceId:  "my-workspace",
//		Reporter: model.ResourceReporter{
//			Reporter: model.Reporter{
//				ReporterId:      "reporter_id",
//				ReporterType:    "reporter_type",
//				ReporterVersion: "1.0.2",
//			},
//			LocalResourceId: "foo-resource",
//		},
//		ConsoleHref: "/etc/console",
//		ApiHref:     "/etc/api",
//		Labels: model.Labels{
//			{
//				Key:   "label-1",
//				Value: "value-1",
//			},
//			{
//				Key:   "label-1",
//				Value: "value-2",
//			},
//			{
//				Key:   "label-xyz",
//				Value: "value-xyz",
//			},
//		},
//	}
//}
//
//func resource2() *model.Resource {
//	return &model.Resource{
//		ID:    uuid.UUID{},
//		OrgId: "my-org2",
//		ResourceData: map[string]any{
//			"foo2": "bar2",
//		},
//		ResourceType: "my-resource2",
//		WorkspaceId:  "my-workspace",
//		Reporter: model.ResourceReporter{
//			Reporter: model.Reporter{
//				ReporterId:      "reporter_id",
//				ReporterType:    "reporter_type",
//				ReporterVersion: "1.0.2",
//			},
//			LocalResourceId: "foo-resource",
//		},
//		ConsoleHref: "/etc/console",
//		ApiHref:     "/etc/api",
//		Labels: model.Labels{
//			{
//				Key:   "label-2",
//				Value: "value-2",
//			},
//			{
//				Key:   "label-2",
//				Value: "value-3",
//			},
//			{
//				Key:   "label-xyz",
//				Value: "value-xyz",
//			},
//		},
//	}
//}
//
//func resource3() *model.Resource {
//	return &model.Resource{
//		ID:    uuid.UUID{},
//		OrgId: "my-org3",
//		ResourceData: map[string]any{
//			"foo3": "bar3",
//		},
//		ResourceType: "my-resource33",
//		WorkspaceId:  "my-workspace",
//		Reporter: model.ResourceReporter{
//			Reporter: model.Reporter{
//				ReporterId:      "reporter_id",
//				ReporterType:    "reporter_type",
//				ReporterVersion: "1.0.2",
//			},
//			LocalResourceId: "foo-resource",
//		},
//		ConsoleHref: "/etc/console",
//		ApiHref:     "/etc/api",
//		Labels: model.Labels{
//			{
//				Key:   "label-3",
//				Value: "value-3",
//			},
//			{
//				Key:   "label-2",
//				Value: "value-3",
//			},
//			{
//				Key:   "label-xyz",
//				Value: "value-xyz",
//			},
//		},
//	}
//}
//
//var defaultUseCaseConfig = &UsecaseConfig{
//	DisablePersistence:      false,
//	ReadAfterWriteEnabled:   false,
//	ReadAfterWriteAllowlist: []string{},
//	ConsumerEnabled:         true,
//}
//
//func TestCreateReturnsDbError(t *testing.T) {
//	resource := resource1()
//	repo := &mocks.MockedReporterResourceRepository{}
//	inventoryRepo := &mocks.MockedInventoryResourceRepository{}
//
//	// DB Error
//	repo.On("FindByReporterData", mock.Anything, mock.Anything, mock.Anything).Return((*model.Resource)(nil), gorm.ErrDuplicatedKey)
//
//	useCase := New(repo, inventoryRepo, nil, nil, "", log.DefaultLogger, nil, defaultUseCaseConfig)
//	ctx := context.TODO()
//
//	_, err := useCase.Create(ctx, resource)
//	assert.ErrorIs(t, err, ErrDatabaseError)
//	repo.AssertExpectations(t)
//}
//
//func TestCreateReturnsDbErrorBackwardsCompatible(t *testing.T) {
//	resource := resource1()
//	repo := &mocks.MockedReporterResourceRepository{}
//	inventoryRepo := &mocks.MockedInventoryResourceRepository{}
//
//	// Validates backwards compatibility, record was not found via new method
//	repo.On("FindByReporterData", mock.Anything, mock.Anything, mock.Anything).Return((*model.Resource)(nil), gorm.ErrRecordNotFound)
//	// DB Error
//	repo.On("FindByReporterResourceId", mock.Anything, mock.Anything).Return((*model.Resource)(nil), gorm.ErrDuplicatedKey)
//
//	useCase := New(repo, inventoryRepo, nil, nil, "", log.DefaultLogger, nil, defaultUseCaseConfig)
//	ctx := context.TODO()
//
//	_, err := useCase.Create(ctx, resource)
//	assert.ErrorIs(t, err, ErrDatabaseError)
//	repo.AssertExpectations(t)
//}
//
//func TestCreateResourceAlreadyExists(t *testing.T) {
//	resource := resource1()
//	repo := &mocks.MockedReporterResourceRepository{}
//	inventoryRepo := &mocks.MockedInventoryResourceRepository{}
//
//	// Resource already exists
//	repo.On("FindByReporterData", mock.Anything, mock.Anything, mock.Anything).Return(&model.Resource{}, nil)
//
//	useCase := New(repo, inventoryRepo, nil, nil, "", log.DefaultLogger, nil, defaultUseCaseConfig)
//	ctx := context.TODO()
//
//	_, err := useCase.Create(ctx, resource)
//	assert.ErrorIs(t, err, ErrResourceAlreadyExists)
//	repo.AssertExpectations(t)
//}
//
//func TestCreateResourceAlreadyExistsBackwardsCompatible(t *testing.T) {
//	resource := resource1()
//	repo := &mocks.MockedReporterResourceRepository{}
//	inventoryRepo := &mocks.MockedInventoryResourceRepository{}
//
//	// Validates backwards compatibility
//	repo.On("FindByReporterData", mock.Anything, mock.Anything, mock.Anything).Return(&model.Resource{}, gorm.ErrRecordNotFound)
//	// Resource already exists
//	repo.On("FindByReporterResourceId", mock.Anything, mock.Anything).Return(&model.Resource{}, nil)
//
//	useCase := New(repo, inventoryRepo, nil, nil, "", log.DefaultLogger, nil, defaultUseCaseConfig)
//	ctx := context.TODO()
//
//	_, err := useCase.Create(ctx, resource)
//	assert.ErrorIs(t, err, ErrResourceAlreadyExists)
//	repo.AssertExpectations(t)
//}
//
//func TestCreateNewResource(t *testing.T) {
//	resource := resource1()
//	id, err := uuid.NewV7()
//	assert.Nil(t, err)
//
//	repo := &mocks.MockedReporterResourceRepository{}
//	inventoryRepo := &mocks.MockedInventoryResourceRepository{}
//	listenMan := &mocks.MockedListenManager{}
//	sub := &mocks.MockedSubscription{}
//	returnedResource := model.Resource{
//		ID: id,
//	}
//
//	repo.On("FindByReporterData", mock.Anything, mock.Anything, mock.Anything).Return((*model.Resource)(nil), gorm.ErrRecordNotFound)
//	repo.On("FindByReporterResourceId", mock.Anything, mock.Anything).Return((*model.Resource)(nil), gorm.ErrRecordNotFound)
//	repo.On("Create", mock.Anything, mock.Anything, mock.Anything, mock.Anything).Return(&returnedResource, nil)
//
//	listenMan.On("Subscribe", mock.Anything).Return(&sub)
//
//	sub.On("Unsubscribe")
//	sub.On("BlockForNotification", mock.Anything).Return(nil)
//
//	useCase := New(repo, inventoryRepo, nil, nil, "", log.DefaultLogger, listenMan, defaultUseCaseConfig)
//	ctx := context.TODO()
//
//	r, err := useCase.Create(ctx, resource)
//	assert.Nil(t, err)
//	assert.Equal(t, &returnedResource, r)
//	repo.AssertExpectations(t)
//	listenMan.AssertExpectations(t)
//	sub.AssertExpectations(t)
//}
//
//func TestCreateNewResource_ConsumerDisabled(t *testing.T) {
//	resource := resource1()
//	id, err := uuid.NewV7()
//	assert.Nil(t, err)
//
//	repo := &mocks.MockedReporterResourceRepository{}
//	inventoryRepo := &mocks.MockedInventoryResourceRepository{}
//	listenMan := &mocks.MockedListenManager{}
//	sub := &mocks.MockedSubscription{}
//	returnedResource := model.Resource{
//		ID: id,
//	}
//
//	repo.On("FindByReporterData", mock.Anything, mock.Anything, mock.Anything).Return((*model.Resource)(nil), gorm.ErrRecordNotFound)
//	repo.On("FindByReporterResourceId", mock.Anything, mock.Anything).Return((*model.Resource)(nil), gorm.ErrRecordNotFound)
//	repo.On("Create", mock.Anything, mock.Anything, mock.Anything, mock.Anything).Return(&returnedResource, nil)
//
//	listenMan.On("Subscribe", mock.Anything).Return(&sub)
//
//	sub.On("Unsubscribe")
//	sub.On("BlockForNotification", mock.Anything).Return(nil)
//
//	usecaseConfig := &UsecaseConfig{
//		DisablePersistence:      false,
//		ReadAfterWriteEnabled:   false,
//		ReadAfterWriteAllowlist: []string{},
//		ConsumerEnabled:         false,
//	}
//	useCase := New(repo, inventoryRepo, nil, nil, "", log.DefaultLogger, listenMan, usecaseConfig)
//	ctx := context.TODO()
//
//	r, err := useCase.Create(ctx, resource)
//	assert.Nil(t, err)
//	assert.Equal(t, &returnedResource, r)
//	repo.AssertExpectations(t)
//	listenMan.AssertNotCalled(t, "Subscribe")
//	sub.AssertNotCalled(t, "Unsubscribe")
//	sub.AssertNotCalled(t, "BlockForNotification")
//}
//
//func TestCreateNewResource_ConsistencyToken(t *testing.T) {
//	// TODO: Follow up with leads on which consistency to support in v1beta1
//	// TODO: Check that consistency token is actually updated
//	resource := resource1()
//	id, err := uuid.NewV7()
//	assert.Nil(t, err)
//
//	repo := &mocks.MockedReporterResourceRepository{}
//	inventoryRepo := &mocks.MockedInventoryResourceRepository{}
//	m := &mocks.MockAuthz{}
//	listenMan := &mocks.MockedListenManager{}
//	sub := &mocks.MockedSubscription{}
//
//	returnedResource := model.Resource{
//		ID: id,
//	}
//
//	repo.On("FindByReporterData", mock.Anything, mock.Anything, mock.Anything).Return((*model.Resource)(nil), gorm.ErrRecordNotFound)
//	repo.On("FindByReporterResourceId", mock.Anything, mock.Anything).Return((*model.Resource)(nil), gorm.ErrRecordNotFound)
//	repo.On("Create", mock.Anything, mock.Anything, mock.Anything, mock.Anything).Return(&returnedResource, nil)
//
//	listenMan.On("Subscribe", mock.Anything).Return(&sub)
//
//	sub.On("Unsubscribe")
//	sub.On("BlockForNotification", mock.Anything).Return(nil)
//
//	usecaseConfig := &UsecaseConfig{
//		DisablePersistence:      false,
//		ReadAfterWriteEnabled:   true,
//		ReadAfterWriteAllowlist: []string{"reporter_id"},
//		ConsumerEnabled:         true,
//	}
//	useCase := New(repo, inventoryRepo, m, nil, "", log.DefaultLogger, listenMan, usecaseConfig)
//	ctx := context.TODO()
//
//	r, err := useCase.Create(ctx, resource)
//
//	assert.Nil(t, err)
//	assert.NotNil(t, r)
//	repo.AssertExpectations(t)
//	listenMan.AssertExpectations(t)
//	sub.AssertExpectations(t)
//}
//
//func TestUpdateReturnsDbError(t *testing.T) {
//	resource := resource1()
//	repo := &mocks.MockedReporterResourceRepository{}
//	inventoryRepo := &mocks.MockedInventoryResourceRepository{}
//
//	// DB Error
//	repo.On("FindByReporterData", mock.Anything, mock.Anything, mock.Anything).Return((*model.Resource)(nil), gorm.ErrDuplicatedKey)
//
//	useCase := New(repo, inventoryRepo, nil, nil, "", log.DefaultLogger, nil, defaultUseCaseConfig)
//	ctx := context.TODO()
//
//	_, err := useCase.Update(ctx, resource, model.ReporterResourceId{})
//	assert.ErrorIs(t, err, ErrDatabaseError)
//	repo.AssertExpectations(t)
//}
//func TestUpdateReturnsDbErrorBackwardsCompatible(t *testing.T) {
//	resource := resource1()
//	repo := &mocks.MockedReporterResourceRepository{}
//	inventoryRepo := &mocks.MockedInventoryResourceRepository{}
//
//	// Validates backwards compatibility
//	repo.On("FindByReporterData", mock.Anything, mock.Anything, mock.Anything).Return((*model.Resource)(nil), gorm.ErrRecordNotFound)
//	// DB Error
//	repo.On("FindByReporterResourceId", mock.Anything, mock.Anything).Return((*model.Resource)(nil), gorm.ErrDuplicatedKey)
//
//	useCase := New(repo, inventoryRepo, nil, nil, "", log.DefaultLogger, nil, defaultUseCaseConfig)
//	ctx := context.TODO()
//
//	_, err := useCase.Update(ctx, resource, model.ReporterResourceId{})
//	assert.ErrorIs(t, err, ErrDatabaseError)
//	repo.AssertExpectations(t)
//}
//
//func TestUpdateNewResourceCreatesIt(t *testing.T) {
//	resource := resource1()
//	id, err := uuid.NewV7()
//	assert.Nil(t, err)
//
//	repo := &mocks.MockedReporterResourceRepository{}
//	inventoryRepo := &mocks.MockedInventoryResourceRepository{}
//	listenMan := &mocks.MockedListenManager{}
//	sub := &mocks.MockedSubscription{}
//	returnedResource := model.Resource{
//		ID: id,
//	}
//
//	// Resource doesn't exist
//	repo.On("FindByReporterData", mock.Anything, mock.Anything, mock.Anything).Return((*model.Resource)(nil), gorm.ErrRecordNotFound)
//	repo.On("FindByReporterResourceId", mock.Anything, mock.Anything).Return((*model.Resource)(nil), gorm.ErrRecordNotFound)
//	repo.On("Create", mock.Anything, mock.Anything, mock.Anything, mock.Anything).Return(&returnedResource, nil)
//
//	listenMan.On("Subscribe", mock.Anything).Return(&sub)
//
//	sub.On("Unsubscribe")
//	sub.On("BlockForNotification", mock.Anything).Return(nil)
//
//	useCase := New(repo, inventoryRepo, nil, nil, "", log.DefaultLogger, listenMan, defaultUseCaseConfig)
//	ctx := context.TODO()
//
//	r, err := useCase.Update(ctx, resource, model.ReporterResourceId{})
//	assert.Nil(t, err)
//	assert.Equal(t, &returnedResource, r)
//	repo.AssertExpectations(t)
//	listenMan.AssertExpectations(t)
//	sub.AssertExpectations(t)
//}
//
//func TestUpdateExistingResource(t *testing.T) {
//	resource := resource1()
//	id, err := uuid.NewV7()
//	assert.Nil(t, err)
//
//	resource.ID = id
//
//	repo := &mocks.MockedReporterResourceRepository{}
//	inventoryRepo := &mocks.MockedInventoryResourceRepository{}
//	listenMan := &mocks.MockedListenManager{}
//	sub := &mocks.MockedSubscription{}
//	returnedResource := model.Resource{
//		ID: id,
//	}
//
//	// Resource already exists
//	repo.On("FindByReporterData", mock.Anything, mock.Anything, mock.Anything).Return(resource, nil)
//	repo.On("Update", mock.Anything, mock.Anything, mock.Anything, mock.Anything, mock.Anything).Return(&returnedResource, nil)
//
//	listenMan.On("Subscribe", mock.Anything).Return(&sub)
//
//	sub.On("Unsubscribe")
//	sub.On("BlockForNotification", mock.Anything).Return(nil)
//
//	useCase := New(repo, inventoryRepo, nil, nil, "", log.DefaultLogger, listenMan, defaultUseCaseConfig)
//	ctx := context.TODO()
//
//	r, err := useCase.Update(ctx, resource, model.ReporterResourceId{})
//	assert.Nil(t, err)
//	assert.Equal(t, &returnedResource, r)
//	assert.Equal(t, resource.ID, r.ID)
//	repo.AssertExpectations(t)
//	listenMan.AssertExpectations(t)
//	sub.AssertExpectations(t)
//}
//func TestUpdateExistingResourceBackwardsCompatible(t *testing.T) {
//	resource := resource1()
//	id, err := uuid.NewV7()
//	assert.Nil(t, err)
//
//	resource.ID = id
//
//	repo := &mocks.MockedReporterResourceRepository{}
//	inventoryRepo := &mocks.MockedInventoryResourceRepository{}
//	listenMan := &mocks.MockedListenManager{}
//	sub := &mocks.MockedSubscription{}
//	returnedResource := model.Resource{
//		ID: id,
//	}
//
//	// Validates backwards compatibility
//	repo.On("FindByReporterData", mock.Anything, mock.Anything, mock.Anything).Return((*model.Resource)(nil), gorm.ErrRecordNotFound)
//	// Resource already exists
//	repo.On("FindByReporterResourceId", mock.Anything, mock.Anything).Return(resource, nil)
//	repo.On("Update", mock.Anything, mock.Anything, mock.Anything, mock.Anything, mock.Anything).Return(&returnedResource, nil)
//
//	listenMan.On("Subscribe", mock.Anything).Return(&sub)
//
//	sub.On("Unsubscribe")
//	sub.On("BlockForNotification", mock.Anything).Return(nil)
//
//	useCase := New(repo, inventoryRepo, nil, nil, "", log.DefaultLogger, listenMan, defaultUseCaseConfig)
//	ctx := context.TODO()
//
//	r, err := useCase.Update(ctx, resource, model.ReporterResourceId{})
//	assert.Nil(t, err)
//	assert.Equal(t, &returnedResource, r)
//	assert.Equal(t, resource.ID, r.ID)
//	repo.AssertExpectations(t)
//	listenMan.AssertExpectations(t)
//	sub.AssertExpectations(t)
//}
//
//func TestDeleteReturnsDbError(t *testing.T) {
//	repo := &mocks.MockedReporterResourceRepository{}
//	inventoryRepo := &mocks.MockedInventoryResourceRepository{}
//
//	// Validates backwards compatibility
//	repo.On("FindByReporterData", mock.Anything, mock.Anything, mock.Anything).Return((*model.Resource)(nil), gorm.ErrDuplicatedKey)
//
//	useCase := New(repo, inventoryRepo, nil, nil, "", log.DefaultLogger, nil, defaultUseCaseConfig)
//	ctx := context.TODO()
//
//	err := useCase.Delete(ctx, model.ReporterResourceId{})
//	assert.ErrorIs(t, err, ErrDatabaseError)
//	repo.AssertExpectations(t)
//}
//func TestDeleteReturnsDbErrorBackwardsCompatible(t *testing.T) {
//	repo := &mocks.MockedReporterResourceRepository{}
//	inventoryRepo := &mocks.MockedInventoryResourceRepository{}
//
//	// Validates backwards compatibility
//	repo.On("FindByReporterData", mock.Anything, mock.Anything, mock.Anything).Return((*model.Resource)(nil), gorm.ErrRecordNotFound)
//	// DB Error
//	repo.On("FindByReporterResourceId", mock.Anything, mock.Anything).Return((*model.Resource)(nil), gorm.ErrDuplicatedKey)
//
//	useCase := New(repo, inventoryRepo, nil, nil, "", log.DefaultLogger, nil, defaultUseCaseConfig)
//	ctx := context.TODO()
//
//	err := useCase.Delete(ctx, model.ReporterResourceId{})
//	assert.ErrorIs(t, err, ErrDatabaseError)
//	repo.AssertExpectations(t)
//}
//
//func TestDeleteNonexistentResource(t *testing.T) {
//	repo := &mocks.MockedReporterResourceRepository{}
//	inventoryRepo := &mocks.MockedInventoryResourceRepository{}
//
//	// Resource already exists
//	repo.On("FindByReporterData", mock.Anything, mock.Anything, mock.Anything).Return((*model.Resource)(nil), gorm.ErrRecordNotFound)
//	repo.On("FindByReporterResourceId", mock.Anything, mock.Anything).Return((*model.Resource)(nil), gorm.ErrRecordNotFound)
//
//	useCase := New(repo, inventoryRepo, nil, nil, "", log.DefaultLogger, nil, defaultUseCaseConfig)
//	ctx := context.TODO()
//
//	err := useCase.Delete(ctx, model.ReporterResourceId{})
//	assert.ErrorIs(t, err, ErrResourceNotFound)
//	repo.AssertExpectations(t)
//}
//
//func TestDeleteResource(t *testing.T) {
//	repo := &mocks.MockedReporterResourceRepository{}
//	inventoryRepo := &mocks.MockedInventoryResourceRepository{}
//	ctx := context.TODO()
//	id, err := uuid.NewV7()
//	assert.Nil(t, err)
//
//	// Resource already exists
//	repo.On("FindByReporterData", mock.Anything, mock.Anything, mock.Anything).Return(&model.Resource{
//		ID: id,
//	}, nil)
//	repo.On("Delete", mock.Anything, (uuid.UUID)(id), mock.Anything).Return(&model.Resource{}, nil)
//
//	useCase := New(repo, inventoryRepo, nil, nil, "", log.DefaultLogger, nil, defaultUseCaseConfig)
//
//	err = useCase.Delete(ctx, model.ReporterResourceId{})
//	assert.Nil(t, err)
//
//	repo.AssertExpectations(t)
//}
//
//func TestDeleteResourceBackwardsCompatible(t *testing.T) {
//	repo := &mocks.MockedReporterResourceRepository{}
//	inventoryRepo := &mocks.MockedInventoryResourceRepository{}
//	ctx := context.TODO()
//	id, err := uuid.NewV7()
//	assert.Nil(t, err)
//
//	// Validates backwards compatibility
//	repo.On("FindByReporterData", mock.Anything, mock.Anything, mock.Anything).Return((*model.Resource)(nil), gorm.ErrRecordNotFound)
//	// Resource already exists
//	repo.On("FindByReporterResourceId", mock.Anything, mock.Anything).Return(&model.Resource{
//		ID: id,
//	}, nil)
//	repo.On("Delete", mock.Anything, (uuid.UUID)(id), mock.Anything).Return(&model.Resource{}, nil)
//
//	useCase := New(repo, inventoryRepo, nil, nil, "", log.DefaultLogger, nil, defaultUseCaseConfig)
//
//	err = useCase.Delete(ctx, model.ReporterResourceId{})
//	assert.Nil(t, err)
//
//	repo.AssertExpectations(t)
//}
//
//func TestCreateResource_PersistenceDisabled(t *testing.T) {
//	ctx := context.TODO()
//	resource := resource1()
//	repo := &mocks.MockedReporterResourceRepository{}
//	inventoryRepo := &mocks.MockedInventoryResourceRepository{}
//
//	// Mock as if persistence is not disabled, for assurance
//	repo.On("FindByReporterData", mock.Anything, mock.Anything, mock.Anything).Return(&model.Resource{}, nil)
//	repo.On("FindByReporterResourceId", mock.Anything, mock.Anything).Return(&model.Resource{}, nil)
//	repo.On("Create", mock.Anything, mock.Anything, mock.Anything, mock.Anything).Return(nil, nil)
//
//	usecaseConfig := &UsecaseConfig{
//		DisablePersistence:      true,
//		ReadAfterWriteEnabled:   false,
//		ReadAfterWriteAllowlist: []string{},
//		ConsumerEnabled:         true,
//	}
//	useCase := New(repo, inventoryRepo, nil, nil, "", log.DefaultLogger, nil, usecaseConfig)
//
//	// Create the resource
//	r, err := useCase.Create(ctx, resource)
//	assert.Nil(t, err)
//	assert.Equal(t, resource, r)
//
//	// Create the same resource again, should not return an error since persistence is disabled
//	r, err = useCase.Create(ctx, resource)
//	assert.Nil(t, err)
//	assert.Equal(t, resource, r)
//
//	// Assert that the repository methods were not called since persistence is disabled
//	repo.AssertNotCalled(t, "FindByReporterData")
//	repo.AssertNotCalled(t, "FindByReporterResourceId")
//	repo.AssertNotCalled(t, "Create")
//}
//
//func TestUpdateResource_PersistenceDisabled(t *testing.T) {
//	ctx := context.TODO()
//	resource := resource1()
//	repo := &mocks.MockedReporterResourceRepository{}
//	inventoryRepo := &mocks.MockedInventoryResourceRepository{}
//
//	// Mock as if persistence is not disabled, for assurance
//	repo.On("FindByReporterData", mock.Anything, mock.Anything, mock.Anything).Return(&model.Resource{}, nil)
//	repo.On("FindByReporterResourceId", mock.Anything, mock.Anything).Return(&model.Resource{}, nil)
//	repo.On("Update", mock.Anything, mock.Anything, mock.Anything, mock.Anything, mock.Anything).Return(nil, nil)
//	repo.On("Create", mock.Anything, mock.Anything, mock.Anything, mock.Anything).Return(nil, nil)
//
//	usecaseConfig := &UsecaseConfig{
//		DisablePersistence:      true,
//		ReadAfterWriteEnabled:   false,
//		ReadAfterWriteAllowlist: []string{},
//		ConsumerEnabled:         true,
//	}
//	useCase := New(repo, inventoryRepo, nil, nil, "", log.DefaultLogger, nil, usecaseConfig)
//
//	r, err := useCase.Update(ctx, resource, model.ReporterResourceId{})
//	assert.Nil(t, err)
//	assert.Equal(t, resource, r)
//
//	// Assert that the repository methods were not called since persistence is disabled
//	repo.AssertNotCalled(t, "FindByReporterData")
//	repo.AssertNotCalled(t, "FindByReporterResourceId")
//	repo.AssertNotCalled(t, "Update")
//	repo.AssertNotCalled(t, "Create")
//}
//
//func TestUpdate_ReadAfterWrite(t *testing.T) {
//	resource := resource1()
//	id, err := uuid.NewV7()
//	assert.Nil(t, err)
//
//	repo := &mocks.MockedReporterResourceRepository{}
//	inventoryRepo := &mocks.MockedInventoryResourceRepository{}
//	authz := &mocks.MockAuthz{}
//	listenMan := &mocks.MockedListenManager{}
//	sub := &mocks.MockedSubscription{}
//
//	returnedResource := model.Resource{
//		ID: id,
//	}
//
//	repo.On("FindByReporterData", mock.Anything, mock.Anything, mock.Anything).Return(resource, nil)
//	repo.On("Update", mock.Anything, mock.Anything, mock.Anything, mock.Anything, mock.Anything).Return(&returnedResource, nil)
//
//	listenMan.On("Subscribe", mock.Anything).Return(&sub)
//
//	sub.On("Unsubscribe")
//	sub.On("BlockForNotification", mock.Anything).Return(nil)
//
//	usecaseConfig := &UsecaseConfig{
//		DisablePersistence:      false,
//		ReadAfterWriteEnabled:   true,
//		ReadAfterWriteAllowlist: []string{"reporter_id"},
//		ConsumerEnabled:         true,
//	}
//	useCase := New(repo, inventoryRepo, authz, nil, "", log.DefaultLogger, listenMan, usecaseConfig)
//	ctx := context.TODO()
//
//	r, err := useCase.Update(ctx, resource, model.ReporterResourceId{})
//
//	assert.Nil(t, err)
//	assert.NotNil(t, r)
//	repo.AssertExpectations(t)
//	listenMan.AssertExpectations(t)
//	sub.AssertExpectations(t)
//}
//
//func TestUpdate_ConsumerDisabled(t *testing.T) {
//	resource := resource1()
//	id, err := uuid.NewV7()
//	assert.Nil(t, err)
//
//	repo := &mocks.MockedReporterResourceRepository{}
//	inventoryRepo := &mocks.MockedInventoryResourceRepository{}
//	authz := &mocks.MockAuthz{}
//	listenMan := &mocks.MockedListenManager{}
//	sub := &mocks.MockedSubscription{}
//
//	returnedResource := model.Resource{
//		ID: id,
//	}
//
//	repo.On("FindByReporterData", mock.Anything, mock.Anything, mock.Anything).Return(resource, nil)
//	repo.On("Update", mock.Anything, mock.Anything, mock.Anything, mock.Anything, mock.Anything).Return(&returnedResource, nil)
//
//	listenMan.On("Subscribe", mock.Anything).Return(&sub)
//
//	sub.On("Unsubscribe")
//	sub.On("BlockForNotification", mock.Anything).Return(nil)
//
//	usecaseConfig := &UsecaseConfig{
//		DisablePersistence:      false,
//		ReadAfterWriteEnabled:   true,
//		ReadAfterWriteAllowlist: []string{"reporter_id"},
//		ConsumerEnabled:         false,
//	}
//	useCase := New(repo, inventoryRepo, authz, nil, "", log.DefaultLogger, listenMan, usecaseConfig)
//	ctx := context.TODO()
//
//	r, err := useCase.Update(ctx, resource, model.ReporterResourceId{})
//
//	assert.Nil(t, err)
//	assert.NotNil(t, r)
//	repo.AssertExpectations(t)
//	listenMan.AssertNotCalled(t, "Subscribe")
//	sub.AssertNotCalled(t, "Unsubscribe")
//	sub.AssertNotCalled(t, "BlockForNotification")
//}
//
//func TestDeleteResource_PersistenceDisabled(t *testing.T) {
//	ctx := context.TODO()
//
//	id, err := uuid.NewV7()
//	assert.Nil(t, err)
//
//	repo := &mocks.MockedReporterResourceRepository{}
//	inventoryRepo := &mocks.MockedInventoryResourceRepository{}
//
//	// Mock as if persistence is not disabled, for assurance
//	repo.On("FindByReporterResourceId", mock.Anything, mock.Anything).Return(&model.Resource{
//		ID: id,
//	}, nil)
//	repo.On("Delete", mock.Anything, (uint64)(33)).Return(&model.Resource{}, nil)
//
//	usecaseConfig := &UsecaseConfig{
//		DisablePersistence:      true,
//		ReadAfterWriteEnabled:   false,
//		ReadAfterWriteAllowlist: []string{},
//		ConsumerEnabled:         true,
//	}
//	useCase := New(repo, inventoryRepo, nil, nil, "", log.DefaultLogger, nil, usecaseConfig)
//
//	err = useCase.Delete(ctx, model.ReporterResourceId{})
//	assert.Nil(t, err)
//
//	// Assert that the repository methods were not called since persistence is disabled
//	repo.AssertNotCalled(t, "FindByReporterResourceId")
//	repo.AssertNotCalled(t, "Delete")
//}
//
//func TestCheck_MissingResource(t *testing.T) {
//	ctx := context.TODO()
//
//	inventoryRepo := &mocks.MockedInventoryResourceRepository{}
//	repo := &mocks.MockedReporterResourceRepository{}
//	m := &mocks.MockAuthz{}
//
//	repo.On("FindByReporterResourceId", mock.Anything, mock.Anything).Return(&model.Resource{}, gorm.ErrRecordNotFound)
//	m.On("Check", mock.Anything, mock.Anything, "notifications_integration_view", mock.Anything, mock.Anything).Return(v1beta1.CheckResponse_ALLOWED_TRUE, &v1beta1.ConsistencyToken{}, nil)
//
//	useCase := New(repo, inventoryRepo, m, nil, "", log.DefaultLogger, nil, defaultUseCaseConfig)
//	allowed, err := useCase.Check(ctx, "notifications_integration_view", "rbac", &v1beta1.SubjectReference{}, model.ReporterResourceId{})
//
//	assert.Nil(t, err)
//	assert.True(t, allowed)
//
//	// check negative case
//	m.On("Check", mock.Anything, mock.Anything, "notifications_integration_write", mock.Anything, mock.Anything).Return(v1beta1.CheckResponse_ALLOWED_FALSE, &v1beta1.ConsistencyToken{}, nil)
//	allowed, err = useCase.Check(ctx, "notifications_integration_write", "rbac", &v1beta1.SubjectReference{}, model.ReporterResourceId{})
//
//	assert.Nil(t, err)
//	assert.False(t, allowed)
//
//	repo.AssertExpectations(t)
//}
//
//func TestCheck_ResourceExistsError(t *testing.T) {
//	ctx := context.TODO()
//
//	inventoryRepo := &mocks.MockedInventoryResourceRepository{}
//	repo := &mocks.MockedReporterResourceRepository{}
//	m := &mocks.MockAuthz{}
//
//	repo.On("FindByReporterResourceId", mock.Anything, mock.Anything).Return(&model.Resource{}, gorm.ErrUnsupportedDriver) // some random error
//
//	useCase := New(repo, inventoryRepo, m, nil, "", log.DefaultLogger, nil, defaultUseCaseConfig)
//	allowed, err := useCase.Check(ctx, "notifications_integration_view", "rbac", &v1beta1.SubjectReference{}, model.ReporterResourceId{})
//
//	assert.NotNil(t, err)
//	assert.False(t, allowed)
//
//	repo.AssertExpectations(t)
//}
//
//func TestCheck_ErrorWithKessel(t *testing.T) {
//	ctx := context.TODO()
//
//	inventoryRepo := &mocks.MockedInventoryResourceRepository{}
//	repo := &mocks.MockedReporterResourceRepository{}
//	m := &mocks.MockAuthz{}
//
//	repo.On("FindByReporterResourceId", mock.Anything, mock.Anything).Return(&model.Resource{}, nil)
//	m.On("Check", mock.Anything, mock.Anything, mock.Anything, mock.Anything, mock.Anything).Return(v1beta1.CheckResponse_ALLOWED_FALSE, &v1beta1.ConsistencyToken{}, errors.New("failed during call to relations"))
//
//	useCase := New(repo, inventoryRepo, m, nil, "", log.DefaultLogger, nil, defaultUseCaseConfig)
//	allowed, err := useCase.Check(ctx, "notifications_integration_view", "rbac", &v1beta1.SubjectReference{}, model.ReporterResourceId{})
//
//	assert.NotNil(t, err)
//	assert.False(t, allowed)
//
//	repo.AssertExpectations(t)
//}
//
//func TestCheck_Allowed(t *testing.T) {
//	ctx := context.TODO()
//	resource := resource1()
//
//	inventoryRepo := &mocks.MockedInventoryResourceRepository{}
//	repo := &mocks.MockedReporterResourceRepository{}
//	m := &mocks.MockAuthz{}
//
//	repo.On("FindByReporterResourceId", mock.Anything, mock.Anything).Return(resource, nil)
//	m.On("Check", mock.Anything, mock.Anything, "notifications_integration_write", mock.Anything, mock.Anything).Return(v1beta1.CheckResponse_ALLOWED_TRUE, &v1beta1.ConsistencyToken{}, nil)
//
//	useCase := New(repo, inventoryRepo, m, nil, "", log.DefaultLogger, nil, defaultUseCaseConfig)
//	allowed, err := useCase.Check(ctx, "notifications_integration_write", "rbac", &v1beta1.SubjectReference{}, model.ReporterResourceId{})
//
//	assert.Nil(t, err)
//	assert.True(t, allowed)
//
//	// check negative case
//	m.On("Check", mock.Anything, mock.Anything, "notifications_integration_view", mock.Anything, mock.Anything).Return(v1beta1.CheckResponse_ALLOWED_FALSE, &v1beta1.ConsistencyToken{}, nil)
//	allowed, err = useCase.Check(ctx, "notifications_integration_view", "rbac", &v1beta1.SubjectReference{}, model.ReporterResourceId{})
//
//	assert.Nil(t, err)
//	assert.False(t, allowed)
//
//	repo.AssertExpectations(t)
//}
//
//func TestCheckForUpdate_ResourceExistsError(t *testing.T) {
//	ctx := context.TODO()
//
//	inventoryRepo := &mocks.MockedInventoryResourceRepository{}
//	repo := &mocks.MockedReporterResourceRepository{}
//	m := &mocks.MockAuthz{}
//
//	repo.On("FindByReporterResourceId", mock.Anything, mock.Anything).Return(&model.Resource{}, gorm.ErrUnsupportedDriver) // some random error
//
//	useCase := New(repo, inventoryRepo, m, nil, "", log.DefaultLogger, nil, defaultUseCaseConfig)
//	allowed, err := useCase.CheckForUpdate(ctx, "notifications_integration_view", "rbac", &v1beta1.SubjectReference{}, model.ReporterResourceId{})
//
//	assert.NotNil(t, err)
//	assert.False(t, allowed)
//
//	repo.AssertExpectations(t)
//}
//
//func TestCheckForUpdate_ErrorWithKessel(t *testing.T) {
//	ctx := context.TODO()
//
//	inventoryRepo := &mocks.MockedInventoryResourceRepository{}
//	repo := &mocks.MockedReporterResourceRepository{}
//	m := &mocks.MockAuthz{}
//
//	repo.On("FindByReporterResourceId", mock.Anything, mock.Anything).Return(&model.Resource{}, nil)
//	m.On("CheckForUpdate", mock.Anything, mock.Anything, mock.Anything, mock.Anything, mock.Anything).Return(v1beta1.CheckForUpdateResponse_ALLOWED_FALSE, &v1beta1.ConsistencyToken{}, errors.New("failed during call to relations"))
//
//	useCase := New(repo, inventoryRepo, m, nil, "", log.DefaultLogger, nil, defaultUseCaseConfig)
//	allowed, err := useCase.CheckForUpdate(ctx, "notifications_integration_view", "rbac", &v1beta1.SubjectReference{}, model.ReporterResourceId{})
//
//	assert.NotNil(t, err)
//	assert.False(t, allowed)
//
//	repo.AssertExpectations(t)
//}
//
//func TestCheckForUpdate_WorkspaceAllowed(t *testing.T) {
//	ctx := context.TODO()
//	resource := resource1()
//
//	inventoryRepo := &mocks.MockedInventoryResourceRepository{}
//	repo := &mocks.MockedReporterResourceRepository{}
//	m := &mocks.MockAuthz{}
//
//	repo.On("FindByReporterResourceId", mock.Anything, mock.Anything).Return(resource, nil)
//	m.On("CheckForUpdate", mock.Anything, mock.Anything, mock.Anything, mock.Anything, mock.Anything).Return(v1beta1.CheckForUpdateResponse_ALLOWED_TRUE, &v1beta1.ConsistencyToken{}, nil)
//
//	useCase := New(repo, inventoryRepo, m, nil, "", log.DefaultLogger, nil, defaultUseCaseConfig)
//	allowed, err := useCase.CheckForUpdate(ctx, "notifications_integration_view", "rbac", &v1beta1.SubjectReference{}, model.ReporterResourceId{ResourceType: "workspace"})
//
//	assert.Nil(t, err)
//	assert.True(t, allowed)
//
//	repo.AssertExpectations(t)
//}
//
//func TestCheckForUpdate_MissingResource_Allowed(t *testing.T) {
//	ctx := context.TODO()
//
//	inventoryRepo := &mocks.MockedInventoryResourceRepository{}
//	repo := &mocks.MockedReporterResourceRepository{}
//	m := &mocks.MockAuthz{}
//
//	repo.On("FindByReporterResourceId", mock.Anything, mock.Anything).Return(&model.Resource{}, gorm.ErrRecordNotFound)
//	m.On("CheckForUpdate", mock.Anything, mock.Anything, "notifications_integration_view", mock.Anything, mock.Anything).Return(v1beta1.CheckForUpdateResponse_ALLOWED_TRUE, &v1beta1.ConsistencyToken{}, nil)
//
//	useCase := New(repo, inventoryRepo, m, nil, "", log.DefaultLogger, nil, defaultUseCaseConfig)
//	allowed, err := useCase.CheckForUpdate(ctx, "notifications_integration_view", "rbac", &v1beta1.SubjectReference{}, model.ReporterResourceId{})
//
//	// no consistency token being written.
//
//	assert.Nil(t, err)
//	assert.True(t, allowed)
//
//	repo.AssertExpectations(t)
//
//}
//
//func TestCheckForUpdate_Allowed(t *testing.T) {
//	ctx := context.TODO()
//	resource := resource1()
//
//	inventoryRepo := &mocks.MockedInventoryResourceRepository{}
//	repo := &mocks.MockedReporterResourceRepository{}
//	m := &mocks.MockAuthz{}
//
//	repo.On("FindByReporterResourceId", mock.Anything, mock.Anything).Return(resource, nil)
//	m.On("CheckForUpdate", mock.Anything, mock.Anything, "notifications_integration_view", mock.Anything, mock.Anything).Return(v1beta1.CheckForUpdateResponse_ALLOWED_TRUE, &v1beta1.ConsistencyToken{}, nil)
//
//	repo.On("Update", mock.Anything, mock.Anything, mock.Anything, mock.Anything, mock.Anything).Return(&model.Resource{}, nil)
//
//	useCase := New(repo, inventoryRepo, m, nil, "", log.DefaultLogger, nil, defaultUseCaseConfig)
//	allowed, err := useCase.CheckForUpdate(ctx, "notifications_integration_view", "rbac", &v1beta1.SubjectReference{}, model.ReporterResourceId{})
//
//	assert.Nil(t, err)
//	assert.True(t, allowed)
//
//	// check negative case
//	m.On("CheckForUpdate", mock.Anything, mock.Anything, "notifications_integration_write", mock.Anything, mock.Anything).Return(v1beta1.CheckForUpdateResponse_ALLOWED_FALSE, &v1beta1.ConsistencyToken{}, nil)
//
//	allowed, err = useCase.CheckForUpdate(ctx, "notifications_integration_write", "rbac", &v1beta1.SubjectReference{}, model.ReporterResourceId{})
//
//	assert.Nil(t, err)
//	assert.False(t, allowed)
//
//	repo.AssertExpectations(t)
//}
//
//func TestListResourcesInWorkspace_Error(t *testing.T) {
//	ctx := context.TODO()
//
//	inventoryRepo := &mocks.MockedInventoryResourceRepository{}
//	repo := &mocks.MockedReporterResourceRepository{}
//	m := &mocks.MockAuthz{}
//
//	repo.On("FindByWorkspaceId", mock.Anything, mock.Anything).Return([]*model.Resource{}, errors.New("failed querying"))
//
//	useCase := New(repo, inventoryRepo, m, nil, "", log.DefaultLogger, nil, defaultUseCaseConfig)
//	resource_chan, err_chan, err := useCase.ListResourcesInWorkspace(ctx, "notifications_integration_view", "rbac", &v1beta1.SubjectReference{}, "foo-id")
//
//	assert.NotNil(t, err)
//	assert.Nil(t, resource_chan)
//	assert.Nil(t, err_chan)
//
//	repo.AssertExpectations(t)
//}
//
//func TestListResourcesInWorkspace_NoResources(t *testing.T) {
//	ctx := context.TODO()
//
//	inventoryRepo := &mocks.MockedInventoryResourceRepository{}
//	repo := &mocks.MockedReporterResourceRepository{}
//	m := &mocks.MockAuthz{}
//
//	repo.On("FindByWorkspaceId", mock.Anything, mock.Anything).Return([]*model.Resource{}, nil)
//
//	useCase := New(repo, inventoryRepo, m, nil, "", log.DefaultLogger, nil, defaultUseCaseConfig)
//	resource_chan, err_chan, err := useCase.ListResourcesInWorkspace(ctx, "notifications_integration_view", "rbac", &v1beta1.SubjectReference{}, "foo-id")
//
//	assert.Nil(t, err)
//
//	res := <-resource_chan
//	assert.Nil(t, res) // expecting no resources
//
//	assert.Empty(t, err_chan) // dont want any errors.
//
//	repo.AssertExpectations(t)
//}
//
//func TestListResourcesInWorkspace_ResourcesAllowedTrue(t *testing.T) {
//	ctx := context.TODO()
//
//	inventoryRepo := &mocks.MockedInventoryResourceRepository{}
//	repo := &mocks.MockedReporterResourceRepository{}
//	m := &mocks.MockAuthz{}
//
//	resource := resource1()
//
//	repo.On("FindByWorkspaceId", mock.Anything, mock.Anything).Return([]*model.Resource{resource}, nil)
//	m.On("Check", mock.Anything, mock.Anything, "notifications_integration_write", mock.Anything, mock.Anything).Return(v1beta1.CheckResponse_ALLOWED_TRUE, &v1beta1.ConsistencyToken{}, nil)
//
//	useCase := New(repo, inventoryRepo, m, nil, "", log.DefaultLogger, nil, defaultUseCaseConfig)
//	resource_chan, err_chan, err := useCase.ListResourcesInWorkspace(ctx, "notifications_integration_write", "rbac", &v1beta1.SubjectReference{}, "foo-id")
//
//	assert.Nil(t, err)
//
//	res := <-resource_chan
//	assert.Equal(t, resource, res) // expecting to get back resource1
//
//	_, ok := <-resource_chan
//	if ok {
//		t.Error("resource_chan should have been closed")
//	}
//
//	assert.Empty(t, err_chan) // dont want any errors.
//
//	// check negative case (not allowed)
//	m.On("Check", mock.Anything, mock.Anything, "notifications_integration_view", mock.Anything, mock.Anything).Return(v1beta1.CheckResponse_ALLOWED_FALSE, &v1beta1.ConsistencyToken{}, nil)
//	resource_chan, err_chan, err = useCase.ListResourcesInWorkspace(ctx, "notifications_integration_view", "rbac", &v1beta1.SubjectReference{}, "foo-id")
//
//	assert.Nil(t, err)
//
//	res = <-resource_chan
//	assert.Nil(t, res) // expecting no resource, as we are not allowed
//
//	assert.Empty(t, err_chan) // dont want any errors.
//
//	repo.AssertExpectations(t)
//}
//
//func TestListResourcesInWorkspace_MultipleResourcesAllowedTrue(t *testing.T) {
//	ctx := context.TODO()
//
//	inventoryRepo := &mocks.MockedInventoryResourceRepository{}
//	repo := &mocks.MockedReporterResourceRepository{}
//	m := &mocks.MockAuthz{}
//
//	resource := resource1()
//	resource2 := resource2()
//	resource3 := resource3()
//
//	repo.On("FindByWorkspaceId", mock.Anything, mock.Anything).Return([]*model.Resource{resource, resource2, resource3}, nil)
//	m.On("Check", mock.Anything, mock.Anything, "notifications_integration_write", mock.Anything, mock.Anything).Return(v1beta1.CheckResponse_ALLOWED_TRUE, &v1beta1.ConsistencyToken{}, nil)
//
//	useCase := New(repo, inventoryRepo, m, nil, "", log.DefaultLogger, nil, defaultUseCaseConfig)
//	resource_chan, err_chan, err := useCase.ListResourcesInWorkspace(ctx, "notifications_integration_write", "rbac", &v1beta1.SubjectReference{}, "foo-id")
//
//	assert.Nil(t, err)
//
//	out := make([]*model.Resource, 3)
//	out[0] = <-resource_chan
//	out[1] = <-resource_chan
//	out[2] = <-resource_chan
//
//	in := []*model.Resource{resource, resource2, resource3}
//	sort.Slice(in, func(i, j int) bool { return len(in[i].ResourceType) < len(in[j].ResourceType) })
//	sort.Slice(out, func(i, j int) bool { return len(out[i].ResourceType) < len(out[j].ResourceType) })
//	assert.Equal(t, in, out) // all 3 are there in any order
//
//	_, ok := <-resource_chan
//	if ok {
//		t.Error("resource_chan should have been closed") // and there was no other resource
//	}
//
//	assert.Empty(t, err_chan) // dont want any errors.
//}
//
//// not authorized for the middle one and error on the third should just pass first
//func TestListResourcesInWorkspace_MultipleResourcesOneFalseTwoTrueLastError(t *testing.T) {
//	ctx := context.TODO()
//
//	inventoryRepo := &mocks.MockedInventoryResourceRepository{}
//	repo := &mocks.MockedReporterResourceRepository{}
//	m := &mocks.MockAuthz{}
//
//	resource := resource1()
//	resource2 := resource2()
//	resource3 := resource3()
//	theError := errors.New("failed calling relations")
//
//	repo.On("FindByWorkspaceId", mock.Anything, mock.Anything).Return([]*model.Resource{resource, resource2, resource3}, nil)
//	m.On("Check", mock.Anything, mock.Anything, "notifications_integration_write", resource, mock.Anything).Return(v1beta1.CheckResponse_ALLOWED_FALSE, &v1beta1.ConsistencyToken{}, nil)
//	m.On("Check", mock.Anything, mock.Anything, "notifications_integration_write", resource2, mock.Anything).Return(v1beta1.CheckResponse_ALLOWED_TRUE, &v1beta1.ConsistencyToken{}, nil)
//	m.On("Check", mock.Anything, mock.Anything, "notifications_integration_write", resource3, mock.Anything).Return(v1beta1.CheckResponse_ALLOWED_UNSPECIFIED, &v1beta1.ConsistencyToken{}, theError)
//
//	useCase := New(repo, inventoryRepo, m, nil, "", log.DefaultLogger, nil, defaultUseCaseConfig)
//	resource_chan, err_chan, err := useCase.ListResourcesInWorkspace(ctx, "notifications_integration_write", "rbac", &v1beta1.SubjectReference{}, "foo-id")
//
//	assert.Nil(t, err)
//
//	out_allowed := make([]*model.Resource, 1)
//	out_allowed[0] = <-resource_chan
//
//	in_allowed := []*model.Resource{resource2}
//	sort.Slice(in_allowed, func(i, j int) bool { return len(in_allowed[i].ResourceType) < len(in_allowed[j].ResourceType) })
//	sort.Slice(out_allowed, func(i, j int) bool { return len(out_allowed[i].ResourceType) < len(out_allowed[j].ResourceType) })
//	assert.Equal(t, in_allowed, out_allowed) // all 3 are there in any order
//
//	_, ok := <-resource_chan
//	if ok {
//		t.Error("resource_chan should have been closed") // and there was no other resource
//	}
//
//	backError := <-err_chan
//	assert.Equal(t, theError, backError) // dont want any errors.
//}
//
//func TestListResourcesInWorkspace_ResourcesAllowedError(t *testing.T) {
//	ctx := context.TODO()
//
//	inventoryRepo := &mocks.MockedInventoryResourceRepository{}
//	repo := &mocks.MockedReporterResourceRepository{}
//	m := &mocks.MockAuthz{}
//
//	resource := resource1()
//
//	repo.On("FindByWorkspaceId", mock.Anything, mock.Anything).Return([]*model.Resource{resource}, nil)
//	m.On("Check", mock.Anything, mock.Anything, mock.Anything, mock.Anything, mock.Anything).Return(v1beta1.CheckResponse_ALLOWED_TRUE, &v1beta1.ConsistencyToken{}, errors.New("failed calling relations"))
//
//	useCase := New(repo, inventoryRepo, m, nil, "", log.DefaultLogger, nil, defaultUseCaseConfig)
//	resource_chan, err_chan, err := useCase.ListResourcesInWorkspace(ctx, "notifications_integration_view", "rbac", &v1beta1.SubjectReference{}, "foo-id")
//
//	assert.Nil(t, err)
//
//	res := <-resource_chan
//	assert.Nil(t, res) // expecting no resource, as we errored
//
//	assert.NotEmpty(t, err_chan) // we want an errors.
//}
//
//func TestIsSPInAllowlist(t *testing.T) {
//	tests := []struct {
//		name      string
//		resource  *model.Resource
//		allowlist []string
//		expected  bool
//	}{
//		{
//			name:      "SP in allowlist",
//			resource:  &model.Resource{ReporterId: "sp1"},
//			allowlist: []string{"sp1", "sp2"},
//			expected:  true,
//		},
//		{
//			name:      "SP not in allowlist",
//			resource:  &model.Resource{ReporterId: "sp3"},
//			allowlist: []string{"sp1", "sp2"},
//			expected:  false,
//		},
//		{
//			name:      "Wildcard '*' allows any SP",
//			resource:  &model.Resource{ReporterId: "sp3"},
//			allowlist: []string{"*"},
//			expected:  true,
//		},
//		{
//			name:      "SP in allowlist with wildcard",
//			resource:  &model.Resource{ReporterId: "sp3"},
//			allowlist: []string{"sp1", "*"},
//			expected:  true,
//		},
//		{
//			name:      "Empty allowlist",
//			resource:  &model.Resource{ReporterId: "sp1"},
//			allowlist: []string{},
//			expected:  false,
//		},
//		{
//			name:      "Allowlist with only wildcard",
//			resource:  &model.Resource{ReporterId: "sp4"},
//			allowlist: []string{"*"},
//			expected:  true,
//		},
//	}
//
//	for _, tt := range tests {
//		t.Run(tt.name, func(t *testing.T) {
//			result := isSPInAllowlist(tt.resource, tt.allowlist)
//			assert.Equal(t, tt.expected, result)
//		})
//	}
//}
//
//func TestComputeReadAfterWrite(t *testing.T) {
//	var listenManager = &pubsub.ListenManager{}
//	var listenManagerNil *pubsub.ListenManager
//
//	tests := []struct {
//		name                    string
//		listenManager           pubsub.ListenManagerImpl
//		writeVisibility         v1beta2.WriteVisibility
//		ReadAfterWriteEnabled   bool
//		ReadAfterWriteAllowlist []string
//		expected                bool
//	}{
//		{
//			name:                    "Enable Read After Write, Wait for Sync, SP in Allowlist",
//			listenManager:           listenManager,
//			ReadAfterWriteEnabled:   true,
//			writeVisibility:         v1beta2.WriteVisibility_IMMEDIATE,
//			ReadAfterWriteAllowlist: []string{"SP1"},
//			expected:                true,
//		},
//		{
//			name:                    "Enable Read After Write, No Wait for Sync, SP in Allowlist",
//			listenManager:           listenManager,
//			ReadAfterWriteEnabled:   true,
//			writeVisibility:         v1beta2.WriteVisibility_WRITE_VISIBILITY_UNSPECIFIED,
//			ReadAfterWriteAllowlist: []string{"SP1"},
//			expected:                false,
//		},
//		{
//			name:                    "Enable Read After Write, Wait for Sync, ALL SPs in Allowlist",
//			listenManager:           listenManager,
//			ReadAfterWriteEnabled:   true,
//			writeVisibility:         v1beta2.WriteVisibility_IMMEDIATE,
//			ReadAfterWriteAllowlist: []string{"*"},
//			expected:                true,
//		},
//		{
//			name:                    "Enable Read After Write, No Wait for Sync, ALL SPs in Allowlist",
//			listenManager:           listenManager,
//			ReadAfterWriteEnabled:   true,
//			writeVisibility:         v1beta2.WriteVisibility_WRITE_VISIBILITY_UNSPECIFIED,
//			ReadAfterWriteAllowlist: []string{"*"},
//			expected:                false,
//		},
//		{
//			name:                    "Enable Read After Write, Minimize Latency, ALL SPs in Allowlist",
//			listenManager:           listenManager,
//			ReadAfterWriteEnabled:   true,
//			writeVisibility:         v1beta2.WriteVisibility_MINIMIZE_LATENCY,
//			ReadAfterWriteAllowlist: []string{"*"},
//			expected:                false,
//		},
//		{
//			name:                    "Enable Read After Write, Wait for Sync, No SP in Allowlist",
//			listenManager:           listenManager,
//			ReadAfterWriteEnabled:   true,
//			writeVisibility:         v1beta2.WriteVisibility_IMMEDIATE,
//			ReadAfterWriteAllowlist: []string{},
//			expected:                false,
//		},
//		{
//			name:                    "Enable Read After Write, Wait for Sync, SP not in Allowlist",
//			listenManager:           listenManager,
//			ReadAfterWriteEnabled:   true,
//			writeVisibility:         v1beta2.WriteVisibility_IMMEDIATE,
//			ReadAfterWriteAllowlist: []string{"SP2"},
//			expected:                false,
//		},
//		{
//			name:                    "Disable Read After Write, No Wait for Sync, SP not in Allowlist",
//			listenManager:           listenManager,
//			ReadAfterWriteEnabled:   false,
//			writeVisibility:         v1beta2.WriteVisibility_WRITE_VISIBILITY_UNSPECIFIED,
//			ReadAfterWriteAllowlist: []string{"SP2"},
//			expected:                false,
//		},
//		{
//			name:                    "Nil ListenManager, Enabled Read After Write, Wait for Sync, SP in Allowlist",
//			listenManager:           listenManagerNil,
//			ReadAfterWriteEnabled:   true,
//			writeVisibility:         v1beta2.WriteVisibility_IMMEDIATE,
//			ReadAfterWriteAllowlist: []string{"*"},
//			expected:                false,
//		},
//	}
//
//	for _, tt := range tests {
//		t.Run(tt.name, func(t *testing.T) {
//			usecaseConfig := &UsecaseConfig{
//				DisablePersistence:      false,
//				ReadAfterWriteEnabled:   tt.ReadAfterWriteEnabled,
//				ReadAfterWriteAllowlist: tt.ReadAfterWriteAllowlist,
//				ConsumerEnabled:         true,
//			}
//			uc := &Usecase{
//				ListenManager: tt.listenManager,
//				Config:        usecaseConfig,
//			}
//
//			m := &model.Resource{
//				ReporterId: "SP1",
//			}
//			assert.Equal(t, tt.expected, computeReadAfterWrite(uc, tt.writeVisibility, m))
//
//		})
//	}
//}
//
//func TestUpsertReturnsDbError(t *testing.T) {
//	resource := resource1()
//	repo := &mocks.MockedReporterResourceRepository{}
//	inventoryRepo := &mocks.MockedInventoryResourceRepository{}
//
//	// DB Error
//	repo.On("FindByReporterResourceIdv1beta2", mock.Anything, mock.Anything).Return((*model.Resource)(nil), gorm.ErrDuplicatedKey)
//
//	useCase := New(repo, inventoryRepo, nil, nil, "", log.DefaultLogger, nil, defaultUseCaseConfig)
//	ctx := context.TODO()
//
//	_, err := useCase.Upsert(ctx, resource, v1beta2.WriteVisibility_WRITE_VISIBILITY_UNSPECIFIED)
//	assert.ErrorIs(t, err, ErrDatabaseError)
//	repo.AssertExpectations(t)
//}
//
//func TestUpsertReturnsExistingUpdatedResource(t *testing.T) {
//	resource := resource1()
//	repo := &mocks.MockedReporterResourceRepository{}
//	inventoryRepo := &mocks.MockedInventoryResourceRepository{}
//
//	// No Error
//	repo.On("FindByReporterResourceIdv1beta2", mock.Anything, mock.Anything).Return(resource, nil)
//	repo.On("Update", mock.Anything, mock.Anything, mock.Anything, mock.Anything, mock.Anything).Return(resource, nil)
//
//	useCase := New(repo, inventoryRepo, nil, nil, "", log.DefaultLogger, nil, defaultUseCaseConfig)
//	ctx := context.TODO()
//
//	res, err := useCase.Upsert(ctx, resource, v1beta2.WriteVisibility_WRITE_VISIBILITY_UNSPECIFIED)
//	assert.Nil(t, err)
//	assert.NotNil(t, res)
//	repo.AssertExpectations(t)
//}
//
//func TestUpsert_ReadAfterWrite(t *testing.T) {
//	resource := resource1()
//
//	repo := &mocks.MockedReporterResourceRepository{}
//	inventoryRepo := &mocks.MockedInventoryResourceRepository{}
//	authz := &mocks.MockAuthz{}
//	listenMan := &mocks.MockedListenManager{}
//	sub := &mocks.MockedSubscription{}
//
//	// no existing resource, need to create
//	repo.On("FindByReporterResourceIdv1beta2", mock.Anything, mock.Anything).Return((*model.Resource)(nil), gorm.ErrRecordNotFound)
//	repo.On("Create", mock.Anything, mock.Anything, mock.Anything, mock.Anything).Return(resource, nil)
//
//	listenMan.On("Subscribe", mock.Anything).Return(&sub)
//
//	sub.On("Unsubscribe")
//	sub.On("BlockForNotification", mock.Anything).Return(nil)
//
//	usecaseConfig := &UsecaseConfig{
//		DisablePersistence:      false,
//		ReadAfterWriteEnabled:   true,
//		ReadAfterWriteAllowlist: []string{"reporter_id"},
//		ConsumerEnabled:         true,
//	}
//	useCase := New(repo, inventoryRepo, authz, nil, "", log.DefaultLogger, listenMan, usecaseConfig)
//	ctx := context.TODO()
//
//	r, err := useCase.Upsert(ctx, resource, v1beta2.WriteVisibility_IMMEDIATE)
//
//	assert.Nil(t, err)
//	assert.NotNil(t, r)
//	repo.AssertExpectations(t)
//	listenMan.AssertExpectations(t)
//	sub.AssertExpectations(t)
//}
//
//func TestUpsert_ConsumerDisabled(t *testing.T) {
//	resource := resource1()
//
//	repo := &mocks.MockedReporterResourceRepository{}
//	inventoryRepo := &mocks.MockedInventoryResourceRepository{}
//	authz := &mocks.MockAuthz{}
//	listenMan := &mocks.MockedListenManager{}
//	sub := &mocks.MockedSubscription{}
//
//	// no existing resource, need to create
//	repo.On("FindByReporterResourceIdv1beta2", mock.Anything, mock.Anything).Return((*model.Resource)(nil), gorm.ErrRecordNotFound)
//	repo.On("Create", mock.Anything, mock.Anything, mock.Anything, mock.Anything).Return(resource, nil)
//
//	listenMan.On("Subscribe", mock.Anything).Return(&sub)
//
//	sub.On("Unsubscribe")
//	sub.On("BlockForNotification", mock.Anything).Return(nil)
//
//	usecaseConfig := &UsecaseConfig{
//		DisablePersistence:      false,
//		ReadAfterWriteEnabled:   true,
//		ReadAfterWriteAllowlist: []string{"reporter_id"},
//		ConsumerEnabled:         false,
//	}
//	useCase := New(repo, inventoryRepo, authz, nil, "", log.DefaultLogger, listenMan, usecaseConfig)
//	ctx := context.TODO()
//
//	r, err := useCase.Upsert(ctx, resource, v1beta2.WriteVisibility_IMMEDIATE)
//
//	assert.Nil(t, err)
//	assert.NotNil(t, r)
//	repo.AssertExpectations(t)
//	listenMan.AssertNotCalled(t, "Subscribe")
//	sub.AssertNotCalled(t, "Unsubscribe")
//	sub.Ass
=======
import (
	"context"
	"errors"
	"io"
	"sort"
	"testing"
	"time"

	"google.golang.org/grpc/metadata"

	"github.com/project-kessel/inventory-api/api/kessel/inventory/v1beta2"
	"github.com/project-kessel/inventory-api/internal/mocks"
	"github.com/sony/gobreaker"

	"github.com/go-kratos/kratos/v2/log"
	"github.com/google/uuid"
	"github.com/project-kessel/relations-api/api/kessel/relations/v1beta1"
	"github.com/stretchr/testify/assert"
	"github.com/stretchr/testify/mock"
	"gorm.io/gorm"

	"github.com/project-kessel/inventory-api/internal/biz/model"
	"github.com/project-kessel/inventory-api/internal/pubsub"
)

type MockedReporterResourceRepository struct {
	mock.Mock
}
type MockedInventoryResourceRepository struct {
	mock.Mock
}

type MockedListenManager struct {
	mock.Mock
}

type MockedSubscription struct {
	mock.Mock
}

type MockLookupResourcesStream struct {
	mock.Mock
	responses []*v1beta1.LookupResourcesResponse
	current   int
}

func (m *MockLookupResourcesStream) Recv() (*v1beta1.LookupResourcesResponse, error) {
	if m.current >= len(m.responses) {
		return nil, io.EOF
	}
	res := m.responses[m.current]
	m.current++
	return res, nil
}

func (m *MockLookupResourcesStream) Header() (metadata.MD, error) {
	args := m.Called()
	return args.Get(0).(metadata.MD), args.Error(1)
}

func (m *MockLookupResourcesStream) Trailer() metadata.MD {
	args := m.Called()
	return args.Get(0).(metadata.MD)
}

func (m *MockLookupResourcesStream) CloseSend() error {
	args := m.Called()
	return args.Error(0)
}

func (m *MockLookupResourcesStream) Context() context.Context {
	args := m.Called()
	return args.Get(0).(context.Context)
}

func (m *MockLookupResourcesStream) SendMsg(msg interface{}) error {
	args := m.Called(msg)
	return args.Error(0)
}

func (m *MockLookupResourcesStream) RecvMsg(msg interface{}) error {
	args := m.Called(msg)
	return args.Error(0)
}

func TestLookupResources_Success(t *testing.T) {
	ctx := context.TODO()
	repo := &MockedReporterResourceRepository{}
	inventoryRepo := &MockedInventoryResourceRepository{}
	authz := &mocks.MockAuthz{}

	req := &v1beta1.LookupResourcesRequest{
		ResourceType: &v1beta1.ObjectType{
			Namespace: "test-namespace",
			Name:      "test-resource",
		},
		Relation: "view",
		Subject: &v1beta1.SubjectReference{
			Subject: &v1beta1.ObjectReference{
				Type: &v1beta1.ObjectType{
					Namespace: "user",
					Name:      "default",
				},
				Id: "user1",
			},
		},
	}

	mockResponses := []*v1beta1.LookupResourcesResponse{
		{
			Resource: &v1beta1.ObjectReference{
				Type: &v1beta1.ObjectType{
					Namespace: "test-namespace",
					Name:      "test-resource",
				},
				Id: "resource1",
			},
		},
		{
			Resource: &v1beta1.ObjectReference{
				Type: &v1beta1.ObjectType{
					Namespace: "test-namespace",
					Name:      "test-resource",
				},
				Id: "resource2",
			},
		},
	}

	// Set up mock stream
	mockStream := &MockLookupResourcesStream{
		responses: mockResponses,
	}
	mockStream.On("Recv").Return(mockResponses[0], nil).Once()
	mockStream.On("Recv").Return(mockResponses[1], nil).Once()
	mockStream.On("Recv").Return(nil, io.EOF).Once()
	mockStream.On("Context").Return(ctx)

	// Set up authz mock
	authz.On("LookupResources", ctx, req).Return(mockStream, nil)

	usecaseConfig := &UsecaseConfig{
		DisablePersistence:      false,
		ReadAfterWriteEnabled:   true,
		ReadAfterWriteAllowlist: []string{},
		ConsumerEnabled:         true,
	}
	useCase := New(repo, inventoryRepo, authz, nil, "", log.DefaultLogger, nil, cb, usecaseConfig)
	stream, err := useCase.LookupResources(ctx, req)

	assert.Nil(t, err)
	assert.NotNil(t, stream)

	// Verify we can receive all responses
	res1, err := stream.Recv()
	assert.Nil(t, err)
	assert.Equal(t, "resource1", res1.Resource.Id)

	res2, err := stream.Recv()
	assert.Nil(t, err)
	assert.Equal(t, "resource2", res2.Resource.Id)

	// Verify EOF
	_, err = stream.Recv()
	assert.Equal(t, io.EOF, err)
}

func (r *MockedReporterResourceRepository) Create(ctx context.Context, resource *model.Resource, namespace string, txid string) (*model.Resource, error) {
	args := r.Called(ctx, resource, namespace, txid)
	return args.Get(0).(*model.Resource), args.Error(1)
}

func (r *MockedReporterResourceRepository) Update(ctx context.Context, resource *model.Resource, id uuid.UUID, namespace string, txid string) (*model.Resource, error) {
	args := r.Called(ctx, resource, id, namespace, txid)
	return args.Get(0).(*model.Resource), args.Error(1)
}

func (r *MockedReporterResourceRepository) Delete(ctx context.Context, id uuid.UUID, namespace string) (*model.Resource, error) {
	args := r.Called(ctx, id, namespace)
	return args.Get(0).(*model.Resource), args.Error(1)
}

func (r *MockedReporterResourceRepository) FindByID(ctx context.Context, id uuid.UUID) (*model.Resource, error) {
	args := r.Called(ctx, id)
	return args.Get(0).(*model.Resource), args.Error(1)
}

func (r *MockedReporterResourceRepository) FindByReporterResourceId(ctx context.Context, id model.ReporterResourceId) (*model.Resource, error) {
	args := r.Called(ctx, id)
	return args.Get(0).(*model.Resource), args.Error(1)
}

func (r *MockedReporterResourceRepository) FindByInventoryIdAndReporter(ctx context.Context, inventoryId *uuid.UUID, reporterResourceId string, reporterType string) (*model.Resource, error) {
	args := r.Called(ctx, inventoryId, reporterResourceId, reporterType)
	return args.Get(0).(*model.Resource), args.Error(1)
}

func (r *MockedReporterResourceRepository) FindByReporterResourceIdv1beta2(ctx context.Context, id model.ReporterResourceUniqueIndex) (*model.Resource, error) {
	args := r.Called(ctx, id)
	return args.Get(0).(*model.Resource), args.Error(1)
}

func (r *MockedReporterResourceRepository) FindByInventoryIdAndResourceType(ctx context.Context, inventoryId *uuid.UUID, resourceType string) (*model.Resource, error) {
	args := r.Called(ctx, inventoryId, resourceType)
	return args.Get(0).(*model.Resource), args.Error(1)
}

func (r *MockedReporterResourceRepository) FindByReporterData(ctx context.Context, reporterId string, resourceId string) (*model.Resource, error) {
	args := r.Called(ctx, reporterId, resourceId)
	return args.Get(0).(*model.Resource), args.Error(1)
}

func (r *MockedReporterResourceRepository) ListAll(ctx context.Context) ([]*model.Resource, error) {
	args := r.Called(ctx)
	return args.Get(0).([]*model.Resource), args.Error(1)
}

func (r *MockedInventoryResourceRepository) FindByID(ctx context.Context, id uuid.UUID) (*model.InventoryResource, error) {
	args := r.Called(ctx, id)
	return args.Get(0).(*model.InventoryResource), args.Error(1)
}

func (r *MockedReporterResourceRepository) FindByWorkspaceId(ctx context.Context, workspace_id string) ([]*model.Resource, error) {
	args := r.Called(ctx)
	return args.Get(0).([]*model.Resource), args.Error(1)
}

func (m *MockedListenManager) Subscribe(txid string) pubsub.Subscription {
	args := m.Called(txid)
	return args.Get(0).(pubsub.Subscription)
}

func (m *MockedListenManager) WaitAndDistribute(ctx context.Context) error {
	args := m.Called(ctx)
	return args.Error(0)
}

func (m *MockedListenManager) Run(ctx context.Context) error {
	args := m.Called(ctx)
	return args.Error(0)
}

func (m *MockedSubscription) NotificationC() <-chan []byte {
	args := m.Called()
	return args.Get(0).(chan []byte)
}

func (m *MockedSubscription) Unsubscribe() {
	m.Called()
}

func (m *MockedSubscription) BlockForNotification(ctx context.Context) error {
	args := m.Called(ctx)
	return args.Error(0)
}

func resource1() *model.Resource {
	return &model.Resource{
		ID:    uuid.UUID{},
		OrgId: "my-org",
		ResourceData: map[string]any{
			"foo": "bar",
		},
		ReporterId:   "reporter_id",
		ResourceType: "my-resource",
		WorkspaceId:  "my-workspace",
		Reporter: model.ResourceReporter{
			Reporter: model.Reporter{
				ReporterId:      "reporter_id",
				ReporterType:    "reporter_type",
				ReporterVersion: "1.0.2",
			},
			LocalResourceId: "foo-resource",
		},
		ConsoleHref: "/etc/console",
		ApiHref:     "/etc/api",
		Labels: model.Labels{
			{
				Key:   "label-1",
				Value: "value-1",
			},
			{
				Key:   "label-1",
				Value: "value-2",
			},
			{
				Key:   "label-xyz",
				Value: "value-xyz",
			},
		},
	}
}

func resource2() *model.Resource {
	return &model.Resource{
		ID:    uuid.UUID{},
		OrgId: "my-org2",
		ResourceData: map[string]any{
			"foo2": "bar2",
		},
		ResourceType: "my-resource2",
		WorkspaceId:  "my-workspace",
		Reporter: model.ResourceReporter{
			Reporter: model.Reporter{
				ReporterId:      "reporter_id",
				ReporterType:    "reporter_type",
				ReporterVersion: "1.0.2",
			},
			LocalResourceId: "foo-resource",
		},
		ConsoleHref: "/etc/console",
		ApiHref:     "/etc/api",
		Labels: model.Labels{
			{
				Key:   "label-2",
				Value: "value-2",
			},
			{
				Key:   "label-2",
				Value: "value-3",
			},
			{
				Key:   "label-xyz",
				Value: "value-xyz",
			},
		},
	}
}

func resource3() *model.Resource {
	return &model.Resource{
		ID:    uuid.UUID{},
		OrgId: "my-org3",
		ResourceData: map[string]any{
			"foo3": "bar3",
		},
		ResourceType: "my-resource33",
		WorkspaceId:  "my-workspace",
		Reporter: model.ResourceReporter{
			Reporter: model.Reporter{
				ReporterId:      "reporter_id",
				ReporterType:    "reporter_type",
				ReporterVersion: "1.0.2",
			},
			LocalResourceId: "foo-resource",
		},
		ConsoleHref: "/etc/console",
		ApiHref:     "/etc/api",
		Labels: model.Labels{
			{
				Key:   "label-3",
				Value: "value-3",
			},
			{
				Key:   "label-2",
				Value: "value-3",
			},
			{
				Key:   "label-xyz",
				Value: "value-xyz",
			},
		},
	}
}

var defaultUseCaseConfig = &UsecaseConfig{
	DisablePersistence:      false,
	ReadAfterWriteEnabled:   false,
	ReadAfterWriteAllowlist: []string{},
	ConsumerEnabled:         true,
}
var cb = gobreaker.NewCircuitBreaker(gobreaker.Settings{
	Name:    "wait-for-notif-breaker",
	Timeout: 1 * time.Second,
	ReadyToTrip: func(counts gobreaker.Counts) bool {
		// Trip after 3 consecutive failures
		return counts.ConsecutiveFailures > 2
	},
})

func TestCreateReturnsDbError(t *testing.T) {
	resource := resource1()
	repo := &MockedReporterResourceRepository{}
	inventoryRepo := &MockedInventoryResourceRepository{}

	// DB Error
	repo.On("FindByReporterData", mock.Anything, mock.Anything, mock.Anything).Return((*model.Resource)(nil), gorm.ErrDuplicatedKey)

	useCase := New(repo, inventoryRepo, nil, nil, "", log.DefaultLogger, nil, cb, defaultUseCaseConfig)
	ctx := context.TODO()

	_, err := useCase.Create(ctx, resource)
	assert.ErrorIs(t, err, ErrDatabaseError)
	repo.AssertExpectations(t)
}

func TestCreateReturnsDbErrorBackwardsCompatible(t *testing.T) {
	resource := resource1()
	repo := &MockedReporterResourceRepository{}
	inventoryRepo := &MockedInventoryResourceRepository{}

	// Validates backwards compatibility, record was not found via new method
	repo.On("FindByReporterData", mock.Anything, mock.Anything, mock.Anything).Return((*model.Resource)(nil), gorm.ErrRecordNotFound)
	// DB Error
	repo.On("FindByReporterResourceId", mock.Anything, mock.Anything).Return((*model.Resource)(nil), gorm.ErrDuplicatedKey)

	useCase := New(repo, inventoryRepo, nil, nil, "", log.DefaultLogger, nil, cb, defaultUseCaseConfig)
	ctx := context.TODO()

	_, err := useCase.Create(ctx, resource)
	assert.ErrorIs(t, err, ErrDatabaseError)
	repo.AssertExpectations(t)
}

func TestCreateResourceAlreadyExists(t *testing.T) {
	resource := resource1()
	repo := &MockedReporterResourceRepository{}
	inventoryRepo := &MockedInventoryResourceRepository{}

	// Resource already exists
	repo.On("FindByReporterData", mock.Anything, mock.Anything, mock.Anything).Return(&model.Resource{}, nil)

	useCase := New(repo, inventoryRepo, nil, nil, "", log.DefaultLogger, nil, cb, defaultUseCaseConfig)
	ctx := context.TODO()

	_, err := useCase.Create(ctx, resource)
	assert.ErrorIs(t, err, ErrResourceAlreadyExists)
	repo.AssertExpectations(t)
}

func TestCreateResourceAlreadyExistsBackwardsCompatible(t *testing.T) {
	resource := resource1()
	repo := &MockedReporterResourceRepository{}
	inventoryRepo := &MockedInventoryResourceRepository{}

	// Validates backwards compatibility
	repo.On("FindByReporterData", mock.Anything, mock.Anything, mock.Anything).Return(&model.Resource{}, gorm.ErrRecordNotFound)
	// Resource already exists
	repo.On("FindByReporterResourceId", mock.Anything, mock.Anything).Return(&model.Resource{}, nil)

	useCase := New(repo, inventoryRepo, nil, nil, "", log.DefaultLogger, nil, cb, defaultUseCaseConfig)
	ctx := context.TODO()

	_, err := useCase.Create(ctx, resource)
	assert.ErrorIs(t, err, ErrResourceAlreadyExists)
	repo.AssertExpectations(t)
}

func TestCreateNewResource(t *testing.T) {
	resource := resource1()
	id, err := uuid.NewV7()
	assert.Nil(t, err)

	repo := &MockedReporterResourceRepository{}
	inventoryRepo := &MockedInventoryResourceRepository{}
	listenMan := &MockedListenManager{}
	sub := MockedSubscription{}
	returnedResource := model.Resource{
		ID: id,
	}

	repo.On("FindByReporterData", mock.Anything, mock.Anything, mock.Anything).Return((*model.Resource)(nil), gorm.ErrRecordNotFound)
	repo.On("FindByReporterResourceId", mock.Anything, mock.Anything).Return((*model.Resource)(nil), gorm.ErrRecordNotFound)
	repo.On("Create", mock.Anything, mock.Anything, mock.Anything, mock.Anything).Return(&returnedResource, nil)

	listenMan.On("Subscribe", mock.Anything).Return(&sub)

	sub.On("Unsubscribe")
	sub.On("BlockForNotification", mock.Anything).Return(nil)

	useCase := New(repo, inventoryRepo, nil, nil, "", log.DefaultLogger, listenMan, cb, defaultUseCaseConfig)
	ctx := context.TODO()

	r, err := useCase.Create(ctx, resource)
	assert.Nil(t, err)
	assert.Equal(t, &returnedResource, r)
	repo.AssertExpectations(t)
	listenMan.AssertExpectations(t)
	sub.AssertExpectations(t)
}

func TestCreateNewResource_ConsumerDisabled(t *testing.T) {
	resource := resource1()
	id, err := uuid.NewV7()
	assert.Nil(t, err)

	repo := &MockedReporterResourceRepository{}
	inventoryRepo := &MockedInventoryResourceRepository{}
	listenMan := &MockedListenManager{}
	sub := MockedSubscription{}
	returnedResource := model.Resource{
		ID: id,
	}

	repo.On("FindByReporterData", mock.Anything, mock.Anything, mock.Anything).Return((*model.Resource)(nil), gorm.ErrRecordNotFound)
	repo.On("FindByReporterResourceId", mock.Anything, mock.Anything).Return((*model.Resource)(nil), gorm.ErrRecordNotFound)
	repo.On("Create", mock.Anything, mock.Anything, mock.Anything, mock.Anything).Return(&returnedResource, nil)

	listenMan.On("Subscribe", mock.Anything).Return(&sub)

	sub.On("Unsubscribe")
	sub.On("BlockForNotification", mock.Anything).Return(nil)

	usecaseConfig := &UsecaseConfig{
		DisablePersistence:      false,
		ReadAfterWriteEnabled:   false,
		ReadAfterWriteAllowlist: []string{},
		ConsumerEnabled:         false,
	}
	useCase := New(repo, inventoryRepo, nil, nil, "", log.DefaultLogger, listenMan, cb, usecaseConfig)
	ctx := context.TODO()

	r, err := useCase.Create(ctx, resource)
	assert.Nil(t, err)
	assert.Equal(t, &returnedResource, r)
	repo.AssertExpectations(t)
	listenMan.AssertNotCalled(t, "Subscribe")
	sub.AssertNotCalled(t, "Unsubscribe")
	sub.AssertNotCalled(t, "BlockForNotification")
}

func TestCreateNewResource_ConsistencyToken(t *testing.T) {
	// TODO: Follow up with leads on which consistency to support in v1beta1
	// TODO: Check that consistency token is actually updated
	resource := resource1()
	id, err := uuid.NewV7()
	assert.Nil(t, err)

	repo := &MockedReporterResourceRepository{}
	inventoryRepo := &MockedInventoryResourceRepository{}
	m := &mocks.MockAuthz{}
	listenMan := &MockedListenManager{}
	sub := MockedSubscription{}

	returnedResource := model.Resource{
		ID: id,
	}

	repo.On("FindByReporterData", mock.Anything, mock.Anything, mock.Anything).Return((*model.Resource)(nil), gorm.ErrRecordNotFound)
	repo.On("FindByReporterResourceId", mock.Anything, mock.Anything).Return((*model.Resource)(nil), gorm.ErrRecordNotFound)
	repo.On("Create", mock.Anything, mock.Anything, mock.Anything, mock.Anything).Return(&returnedResource, nil)

	listenMan.On("Subscribe", mock.Anything).Return(&sub)

	sub.On("Unsubscribe")
	sub.On("BlockForNotification", mock.Anything).Return(nil)

	usecaseConfig := &UsecaseConfig{
		DisablePersistence:      false,
		ReadAfterWriteEnabled:   true,
		ReadAfterWriteAllowlist: []string{"reporter_id"},
		ConsumerEnabled:         true,
	}
	useCase := New(repo, inventoryRepo, m, nil, "", log.DefaultLogger, listenMan, cb, usecaseConfig)
	ctx := context.TODO()

	r, err := useCase.Create(ctx, resource)

	assert.Nil(t, err)
	assert.NotNil(t, r)
	repo.AssertExpectations(t)
	listenMan.AssertExpectations(t)
	sub.AssertExpectations(t)
}

func TestUpdateReturnsDbError(t *testing.T) {
	resource := resource1()
	repo := &MockedReporterResourceRepository{}
	inventoryRepo := &MockedInventoryResourceRepository{}

	// DB Error
	repo.On("FindByReporterData", mock.Anything, mock.Anything, mock.Anything).Return((*model.Resource)(nil), gorm.ErrDuplicatedKey)

	useCase := New(repo, inventoryRepo, nil, nil, "", log.DefaultLogger, nil, cb, defaultUseCaseConfig)
	ctx := context.TODO()

	_, err := useCase.Update(ctx, resource, model.ReporterResourceId{})
	assert.ErrorIs(t, err, ErrDatabaseError)
	repo.AssertExpectations(t)
}
func TestUpdateReturnsDbErrorBackwardsCompatible(t *testing.T) {
	resource := resource1()
	repo := &MockedReporterResourceRepository{}
	inventoryRepo := &MockedInventoryResourceRepository{}

	// Validates backwards compatibility
	repo.On("FindByReporterData", mock.Anything, mock.Anything, mock.Anything).Return((*model.Resource)(nil), gorm.ErrRecordNotFound)
	// DB Error
	repo.On("FindByReporterResourceId", mock.Anything, mock.Anything).Return((*model.Resource)(nil), gorm.ErrDuplicatedKey)

	useCase := New(repo, inventoryRepo, nil, nil, "", log.DefaultLogger, nil, cb, defaultUseCaseConfig)
	ctx := context.TODO()

	_, err := useCase.Update(ctx, resource, model.ReporterResourceId{})
	assert.ErrorIs(t, err, ErrDatabaseError)
	repo.AssertExpectations(t)
}

func TestUpdateNewResourceCreatesIt(t *testing.T) {
	resource := resource1()
	id, err := uuid.NewV7()
	assert.Nil(t, err)

	repo := &MockedReporterResourceRepository{}
	inventoryRepo := &MockedInventoryResourceRepository{}
	listenMan := &MockedListenManager{}
	sub := MockedSubscription{}
	returnedResource := model.Resource{
		ID: id,
	}

	// Resource doesn't exist
	repo.On("FindByReporterData", mock.Anything, mock.Anything, mock.Anything).Return((*model.Resource)(nil), gorm.ErrRecordNotFound)
	repo.On("FindByReporterResourceId", mock.Anything, mock.Anything).Return((*model.Resource)(nil), gorm.ErrRecordNotFound)
	repo.On("Create", mock.Anything, mock.Anything, mock.Anything, mock.Anything).Return(&returnedResource, nil)

	listenMan.On("Subscribe", mock.Anything).Return(&sub)

	sub.On("Unsubscribe")
	sub.On("BlockForNotification", mock.Anything).Return(nil)

	useCase := New(repo, inventoryRepo, nil, nil, "", log.DefaultLogger, listenMan, cb, defaultUseCaseConfig)
	ctx := context.TODO()

	r, err := useCase.Update(ctx, resource, model.ReporterResourceId{})
	assert.Nil(t, err)
	assert.Equal(t, &returnedResource, r)
	repo.AssertExpectations(t)
	listenMan.AssertExpectations(t)
	sub.AssertExpectations(t)
}

func TestUpdateExistingResource(t *testing.T) {
	resource := resource1()
	id, err := uuid.NewV7()
	assert.Nil(t, err)

	resource.ID = id

	repo := &MockedReporterResourceRepository{}
	inventoryRepo := &MockedInventoryResourceRepository{}
	listenMan := &MockedListenManager{}
	sub := MockedSubscription{}
	returnedResource := model.Resource{
		ID: id,
	}

	// Resource already exists
	repo.On("FindByReporterData", mock.Anything, mock.Anything, mock.Anything).Return(resource, nil)
	repo.On("Update", mock.Anything, mock.Anything, mock.Anything, mock.Anything, mock.Anything).Return(&returnedResource, nil)

	listenMan.On("Subscribe", mock.Anything).Return(&sub)

	sub.On("Unsubscribe")
	sub.On("BlockForNotification", mock.Anything).Return(nil)

	useCase := New(repo, inventoryRepo, nil, nil, "", log.DefaultLogger, listenMan, cb, defaultUseCaseConfig)
	ctx := context.TODO()

	r, err := useCase.Update(ctx, resource, model.ReporterResourceId{})
	assert.Nil(t, err)
	assert.Equal(t, &returnedResource, r)
	assert.Equal(t, resource.ID, r.ID)
	repo.AssertExpectations(t)
	listenMan.AssertExpectations(t)
	sub.AssertExpectations(t)
}
func TestUpdateExistingResourceBackwardsCompatible(t *testing.T) {
	resource := resource1()
	id, err := uuid.NewV7()
	assert.Nil(t, err)

	resource.ID = id

	repo := &MockedReporterResourceRepository{}
	inventoryRepo := &MockedInventoryResourceRepository{}
	listenMan := &MockedListenManager{}
	sub := MockedSubscription{}
	returnedResource := model.Resource{
		ID: id,
	}

	// Validates backwards compatibility
	repo.On("FindByReporterData", mock.Anything, mock.Anything, mock.Anything).Return((*model.Resource)(nil), gorm.ErrRecordNotFound)
	// Resource already exists
	repo.On("FindByReporterResourceId", mock.Anything, mock.Anything).Return(resource, nil)
	repo.On("Update", mock.Anything, mock.Anything, mock.Anything, mock.Anything, mock.Anything).Return(&returnedResource, nil)

	listenMan.On("Subscribe", mock.Anything).Return(&sub)

	sub.On("Unsubscribe")
	sub.On("BlockForNotification", mock.Anything).Return(nil)

	useCase := New(repo, inventoryRepo, nil, nil, "", log.DefaultLogger, listenMan, cb, defaultUseCaseConfig)
	ctx := context.TODO()

	r, err := useCase.Update(ctx, resource, model.ReporterResourceId{})
	assert.Nil(t, err)
	assert.Equal(t, &returnedResource, r)
	assert.Equal(t, resource.ID, r.ID)
	repo.AssertExpectations(t)
	listenMan.AssertExpectations(t)
	sub.AssertExpectations(t)
}

func TestDeleteReturnsDbError(t *testing.T) {
	repo := &MockedReporterResourceRepository{}
	inventoryRepo := &MockedInventoryResourceRepository{}

	// Validates backwards compatibility
	repo.On("FindByReporterData", mock.Anything, mock.Anything, mock.Anything).Return((*model.Resource)(nil), gorm.ErrDuplicatedKey)

	useCase := New(repo, inventoryRepo, nil, nil, "", log.DefaultLogger, nil, cb, defaultUseCaseConfig)
	ctx := context.TODO()

	err := useCase.Delete(ctx, model.ReporterResourceId{})
	assert.ErrorIs(t, err, ErrDatabaseError)
	repo.AssertExpectations(t)
}
func TestDeleteReturnsDbErrorBackwardsCompatible(t *testing.T) {
	repo := &MockedReporterResourceRepository{}
	inventoryRepo := &MockedInventoryResourceRepository{}

	// Validates backwards compatibility
	repo.On("FindByReporterData", mock.Anything, mock.Anything, mock.Anything).Return((*model.Resource)(nil), gorm.ErrRecordNotFound)
	// DB Error
	repo.On("FindByReporterResourceId", mock.Anything, mock.Anything).Return((*model.Resource)(nil), gorm.ErrDuplicatedKey)

	useCase := New(repo, inventoryRepo, nil, nil, "", log.DefaultLogger, nil, cb, defaultUseCaseConfig)
	ctx := context.TODO()

	err := useCase.Delete(ctx, model.ReporterResourceId{})
	assert.ErrorIs(t, err, ErrDatabaseError)
	repo.AssertExpectations(t)
}

func TestDeleteNonexistentResource(t *testing.T) {
	repo := &MockedReporterResourceRepository{}
	inventoryRepo := &MockedInventoryResourceRepository{}

	// Resource already exists
	repo.On("FindByReporterData", mock.Anything, mock.Anything, mock.Anything).Return((*model.Resource)(nil), gorm.ErrRecordNotFound)
	repo.On("FindByReporterResourceId", mock.Anything, mock.Anything).Return((*model.Resource)(nil), gorm.ErrRecordNotFound)

	useCase := New(repo, inventoryRepo, nil, nil, "", log.DefaultLogger, nil, cb, defaultUseCaseConfig)
	ctx := context.TODO()

	err := useCase.Delete(ctx, model.ReporterResourceId{})
	assert.ErrorIs(t, err, ErrResourceNotFound)
	repo.AssertExpectations(t)
}

func TestDeleteResource(t *testing.T) {
	repo := &MockedReporterResourceRepository{}
	inventoryRepo := &MockedInventoryResourceRepository{}
	ctx := context.TODO()
	id, err := uuid.NewV7()
	assert.Nil(t, err)

	// Resource already exists
	repo.On("FindByReporterData", mock.Anything, mock.Anything, mock.Anything).Return(&model.Resource{
		ID: id,
	}, nil)
	repo.On("Delete", mock.Anything, (uuid.UUID)(id), mock.Anything).Return(&model.Resource{}, nil)

	useCase := New(repo, inventoryRepo, nil, nil, "", log.DefaultLogger, nil, cb, defaultUseCaseConfig)

	err = useCase.Delete(ctx, model.ReporterResourceId{})
	assert.Nil(t, err)

	repo.AssertExpectations(t)
}

func TestDeleteResourceBackwardsCompatible(t *testing.T) {
	repo := &MockedReporterResourceRepository{}
	inventoryRepo := &MockedInventoryResourceRepository{}
	ctx := context.TODO()
	id, err := uuid.NewV7()
	assert.Nil(t, err)

	// Validates backwards compatibility
	repo.On("FindByReporterData", mock.Anything, mock.Anything, mock.Anything).Return((*model.Resource)(nil), gorm.ErrRecordNotFound)
	// Resource already exists
	repo.On("FindByReporterResourceId", mock.Anything, mock.Anything).Return(&model.Resource{
		ID: id,
	}, nil)
	repo.On("Delete", mock.Anything, (uuid.UUID)(id), mock.Anything).Return(&model.Resource{}, nil)

	useCase := New(repo, inventoryRepo, nil, nil, "", log.DefaultLogger, nil, cb, defaultUseCaseConfig)

	err = useCase.Delete(ctx, model.ReporterResourceId{})
	assert.Nil(t, err)

	repo.AssertExpectations(t)
}

func TestCreateResource_PersistenceDisabled(t *testing.T) {
	ctx := context.TODO()
	resource := resource1()
	repo := &MockedReporterResourceRepository{}
	inventoryRepo := &MockedInventoryResourceRepository{}

	// Mock as if persistence is not disabled, for assurance
	repo.On("FindByReporterData", mock.Anything, mock.Anything, mock.Anything).Return(&model.Resource{}, nil)
	repo.On("FindByReporterResourceId", mock.Anything, mock.Anything).Return(&model.Resource{}, nil)
	repo.On("Create", mock.Anything, mock.Anything, mock.Anything, mock.Anything).Return(nil, nil)

	usecaseConfig := &UsecaseConfig{
		DisablePersistence:      true,
		ReadAfterWriteEnabled:   false,
		ReadAfterWriteAllowlist: []string{},
		ConsumerEnabled:         true,
	}
	useCase := New(repo, inventoryRepo, nil, nil, "", log.DefaultLogger, nil, cb, usecaseConfig)

	// Create the resource
	r, err := useCase.Create(ctx, resource)
	assert.Nil(t, err)
	assert.Equal(t, resource, r)

	// Create the same resource again, should not return an error since persistence is disabled
	r, err = useCase.Create(ctx, resource)
	assert.Nil(t, err)
	assert.Equal(t, resource, r)

	// Assert that the repository methods were not called since persistence is disabled
	repo.AssertNotCalled(t, "FindByReporterData")
	repo.AssertNotCalled(t, "FindByReporterResourceId")
	repo.AssertNotCalled(t, "Create")
}

func TestUpdateResource_PersistenceDisabled(t *testing.T) {
	ctx := context.TODO()
	resource := resource1()
	repo := &MockedReporterResourceRepository{}
	inventoryRepo := &MockedInventoryResourceRepository{}

	// Mock as if persistence is not disabled, for assurance
	repo.On("FindByReporterData", mock.Anything, mock.Anything, mock.Anything).Return(&model.Resource{}, nil)
	repo.On("FindByReporterResourceId", mock.Anything, mock.Anything).Return(&model.Resource{}, nil)
	repo.On("Update", mock.Anything, mock.Anything, mock.Anything, mock.Anything, mock.Anything).Return(nil, nil)
	repo.On("Create", mock.Anything, mock.Anything, mock.Anything, mock.Anything).Return(nil, nil)

	usecaseConfig := &UsecaseConfig{
		DisablePersistence:      true,
		ReadAfterWriteEnabled:   false,
		ReadAfterWriteAllowlist: []string{},
		ConsumerEnabled:         true,
	}
	useCase := New(repo, inventoryRepo, nil, nil, "", log.DefaultLogger, nil, cb, usecaseConfig)

	r, err := useCase.Update(ctx, resource, model.ReporterResourceId{})
	assert.Nil(t, err)
	assert.Equal(t, resource, r)

	// Assert that the repository methods were not called since persistence is disabled
	repo.AssertNotCalled(t, "FindByReporterData")
	repo.AssertNotCalled(t, "FindByReporterResourceId")
	repo.AssertNotCalled(t, "Update")
	repo.AssertNotCalled(t, "Create")
}

func TestUpdate_ReadAfterWrite(t *testing.T) {
	resource := resource1()
	id, err := uuid.NewV7()
	assert.Nil(t, err)

	repo := &MockedReporterResourceRepository{}
	inventoryRepo := &MockedInventoryResourceRepository{}
	authz := &mocks.MockAuthz{}
	listenMan := &MockedListenManager{}
	sub := MockedSubscription{}

	returnedResource := model.Resource{
		ID: id,
	}

	repo.On("FindByReporterData", mock.Anything, mock.Anything, mock.Anything).Return(resource, nil)
	repo.On("Update", mock.Anything, mock.Anything, mock.Anything, mock.Anything, mock.Anything).Return(&returnedResource, nil)

	listenMan.On("Subscribe", mock.Anything).Return(&sub)

	sub.On("Unsubscribe")
	sub.On("BlockForNotification", mock.Anything).Return(nil)

	usecaseConfig := &UsecaseConfig{
		DisablePersistence:      false,
		ReadAfterWriteEnabled:   true,
		ReadAfterWriteAllowlist: []string{"reporter_id"},
		ConsumerEnabled:         true,
	}
	useCase := New(repo, inventoryRepo, authz, nil, "", log.DefaultLogger, listenMan, cb, usecaseConfig)
	ctx := context.TODO()

	r, err := useCase.Update(ctx, resource, model.ReporterResourceId{})

	assert.Nil(t, err)
	assert.NotNil(t, r)
	repo.AssertExpectations(t)
	listenMan.AssertExpectations(t)
	sub.AssertExpectations(t)
}

func TestUpdate_ConsumerDisabled(t *testing.T) {
	resource := resource1()
	id, err := uuid.NewV7()
	assert.Nil(t, err)

	repo := &MockedReporterResourceRepository{}
	inventoryRepo := &MockedInventoryResourceRepository{}
	authz := &mocks.MockAuthz{}
	listenMan := &MockedListenManager{}
	sub := MockedSubscription{}

	returnedResource := model.Resource{
		ID: id,
	}

	repo.On("FindByReporterData", mock.Anything, mock.Anything, mock.Anything).Return(resource, nil)
	repo.On("Update", mock.Anything, mock.Anything, mock.Anything, mock.Anything, mock.Anything).Return(&returnedResource, nil)

	listenMan.On("Subscribe", mock.Anything).Return(&sub)

	sub.On("Unsubscribe")
	sub.On("BlockForNotification", mock.Anything).Return(nil)

	usecaseConfig := &UsecaseConfig{
		DisablePersistence:      false,
		ReadAfterWriteEnabled:   true,
		ReadAfterWriteAllowlist: []string{"reporter_id"},
		ConsumerEnabled:         false,
	}
	useCase := New(repo, inventoryRepo, authz, nil, "", log.DefaultLogger, listenMan, cb, usecaseConfig)
	ctx := context.TODO()

	r, err := useCase.Update(ctx, resource, model.ReporterResourceId{})

	assert.Nil(t, err)
	assert.NotNil(t, r)
	repo.AssertExpectations(t)
	listenMan.AssertNotCalled(t, "Subscribe")
	sub.AssertNotCalled(t, "Unsubscribe")
	sub.AssertNotCalled(t, "BlockForNotification")
}

func TestDeleteResource_PersistenceDisabled(t *testing.T) {
	ctx := context.TODO()

	id, err := uuid.NewV7()
	assert.Nil(t, err)

	repo := &MockedReporterResourceRepository{}
	inventoryRepo := &MockedInventoryResourceRepository{}

	// Mock as if persistence is not disabled, for assurance
	repo.On("FindByReporterResourceId", mock.Anything, mock.Anything).Return(&model.Resource{
		ID: id,
	}, nil)
	repo.On("Delete", mock.Anything, (uint64)(33)).Return(&model.Resource{}, nil)

	usecaseConfig := &UsecaseConfig{
		DisablePersistence:      true,
		ReadAfterWriteEnabled:   false,
		ReadAfterWriteAllowlist: []string{},
		ConsumerEnabled:         true,
	}
	useCase := New(repo, inventoryRepo, nil, nil, "", log.DefaultLogger, nil, cb, usecaseConfig)

	err = useCase.Delete(ctx, model.ReporterResourceId{})
	assert.Nil(t, err)

	// Assert that the repository methods were not called since persistence is disabled
	repo.AssertNotCalled(t, "FindByReporterResourceId")
	repo.AssertNotCalled(t, "Delete")
}

func TestCheck_MissingResource(t *testing.T) {
	ctx := context.TODO()

	inventoryRepo := &MockedInventoryResourceRepository{}
	repo := &MockedReporterResourceRepository{}
	m := &mocks.MockAuthz{}

	repo.On("FindByReporterResourceId", mock.Anything, mock.Anything).Return(&model.Resource{}, gorm.ErrRecordNotFound)
	m.On("Check", mock.Anything, mock.Anything, "notifications_integration_view", mock.Anything, mock.Anything).Return(v1beta1.CheckResponse_ALLOWED_TRUE, &v1beta1.ConsistencyToken{}, nil)

	useCase := New(repo, inventoryRepo, m, nil, "", log.DefaultLogger, nil, cb, defaultUseCaseConfig)
	allowed, err := useCase.Check(ctx, "notifications_integration_view", "rbac", &v1beta1.SubjectReference{}, model.ReporterResourceId{})

	assert.Nil(t, err)
	assert.True(t, allowed)

	// check negative case
	m.On("Check", mock.Anything, mock.Anything, "notifications_integration_write", mock.Anything, mock.Anything).Return(v1beta1.CheckResponse_ALLOWED_FALSE, &v1beta1.ConsistencyToken{}, nil)
	allowed, err = useCase.Check(ctx, "notifications_integration_write", "rbac", &v1beta1.SubjectReference{}, model.ReporterResourceId{})

	assert.Nil(t, err)
	assert.False(t, allowed)

	repo.AssertExpectations(t)
}

func TestCheck_ResourceExistsError(t *testing.T) {
	ctx := context.TODO()

	inventoryRepo := &MockedInventoryResourceRepository{}
	repo := &MockedReporterResourceRepository{}
	m := &mocks.MockAuthz{}

	repo.On("FindByReporterResourceId", mock.Anything, mock.Anything).Return(&model.Resource{}, gorm.ErrUnsupportedDriver) // some random error

	useCase := New(repo, inventoryRepo, m, nil, "", log.DefaultLogger, nil, cb, defaultUseCaseConfig)
	allowed, err := useCase.Check(ctx, "notifications_integration_view", "rbac", &v1beta1.SubjectReference{}, model.ReporterResourceId{})

	assert.NotNil(t, err)
	assert.False(t, allowed)

	repo.AssertExpectations(t)
}

func TestCheck_ErrorWithKessel(t *testing.T) {
	ctx := context.TODO()

	inventoryRepo := &MockedInventoryResourceRepository{}
	repo := &MockedReporterResourceRepository{}
	m := &mocks.MockAuthz{}

	repo.On("FindByReporterResourceId", mock.Anything, mock.Anything).Return(&model.Resource{}, nil)
	m.On("Check", mock.Anything, mock.Anything, mock.Anything, mock.Anything, mock.Anything).Return(v1beta1.CheckResponse_ALLOWED_FALSE, &v1beta1.ConsistencyToken{}, errors.New("failed during call to relations"))

	useCase := New(repo, inventoryRepo, m, nil, "", log.DefaultLogger, nil, cb, defaultUseCaseConfig)
	allowed, err := useCase.Check(ctx, "notifications_integration_view", "rbac", &v1beta1.SubjectReference{}, model.ReporterResourceId{})

	assert.NotNil(t, err)
	assert.False(t, allowed)

	repo.AssertExpectations(t)
}

func TestCheck_Allowed(t *testing.T) {
	ctx := context.TODO()
	resource := resource1()

	inventoryRepo := &MockedInventoryResourceRepository{}
	repo := &MockedReporterResourceRepository{}
	m := &mocks.MockAuthz{}

	repo.On("FindByReporterResourceId", mock.Anything, mock.Anything).Return(resource, nil)
	m.On("Check", mock.Anything, mock.Anything, "notifications_integration_write", mock.Anything, mock.Anything).Return(v1beta1.CheckResponse_ALLOWED_TRUE, &v1beta1.ConsistencyToken{}, nil)

	useCase := New(repo, inventoryRepo, m, nil, "", log.DefaultLogger, nil, cb, defaultUseCaseConfig)
	allowed, err := useCase.Check(ctx, "notifications_integration_write", "rbac", &v1beta1.SubjectReference{}, model.ReporterResourceId{})

	assert.Nil(t, err)
	assert.True(t, allowed)

	// check negative case
	m.On("Check", mock.Anything, mock.Anything, "notifications_integration_view", mock.Anything, mock.Anything).Return(v1beta1.CheckResponse_ALLOWED_FALSE, &v1beta1.ConsistencyToken{}, nil)
	allowed, err = useCase.Check(ctx, "notifications_integration_view", "rbac", &v1beta1.SubjectReference{}, model.ReporterResourceId{})

	assert.Nil(t, err)
	assert.False(t, allowed)

	repo.AssertExpectations(t)
}

func TestCheckForUpdate_ResourceExistsError(t *testing.T) {
	ctx := context.TODO()

	inventoryRepo := &MockedInventoryResourceRepository{}
	repo := &MockedReporterResourceRepository{}
	m := &mocks.MockAuthz{}

	repo.On("FindByReporterResourceId", mock.Anything, mock.Anything).Return(&model.Resource{}, gorm.ErrUnsupportedDriver) // some random error

	useCase := New(repo, inventoryRepo, m, nil, "", log.DefaultLogger, nil, cb, defaultUseCaseConfig)
	allowed, err := useCase.CheckForUpdate(ctx, "notifications_integration_view", "rbac", &v1beta1.SubjectReference{}, model.ReporterResourceId{})

	assert.NotNil(t, err)
	assert.False(t, allowed)

	repo.AssertExpectations(t)
}

func TestCheckForUpdate_ErrorWithKessel(t *testing.T) {
	ctx := context.TODO()

	inventoryRepo := &MockedInventoryResourceRepository{}
	repo := &MockedReporterResourceRepository{}
	m := &mocks.MockAuthz{}

	repo.On("FindByReporterResourceId", mock.Anything, mock.Anything).Return(&model.Resource{}, nil)
	m.On("CheckForUpdate", mock.Anything, mock.Anything, mock.Anything, mock.Anything, mock.Anything).Return(v1beta1.CheckForUpdateResponse_ALLOWED_FALSE, &v1beta1.ConsistencyToken{}, errors.New("failed during call to relations"))

	useCase := New(repo, inventoryRepo, m, nil, "", log.DefaultLogger, nil, cb, defaultUseCaseConfig)
	allowed, err := useCase.CheckForUpdate(ctx, "notifications_integration_view", "rbac", &v1beta1.SubjectReference{}, model.ReporterResourceId{})

	assert.NotNil(t, err)
	assert.False(t, allowed)

	repo.AssertExpectations(t)
}

func TestCheckForUpdate_WorkspaceAllowed(t *testing.T) {
	ctx := context.TODO()
	resource := resource1()

	inventoryRepo := &MockedInventoryResourceRepository{}
	repo := &MockedReporterResourceRepository{}
	m := &mocks.MockAuthz{}

	repo.On("FindByReporterResourceId", mock.Anything, mock.Anything).Return(resource, nil)
	m.On("CheckForUpdate", mock.Anything, mock.Anything, mock.Anything, mock.Anything, mock.Anything).Return(v1beta1.CheckForUpdateResponse_ALLOWED_TRUE, &v1beta1.ConsistencyToken{}, nil)

	useCase := New(repo, inventoryRepo, m, nil, "", log.DefaultLogger, nil, cb, defaultUseCaseConfig)
	allowed, err := useCase.CheckForUpdate(ctx, "notifications_integration_view", "rbac", &v1beta1.SubjectReference{}, model.ReporterResourceId{ResourceType: "workspace"})

	assert.Nil(t, err)
	assert.True(t, allowed)

	repo.AssertExpectations(t)
}

func TestCheckForUpdate_MissingResource_Allowed(t *testing.T) {
	ctx := context.TODO()

	inventoryRepo := &MockedInventoryResourceRepository{}
	repo := &MockedReporterResourceRepository{}
	m := &mocks.MockAuthz{}

	repo.On("FindByReporterResourceId", mock.Anything, mock.Anything).Return(&model.Resource{}, gorm.ErrRecordNotFound)
	m.On("CheckForUpdate", mock.Anything, mock.Anything, "notifications_integration_view", mock.Anything, mock.Anything).Return(v1beta1.CheckForUpdateResponse_ALLOWED_TRUE, &v1beta1.ConsistencyToken{}, nil)

	useCase := New(repo, inventoryRepo, m, nil, "", log.DefaultLogger, nil, cb, defaultUseCaseConfig)
	allowed, err := useCase.CheckForUpdate(ctx, "notifications_integration_view", "rbac", &v1beta1.SubjectReference{}, model.ReporterResourceId{})

	// no consistency token being written.

	assert.Nil(t, err)
	assert.True(t, allowed)

	repo.AssertExpectations(t)

}

func TestCheckForUpdate_Allowed(t *testing.T) {
	ctx := context.TODO()
	resource := resource1()

	inventoryRepo := &MockedInventoryResourceRepository{}
	repo := &MockedReporterResourceRepository{}
	m := &mocks.MockAuthz{}

	repo.On("FindByReporterResourceId", mock.Anything, mock.Anything).Return(resource, nil)
	m.On("CheckForUpdate", mock.Anything, mock.Anything, "notifications_integration_view", mock.Anything, mock.Anything).Return(v1beta1.CheckForUpdateResponse_ALLOWED_TRUE, &v1beta1.ConsistencyToken{}, nil)

	repo.On("Update", mock.Anything, mock.Anything, mock.Anything, mock.Anything, mock.Anything).Return(&model.Resource{}, nil)

	useCase := New(repo, inventoryRepo, m, nil, "", log.DefaultLogger, nil, cb, defaultUseCaseConfig)
	allowed, err := useCase.CheckForUpdate(ctx, "notifications_integration_view", "rbac", &v1beta1.SubjectReference{}, model.ReporterResourceId{})

	assert.Nil(t, err)
	assert.True(t, allowed)

	// check negative case
	m.On("CheckForUpdate", mock.Anything, mock.Anything, "notifications_integration_write", mock.Anything, mock.Anything).Return(v1beta1.CheckForUpdateResponse_ALLOWED_FALSE, &v1beta1.ConsistencyToken{}, nil)

	allowed, err = useCase.CheckForUpdate(ctx, "notifications_integration_write", "rbac", &v1beta1.SubjectReference{}, model.ReporterResourceId{})

	assert.Nil(t, err)
	assert.False(t, allowed)

	repo.AssertExpectations(t)
}

func TestListResourcesInWorkspace_Error(t *testing.T) {
	ctx := context.TODO()

	inventoryRepo := &MockedInventoryResourceRepository{}
	repo := &MockedReporterResourceRepository{}
	m := &mocks.MockAuthz{}

	repo.On("FindByWorkspaceId", mock.Anything, mock.Anything).Return([]*model.Resource{}, errors.New("failed querying"))

	useCase := New(repo, inventoryRepo, m, nil, "", log.DefaultLogger, nil, cb, defaultUseCaseConfig)
	resource_chan, err_chan, err := useCase.ListResourcesInWorkspace(ctx, "notifications_integration_view", "rbac", &v1beta1.SubjectReference{}, "foo-id")

	assert.NotNil(t, err)
	assert.Nil(t, resource_chan)
	assert.Nil(t, err_chan)

	repo.AssertExpectations(t)
}

func TestListResourcesInWorkspace_NoResources(t *testing.T) {
	ctx := context.TODO()

	inventoryRepo := &MockedInventoryResourceRepository{}
	repo := &MockedReporterResourceRepository{}
	m := &mocks.MockAuthz{}

	repo.On("FindByWorkspaceId", mock.Anything, mock.Anything).Return([]*model.Resource{}, nil)

	useCase := New(repo, inventoryRepo, m, nil, "", log.DefaultLogger, nil, cb, defaultUseCaseConfig)
	resource_chan, err_chan, err := useCase.ListResourcesInWorkspace(ctx, "notifications_integration_view", "rbac", &v1beta1.SubjectReference{}, "foo-id")

	assert.Nil(t, err)

	res := <-resource_chan
	assert.Nil(t, res) // expecting no resources

	assert.Empty(t, err_chan) // dont want any errors.

	repo.AssertExpectations(t)
}

func TestListResourcesInWorkspace_ResourcesAllowedTrue(t *testing.T) {
	ctx := context.TODO()

	inventoryRepo := &MockedInventoryResourceRepository{}
	repo := &MockedReporterResourceRepository{}
	m := &mocks.MockAuthz{}

	resource := resource1()

	repo.On("FindByWorkspaceId", mock.Anything, mock.Anything).Return([]*model.Resource{resource}, nil)
	m.On("Check", mock.Anything, mock.Anything, "notifications_integration_write", mock.Anything, mock.Anything).Return(v1beta1.CheckResponse_ALLOWED_TRUE, &v1beta1.ConsistencyToken{}, nil)

	useCase := New(repo, inventoryRepo, m, nil, "", log.DefaultLogger, nil, cb, defaultUseCaseConfig)
	resource_chan, err_chan, err := useCase.ListResourcesInWorkspace(ctx, "notifications_integration_write", "rbac", &v1beta1.SubjectReference{}, "foo-id")

	assert.Nil(t, err)

	res := <-resource_chan
	assert.Equal(t, resource, res) // expecting to get back resource1

	_, ok := <-resource_chan
	if ok {
		t.Error("resource_chan should have been closed")
	}

	assert.Empty(t, err_chan) // dont want any errors.

	// check negative case (not allowed)
	m.On("Check", mock.Anything, mock.Anything, "notifications_integration_view", mock.Anything, mock.Anything).Return(v1beta1.CheckResponse_ALLOWED_FALSE, &v1beta1.ConsistencyToken{}, nil)
	resource_chan, err_chan, err = useCase.ListResourcesInWorkspace(ctx, "notifications_integration_view", "rbac", &v1beta1.SubjectReference{}, "foo-id")

	assert.Nil(t, err)

	res = <-resource_chan
	assert.Nil(t, res) // expecting no resource, as we are not allowed

	assert.Empty(t, err_chan) // dont want any errors.

	repo.AssertExpectations(t)
}

func TestListResourcesInWorkspace_MultipleResourcesAllowedTrue(t *testing.T) {
	ctx := context.TODO()

	inventoryRepo := &MockedInventoryResourceRepository{}
	repo := &MockedReporterResourceRepository{}
	m := &mocks.MockAuthz{}

	resource := resource1()
	resource2 := resource2()
	resource3 := resource3()

	repo.On("FindByWorkspaceId", mock.Anything, mock.Anything).Return([]*model.Resource{resource, resource2, resource3}, nil)
	m.On("Check", mock.Anything, mock.Anything, "notifications_integration_write", mock.Anything, mock.Anything).Return(v1beta1.CheckResponse_ALLOWED_TRUE, &v1beta1.ConsistencyToken{}, nil)

	useCase := New(repo, inventoryRepo, m, nil, "", log.DefaultLogger, nil, cb, defaultUseCaseConfig)
	resource_chan, err_chan, err := useCase.ListResourcesInWorkspace(ctx, "notifications_integration_write", "rbac", &v1beta1.SubjectReference{}, "foo-id")

	assert.Nil(t, err)

	out := make([]*model.Resource, 3)
	out[0] = <-resource_chan
	out[1] = <-resource_chan
	out[2] = <-resource_chan

	in := []*model.Resource{resource, resource2, resource3}
	sort.Slice(in, func(i, j int) bool { return len(in[i].ResourceType) < len(in[j].ResourceType) })
	sort.Slice(out, func(i, j int) bool { return len(out[i].ResourceType) < len(out[j].ResourceType) })
	assert.Equal(t, in, out) // all 3 are there in any order

	_, ok := <-resource_chan
	if ok {
		t.Error("resource_chan should have been closed") // and there was no other resource
	}

	assert.Empty(t, err_chan) // dont want any errors.
}

// not authorized for the middle one and error on the third should just pass first
func TestListResourcesInWorkspace_MultipleResourcesOneFalseTwoTrueLastError(t *testing.T) {
	ctx := context.TODO()

	inventoryRepo := &MockedInventoryResourceRepository{}
	repo := &MockedReporterResourceRepository{}
	m := &mocks.MockAuthz{}

	resource := resource1()
	resource2 := resource2()
	resource3 := resource3()
	theError := errors.New("failed calling relations")

	repo.On("FindByWorkspaceId", mock.Anything, mock.Anything).Return([]*model.Resource{resource, resource2, resource3}, nil)
	m.On("Check", mock.Anything, mock.Anything, "notifications_integration_write", resource, mock.Anything).Return(v1beta1.CheckResponse_ALLOWED_FALSE, &v1beta1.ConsistencyToken{}, nil)
	m.On("Check", mock.Anything, mock.Anything, "notifications_integration_write", resource2, mock.Anything).Return(v1beta1.CheckResponse_ALLOWED_TRUE, &v1beta1.ConsistencyToken{}, nil)
	m.On("Check", mock.Anything, mock.Anything, "notifications_integration_write", resource3, mock.Anything).Return(v1beta1.CheckResponse_ALLOWED_UNSPECIFIED, &v1beta1.ConsistencyToken{}, theError)

	useCase := New(repo, inventoryRepo, m, nil, "", log.DefaultLogger, nil, cb, defaultUseCaseConfig)
	resource_chan, err_chan, err := useCase.ListResourcesInWorkspace(ctx, "notifications_integration_write", "rbac", &v1beta1.SubjectReference{}, "foo-id")

	assert.Nil(t, err)

	out_allowed := make([]*model.Resource, 1)
	out_allowed[0] = <-resource_chan

	in_allowed := []*model.Resource{resource2}
	sort.Slice(in_allowed, func(i, j int) bool { return len(in_allowed[i].ResourceType) < len(in_allowed[j].ResourceType) })
	sort.Slice(out_allowed, func(i, j int) bool { return len(out_allowed[i].ResourceType) < len(out_allowed[j].ResourceType) })
	assert.Equal(t, in_allowed, out_allowed) // all 3 are there in any order

	_, ok := <-resource_chan
	if ok {
		t.Error("resource_chan should have been closed") // and there was no other resource
	}

	backError := <-err_chan
	assert.Equal(t, theError, backError) // dont want any errors.
}

func TestListResourcesInWorkspace_ResourcesAllowedError(t *testing.T) {
	ctx := context.TODO()

	inventoryRepo := &MockedInventoryResourceRepository{}
	repo := &MockedReporterResourceRepository{}
	m := &mocks.MockAuthz{}

	resource := resource1()

	repo.On("FindByWorkspaceId", mock.Anything, mock.Anything).Return([]*model.Resource{resource}, nil)
	m.On("Check", mock.Anything, mock.Anything, mock.Anything, mock.Anything, mock.Anything).Return(v1beta1.CheckResponse_ALLOWED_TRUE, &v1beta1.ConsistencyToken{}, errors.New("failed calling relations"))

	useCase := New(repo, inventoryRepo, m, nil, "", log.DefaultLogger, nil, cb, defaultUseCaseConfig)
	resource_chan, err_chan, err := useCase.ListResourcesInWorkspace(ctx, "notifications_integration_view", "rbac", &v1beta1.SubjectReference{}, "foo-id")

	assert.Nil(t, err)

	res := <-resource_chan
	assert.Nil(t, res) // expecting no resource, as we errored

	assert.NotEmpty(t, err_chan) // we want an errors.
}

func TestIsSPInAllowlist(t *testing.T) {
	tests := []struct {
		name      string
		resource  *model.Resource
		allowlist []string
		expected  bool
	}{
		{
			name:      "SP in allowlist",
			resource:  &model.Resource{ReporterId: "sp1"},
			allowlist: []string{"sp1", "sp2"},
			expected:  true,
		},
		{
			name:      "SP not in allowlist",
			resource:  &model.Resource{ReporterId: "sp3"},
			allowlist: []string{"sp1", "sp2"},
			expected:  false,
		},
		{
			name:      "Wildcard '*' allows any SP",
			resource:  &model.Resource{ReporterId: "sp3"},
			allowlist: []string{"*"},
			expected:  true,
		},
		{
			name:      "SP in allowlist with wildcard",
			resource:  &model.Resource{ReporterId: "sp3"},
			allowlist: []string{"sp1", "*"},
			expected:  true,
		},
		{
			name:      "Empty allowlist",
			resource:  &model.Resource{ReporterId: "sp1"},
			allowlist: []string{},
			expected:  false,
		},
		{
			name:      "Allowlist with only wildcard",
			resource:  &model.Resource{ReporterId: "sp4"},
			allowlist: []string{"*"},
			expected:  true,
		},
	}

	for _, tt := range tests {
		t.Run(tt.name, func(t *testing.T) {
			result := isSPInAllowlist(tt.resource, tt.allowlist)
			assert.Equal(t, tt.expected, result)
		})
	}
}

func TestComputeReadAfterWrite(t *testing.T) {
	var listenManager = &pubsub.ListenManager{}
	var listenManagerNil *pubsub.ListenManager

	tests := []struct {
		name                    string
		listenManager           pubsub.ListenManagerImpl
		writeVisibility         v1beta2.WriteVisibility
		ReadAfterWriteEnabled   bool
		ReadAfterWriteAllowlist []string
		expected                bool
	}{
		{
			name:                    "Enable Read After Write, Wait for Sync, SP in Allowlist",
			listenManager:           listenManager,
			ReadAfterWriteEnabled:   true,
			writeVisibility:         v1beta2.WriteVisibility_IMMEDIATE,
			ReadAfterWriteAllowlist: []string{"SP1"},
			expected:                true,
		},
		{
			name:                    "Enable Read After Write, No Wait for Sync, SP in Allowlist",
			listenManager:           listenManager,
			ReadAfterWriteEnabled:   true,
			writeVisibility:         v1beta2.WriteVisibility_WRITE_VISIBILITY_UNSPECIFIED,
			ReadAfterWriteAllowlist: []string{"SP1"},
			expected:                false,
		},
		{
			name:                    "Enable Read After Write, Wait for Sync, ALL SPs in Allowlist",
			listenManager:           listenManager,
			ReadAfterWriteEnabled:   true,
			writeVisibility:         v1beta2.WriteVisibility_IMMEDIATE,
			ReadAfterWriteAllowlist: []string{"*"},
			expected:                true,
		},
		{
			name:                    "Enable Read After Write, No Wait for Sync, ALL SPs in Allowlist",
			listenManager:           listenManager,
			ReadAfterWriteEnabled:   true,
			writeVisibility:         v1beta2.WriteVisibility_WRITE_VISIBILITY_UNSPECIFIED,
			ReadAfterWriteAllowlist: []string{"*"},
			expected:                false,
		},
		{
			name:                    "Enable Read After Write, Minimize Latency, ALL SPs in Allowlist",
			listenManager:           listenManager,
			ReadAfterWriteEnabled:   true,
			writeVisibility:         v1beta2.WriteVisibility_MINIMIZE_LATENCY,
			ReadAfterWriteAllowlist: []string{"*"},
			expected:                false,
		},
		{
			name:                    "Enable Read After Write, Wait for Sync, No SP in Allowlist",
			listenManager:           listenManager,
			ReadAfterWriteEnabled:   true,
			writeVisibility:         v1beta2.WriteVisibility_IMMEDIATE,
			ReadAfterWriteAllowlist: []string{},
			expected:                false,
		},
		{
			name:                    "Enable Read After Write, Wait for Sync, SP not in Allowlist",
			listenManager:           listenManager,
			ReadAfterWriteEnabled:   true,
			writeVisibility:         v1beta2.WriteVisibility_IMMEDIATE,
			ReadAfterWriteAllowlist: []string{"SP2"},
			expected:                false,
		},
		{
			name:                    "Disable Read After Write, No Wait for Sync, SP not in Allowlist",
			listenManager:           listenManager,
			ReadAfterWriteEnabled:   false,
			writeVisibility:         v1beta2.WriteVisibility_WRITE_VISIBILITY_UNSPECIFIED,
			ReadAfterWriteAllowlist: []string{"SP2"},
			expected:                false,
		},
		{
			name:                    "Nil ListenManager, Enabled Read After Write, Wait for Sync, SP in Allowlist",
			listenManager:           listenManagerNil,
			ReadAfterWriteEnabled:   true,
			writeVisibility:         v1beta2.WriteVisibility_IMMEDIATE,
			ReadAfterWriteAllowlist: []string{"*"},
			expected:                false,
		},
	}

	for _, tt := range tests {
		t.Run(tt.name, func(t *testing.T) {
			usecaseConfig := &UsecaseConfig{
				DisablePersistence:      false,
				ReadAfterWriteEnabled:   tt.ReadAfterWriteEnabled,
				ReadAfterWriteAllowlist: tt.ReadAfterWriteAllowlist,
				ConsumerEnabled:         true,
			}
			uc := &Usecase{
				ListenManager: tt.listenManager,
				Config:        usecaseConfig,
			}

			m := &model.Resource{
				ReporterId: "SP1",
			}
			assert.Equal(t, tt.expected, computeReadAfterWrite(uc, tt.writeVisibility, m))

		})
	}
}

func TestUpsertReturnsDbError(t *testing.T) {
	resource := resource1()
	repo := &MockedReporterResourceRepository{}
	inventoryRepo := &MockedInventoryResourceRepository{}

	// DB Error
	repo.On("FindByReporterResourceIdv1beta2", mock.Anything, mock.Anything).Return((*model.Resource)(nil), gorm.ErrDuplicatedKey)

	useCase := New(repo, inventoryRepo, nil, nil, "", log.DefaultLogger, nil, cb, defaultUseCaseConfig)
	ctx := context.TODO()

	_, err := useCase.Upsert(ctx, resource, v1beta2.WriteVisibility_WRITE_VISIBILITY_UNSPECIFIED)
	assert.ErrorIs(t, err, ErrDatabaseError)
	repo.AssertExpectations(t)
}

func TestUpsertReturnsExistingUpdatedResource(t *testing.T) {
	resource := resource1()
	repo := &MockedReporterResourceRepository{}
	inventoryRepo := &MockedInventoryResourceRepository{}

	// No Error
	repo.On("FindByReporterResourceIdv1beta2", mock.Anything, mock.Anything).Return(resource, nil)
	repo.On("Update", mock.Anything, mock.Anything, mock.Anything, mock.Anything, mock.Anything).Return(resource, nil)

	useCase := New(repo, inventoryRepo, nil, nil, "", log.DefaultLogger, nil, cb, defaultUseCaseConfig)
	ctx := context.TODO()

	res, err := useCase.Upsert(ctx, resource, v1beta2.WriteVisibility_WRITE_VISIBILITY_UNSPECIFIED)
	assert.Nil(t, err)
	assert.NotNil(t, res)
	repo.AssertExpectations(t)
}

func TestUpsert_ReadAfterWrite(t *testing.T) {
	resource := resource1()

	repo := &MockedReporterResourceRepository{}
	inventoryRepo := &MockedInventoryResourceRepository{}
	authz := &mocks.MockAuthz{}
	listenMan := &MockedListenManager{}
	sub := MockedSubscription{}

	// no existing resource, need to create
	repo.On("FindByReporterResourceIdv1beta2", mock.Anything, mock.Anything).Return((*model.Resource)(nil), gorm.ErrRecordNotFound)
	repo.On("Create", mock.Anything, mock.Anything, mock.Anything, mock.Anything).Return(resource, nil)

	listenMan.On("Subscribe", mock.Anything).Return(&sub)

	sub.On("Unsubscribe")
	sub.On("BlockForNotification", mock.Anything).Return(nil)

	usecaseConfig := &UsecaseConfig{
		DisablePersistence:      false,
		ReadAfterWriteEnabled:   true,
		ReadAfterWriteAllowlist: []string{"reporter_id"},
		ConsumerEnabled:         true,
	}
	useCase := New(repo, inventoryRepo, authz, nil, "", log.DefaultLogger, listenMan, cb, usecaseConfig)
	ctx := context.TODO()

	r, err := useCase.Upsert(ctx, resource, v1beta2.WriteVisibility_IMMEDIATE)

	assert.Nil(t, err)
	assert.NotNil(t, r)
	repo.AssertExpectations(t)
	listenMan.AssertExpectations(t)
	sub.AssertExpectations(t)
}

func TestUpsert_ConsumerDisabled(t *testing.T) {
	resource := resource1()

	repo := &MockedReporterResourceRepository{}
	inventoryRepo := &MockedInventoryResourceRepository{}
	authz := &mocks.MockAuthz{}
	listenMan := &MockedListenManager{}
	sub := MockedSubscription{}

	// no existing resource, need to create
	repo.On("FindByReporterResourceIdv1beta2", mock.Anything, mock.Anything).Return((*model.Resource)(nil), gorm.ErrRecordNotFound)
	repo.On("Create", mock.Anything, mock.Anything, mock.Anything, mock.Anything).Return(resource, nil)

	listenMan.On("Subscribe", mock.Anything).Return(&sub)

	sub.On("Unsubscribe")
	sub.On("BlockForNotification", mock.Anything).Return(nil)

	usecaseConfig := &UsecaseConfig{
		DisablePersistence:      false,
		ReadAfterWriteEnabled:   true,
		ReadAfterWriteAllowlist: []string{"reporter_id"},
		ConsumerEnabled:         false,
	}
	useCase := New(repo, inventoryRepo, authz, nil, "", log.DefaultLogger, listenMan, cb, usecaseConfig)
	ctx := context.TODO()

	r, err := useCase.Upsert(ctx, resource, v1beta2.WriteVisibility_IMMEDIATE)

	assert.Nil(t, err)
	assert.NotNil(t, r)
	repo.AssertExpectations(t)
	listenMan.AssertNotCalled(t, "Subscribe")
	sub.AssertNotCalled(t, "Unsubscribe")
	sub.AssertNotCalled(t, "BlockForNotification")
}

func TestUpsert_WaitCircuitBreaker(t *testing.T) {
	resource := resource1()

	repo := &MockedReporterResourceRepository{}
	inventoryRepo := &MockedInventoryResourceRepository{}
	authz := &mocks.MockAuthz{}
	listenMan := &MockedListenManager{}
	sub := MockedSubscription{}

	repo.On("FindByReporterResourceIdv1beta2", mock.Anything, mock.Anything).Return((*model.Resource)(nil), gorm.ErrRecordNotFound)
	repo.On("Create", mock.Anything, mock.Anything, mock.Anything, mock.Anything).Return(resource, nil)

	listenMan.On("Subscribe", mock.Anything).Return(&sub)

	sub.On("Unsubscribe")
	// Return timeout error
	blockForNotifCall := sub.On("BlockForNotification", mock.Anything).Return(pubsub.ErrWaitContextCancelled)

	usecaseConfig := &UsecaseConfig{
		DisablePersistence:      false,
		ReadAfterWriteEnabled:   true,
		ReadAfterWriteAllowlist: []string{"reporter_id"},
		ConsumerEnabled:         true,
	}
	useCase := New(repo, inventoryRepo, authz, nil, "", log.DefaultLogger, listenMan, cb, usecaseConfig)
	ctx := context.TODO()

	// Attempt 1 - Trigger failure
	r, err := useCase.Upsert(ctx, resource, v1beta2.WriteVisibility_IMMEDIATE)
	assert.Nil(t, err) // No expected error because we treat a timeout as a success
	assert.NotNil(t, r)
	repo.AssertExpectations(t)
	listenMan.AssertExpectations(t)
	sub.AssertExpectations(t)
	assert.Equal(t, gobreaker.StateClosed, cb.State()) // Circuit breaker should be closed
	// Attempt 2 - Trigger failure
	r, err = useCase.Upsert(ctx, resource, v1beta2.WriteVisibility_IMMEDIATE)
	assert.Nil(t, err) // No expected error because we treat a timeout as a success
	assert.NotNil(t, r)
	repo.AssertExpectations(t)
	listenMan.AssertExpectations(t)
	sub.AssertExpectations(t)
	assert.Equal(t, gobreaker.StateClosed, cb.State()) // Circuit breaker should be closed
	// Attempt 3 - Trigger final failure
	r, err = useCase.Upsert(ctx, resource, v1beta2.WriteVisibility_IMMEDIATE)
	assert.Nil(t, err) // No expected error because we treat a timeout as a success
	assert.NotNil(t, r)
	repo.AssertExpectations(t)
	listenMan.AssertExpectations(t)
	sub.AssertExpectations(t)
	assert.Equal(t, gobreaker.StateOpen, cb.State()) // Circuit breaker should be open
	// Attempt 4 - test open state
	r, err = useCase.Upsert(ctx, resource, v1beta2.WriteVisibility_IMMEDIATE)
	assert.Nil(t, err) // No expected error because we treat a timeout as a success
	assert.NotNil(t, r)
	repo.AssertExpectations(t)
	listenMan.AssertExpectations(t)
	sub.AssertExpectations(t)
	assert.Equal(t, gobreaker.StateOpen, cb.State()) // Circuit breaker should still be open
	// Circuit breaker reset
	blockForNotifCall.Unset()
	time.Sleep(2 * time.Second)                               // Wait for the circuit breaker timeout
	assert.Equal(t, gobreaker.StateHalfOpen, cb.State())      // Circuit breaker should be half-open after the timeout
	sub.On("BlockForNotification", mock.Anything).Return(nil) // Prepare a successful notification
	// Attempt 5 - test half-open state returned to closed
	r, err = useCase.Upsert(ctx, resource, v1beta2.WriteVisibility_IMMEDIATE)
	assert.Nil(t, err) // No expected error because we treat a timeout as a success
	assert.NotNil(t, r)
	repo.AssertExpectations(t)
	listenMan.AssertExpectations(t)
	sub.AssertExpectations(t)
	assert.Equal(t, gobreaker.StateClosed, cb.State()) // Circuit breaker should be closed
}
>>>>>>> da064fc9
<|MERGE_RESOLUTION|>--- conflicted
+++ resolved
@@ -1,6 +1,6 @@
 package resources
 
-<<<<<<< HEAD
+
 //
 //import (
 //	"context"
@@ -1464,1703 +1464,3 @@
 //	listenMan.AssertNotCalled(t, "Subscribe")
 //	sub.AssertNotCalled(t, "Unsubscribe")
 //	sub.Ass
-=======
-import (
-	"context"
-	"errors"
-	"io"
-	"sort"
-	"testing"
-	"time"
-
-	"google.golang.org/grpc/metadata"
-
-	"github.com/project-kessel/inventory-api/api/kessel/inventory/v1beta2"
-	"github.com/project-kessel/inventory-api/internal/mocks"
-	"github.com/sony/gobreaker"
-
-	"github.com/go-kratos/kratos/v2/log"
-	"github.com/google/uuid"
-	"github.com/project-kessel/relations-api/api/kessel/relations/v1beta1"
-	"github.com/stretchr/testify/assert"
-	"github.com/stretchr/testify/mock"
-	"gorm.io/gorm"
-
-	"github.com/project-kessel/inventory-api/internal/biz/model"
-	"github.com/project-kessel/inventory-api/internal/pubsub"
-)
-
-type MockedReporterResourceRepository struct {
-	mock.Mock
-}
-type MockedInventoryResourceRepository struct {
-	mock.Mock
-}
-
-type MockedListenManager struct {
-	mock.Mock
-}
-
-type MockedSubscription struct {
-	mock.Mock
-}
-
-type MockLookupResourcesStream struct {
-	mock.Mock
-	responses []*v1beta1.LookupResourcesResponse
-	current   int
-}
-
-func (m *MockLookupResourcesStream) Recv() (*v1beta1.LookupResourcesResponse, error) {
-	if m.current >= len(m.responses) {
-		return nil, io.EOF
-	}
-	res := m.responses[m.current]
-	m.current++
-	return res, nil
-}
-
-func (m *MockLookupResourcesStream) Header() (metadata.MD, error) {
-	args := m.Called()
-	return args.Get(0).(metadata.MD), args.Error(1)
-}
-
-func (m *MockLookupResourcesStream) Trailer() metadata.MD {
-	args := m.Called()
-	return args.Get(0).(metadata.MD)
-}
-
-func (m *MockLookupResourcesStream) CloseSend() error {
-	args := m.Called()
-	return args.Error(0)
-}
-
-func (m *MockLookupResourcesStream) Context() context.Context {
-	args := m.Called()
-	return args.Get(0).(context.Context)
-}
-
-func (m *MockLookupResourcesStream) SendMsg(msg interface{}) error {
-	args := m.Called(msg)
-	return args.Error(0)
-}
-
-func (m *MockLookupResourcesStream) RecvMsg(msg interface{}) error {
-	args := m.Called(msg)
-	return args.Error(0)
-}
-
-func TestLookupResources_Success(t *testing.T) {
-	ctx := context.TODO()
-	repo := &MockedReporterResourceRepository{}
-	inventoryRepo := &MockedInventoryResourceRepository{}
-	authz := &mocks.MockAuthz{}
-
-	req := &v1beta1.LookupResourcesRequest{
-		ResourceType: &v1beta1.ObjectType{
-			Namespace: "test-namespace",
-			Name:      "test-resource",
-		},
-		Relation: "view",
-		Subject: &v1beta1.SubjectReference{
-			Subject: &v1beta1.ObjectReference{
-				Type: &v1beta1.ObjectType{
-					Namespace: "user",
-					Name:      "default",
-				},
-				Id: "user1",
-			},
-		},
-	}
-
-	mockResponses := []*v1beta1.LookupResourcesResponse{
-		{
-			Resource: &v1beta1.ObjectReference{
-				Type: &v1beta1.ObjectType{
-					Namespace: "test-namespace",
-					Name:      "test-resource",
-				},
-				Id: "resource1",
-			},
-		},
-		{
-			Resource: &v1beta1.ObjectReference{
-				Type: &v1beta1.ObjectType{
-					Namespace: "test-namespace",
-					Name:      "test-resource",
-				},
-				Id: "resource2",
-			},
-		},
-	}
-
-	// Set up mock stream
-	mockStream := &MockLookupResourcesStream{
-		responses: mockResponses,
-	}
-	mockStream.On("Recv").Return(mockResponses[0], nil).Once()
-	mockStream.On("Recv").Return(mockResponses[1], nil).Once()
-	mockStream.On("Recv").Return(nil, io.EOF).Once()
-	mockStream.On("Context").Return(ctx)
-
-	// Set up authz mock
-	authz.On("LookupResources", ctx, req).Return(mockStream, nil)
-
-	usecaseConfig := &UsecaseConfig{
-		DisablePersistence:      false,
-		ReadAfterWriteEnabled:   true,
-		ReadAfterWriteAllowlist: []string{},
-		ConsumerEnabled:         true,
-	}
-	useCase := New(repo, inventoryRepo, authz, nil, "", log.DefaultLogger, nil, cb, usecaseConfig)
-	stream, err := useCase.LookupResources(ctx, req)
-
-	assert.Nil(t, err)
-	assert.NotNil(t, stream)
-
-	// Verify we can receive all responses
-	res1, err := stream.Recv()
-	assert.Nil(t, err)
-	assert.Equal(t, "resource1", res1.Resource.Id)
-
-	res2, err := stream.Recv()
-	assert.Nil(t, err)
-	assert.Equal(t, "resource2", res2.Resource.Id)
-
-	// Verify EOF
-	_, err = stream.Recv()
-	assert.Equal(t, io.EOF, err)
-}
-
-func (r *MockedReporterResourceRepository) Create(ctx context.Context, resource *model.Resource, namespace string, txid string) (*model.Resource, error) {
-	args := r.Called(ctx, resource, namespace, txid)
-	return args.Get(0).(*model.Resource), args.Error(1)
-}
-
-func (r *MockedReporterResourceRepository) Update(ctx context.Context, resource *model.Resource, id uuid.UUID, namespace string, txid string) (*model.Resource, error) {
-	args := r.Called(ctx, resource, id, namespace, txid)
-	return args.Get(0).(*model.Resource), args.Error(1)
-}
-
-func (r *MockedReporterResourceRepository) Delete(ctx context.Context, id uuid.UUID, namespace string) (*model.Resource, error) {
-	args := r.Called(ctx, id, namespace)
-	return args.Get(0).(*model.Resource), args.Error(1)
-}
-
-func (r *MockedReporterResourceRepository) FindByID(ctx context.Context, id uuid.UUID) (*model.Resource, error) {
-	args := r.Called(ctx, id)
-	return args.Get(0).(*model.Resource), args.Error(1)
-}
-
-func (r *MockedReporterResourceRepository) FindByReporterResourceId(ctx context.Context, id model.ReporterResourceId) (*model.Resource, error) {
-	args := r.Called(ctx, id)
-	return args.Get(0).(*model.Resource), args.Error(1)
-}
-
-func (r *MockedReporterResourceRepository) FindByInventoryIdAndReporter(ctx context.Context, inventoryId *uuid.UUID, reporterResourceId string, reporterType string) (*model.Resource, error) {
-	args := r.Called(ctx, inventoryId, reporterResourceId, reporterType)
-	return args.Get(0).(*model.Resource), args.Error(1)
-}
-
-func (r *MockedReporterResourceRepository) FindByReporterResourceIdv1beta2(ctx context.Context, id model.ReporterResourceUniqueIndex) (*model.Resource, error) {
-	args := r.Called(ctx, id)
-	return args.Get(0).(*model.Resource), args.Error(1)
-}
-
-func (r *MockedReporterResourceRepository) FindByInventoryIdAndResourceType(ctx context.Context, inventoryId *uuid.UUID, resourceType string) (*model.Resource, error) {
-	args := r.Called(ctx, inventoryId, resourceType)
-	return args.Get(0).(*model.Resource), args.Error(1)
-}
-
-func (r *MockedReporterResourceRepository) FindByReporterData(ctx context.Context, reporterId string, resourceId string) (*model.Resource, error) {
-	args := r.Called(ctx, reporterId, resourceId)
-	return args.Get(0).(*model.Resource), args.Error(1)
-}
-
-func (r *MockedReporterResourceRepository) ListAll(ctx context.Context) ([]*model.Resource, error) {
-	args := r.Called(ctx)
-	return args.Get(0).([]*model.Resource), args.Error(1)
-}
-
-func (r *MockedInventoryResourceRepository) FindByID(ctx context.Context, id uuid.UUID) (*model.InventoryResource, error) {
-	args := r.Called(ctx, id)
-	return args.Get(0).(*model.InventoryResource), args.Error(1)
-}
-
-func (r *MockedReporterResourceRepository) FindByWorkspaceId(ctx context.Context, workspace_id string) ([]*model.Resource, error) {
-	args := r.Called(ctx)
-	return args.Get(0).([]*model.Resource), args.Error(1)
-}
-
-func (m *MockedListenManager) Subscribe(txid string) pubsub.Subscription {
-	args := m.Called(txid)
-	return args.Get(0).(pubsub.Subscription)
-}
-
-func (m *MockedListenManager) WaitAndDistribute(ctx context.Context) error {
-	args := m.Called(ctx)
-	return args.Error(0)
-}
-
-func (m *MockedListenManager) Run(ctx context.Context) error {
-	args := m.Called(ctx)
-	return args.Error(0)
-}
-
-func (m *MockedSubscription) NotificationC() <-chan []byte {
-	args := m.Called()
-	return args.Get(0).(chan []byte)
-}
-
-func (m *MockedSubscription) Unsubscribe() {
-	m.Called()
-}
-
-func (m *MockedSubscription) BlockForNotification(ctx context.Context) error {
-	args := m.Called(ctx)
-	return args.Error(0)
-}
-
-func resource1() *model.Resource {
-	return &model.Resource{
-		ID:    uuid.UUID{},
-		OrgId: "my-org",
-		ResourceData: map[string]any{
-			"foo": "bar",
-		},
-		ReporterId:   "reporter_id",
-		ResourceType: "my-resource",
-		WorkspaceId:  "my-workspace",
-		Reporter: model.ResourceReporter{
-			Reporter: model.Reporter{
-				ReporterId:      "reporter_id",
-				ReporterType:    "reporter_type",
-				ReporterVersion: "1.0.2",
-			},
-			LocalResourceId: "foo-resource",
-		},
-		ConsoleHref: "/etc/console",
-		ApiHref:     "/etc/api",
-		Labels: model.Labels{
-			{
-				Key:   "label-1",
-				Value: "value-1",
-			},
-			{
-				Key:   "label-1",
-				Value: "value-2",
-			},
-			{
-				Key:   "label-xyz",
-				Value: "value-xyz",
-			},
-		},
-	}
-}
-
-func resource2() *model.Resource {
-	return &model.Resource{
-		ID:    uuid.UUID{},
-		OrgId: "my-org2",
-		ResourceData: map[string]any{
-			"foo2": "bar2",
-		},
-		ResourceType: "my-resource2",
-		WorkspaceId:  "my-workspace",
-		Reporter: model.ResourceReporter{
-			Reporter: model.Reporter{
-				ReporterId:      "reporter_id",
-				ReporterType:    "reporter_type",
-				ReporterVersion: "1.0.2",
-			},
-			LocalResourceId: "foo-resource",
-		},
-		ConsoleHref: "/etc/console",
-		ApiHref:     "/etc/api",
-		Labels: model.Labels{
-			{
-				Key:   "label-2",
-				Value: "value-2",
-			},
-			{
-				Key:   "label-2",
-				Value: "value-3",
-			},
-			{
-				Key:   "label-xyz",
-				Value: "value-xyz",
-			},
-		},
-	}
-}
-
-func resource3() *model.Resource {
-	return &model.Resource{
-		ID:    uuid.UUID{},
-		OrgId: "my-org3",
-		ResourceData: map[string]any{
-			"foo3": "bar3",
-		},
-		ResourceType: "my-resource33",
-		WorkspaceId:  "my-workspace",
-		Reporter: model.ResourceReporter{
-			Reporter: model.Reporter{
-				ReporterId:      "reporter_id",
-				ReporterType:    "reporter_type",
-				ReporterVersion: "1.0.2",
-			},
-			LocalResourceId: "foo-resource",
-		},
-		ConsoleHref: "/etc/console",
-		ApiHref:     "/etc/api",
-		Labels: model.Labels{
-			{
-				Key:   "label-3",
-				Value: "value-3",
-			},
-			{
-				Key:   "label-2",
-				Value: "value-3",
-			},
-			{
-				Key:   "label-xyz",
-				Value: "value-xyz",
-			},
-		},
-	}
-}
-
-var defaultUseCaseConfig = &UsecaseConfig{
-	DisablePersistence:      false,
-	ReadAfterWriteEnabled:   false,
-	ReadAfterWriteAllowlist: []string{},
-	ConsumerEnabled:         true,
-}
-var cb = gobreaker.NewCircuitBreaker(gobreaker.Settings{
-	Name:    "wait-for-notif-breaker",
-	Timeout: 1 * time.Second,
-	ReadyToTrip: func(counts gobreaker.Counts) bool {
-		// Trip after 3 consecutive failures
-		return counts.ConsecutiveFailures > 2
-	},
-})
-
-func TestCreateReturnsDbError(t *testing.T) {
-	resource := resource1()
-	repo := &MockedReporterResourceRepository{}
-	inventoryRepo := &MockedInventoryResourceRepository{}
-
-	// DB Error
-	repo.On("FindByReporterData", mock.Anything, mock.Anything, mock.Anything).Return((*model.Resource)(nil), gorm.ErrDuplicatedKey)
-
-	useCase := New(repo, inventoryRepo, nil, nil, "", log.DefaultLogger, nil, cb, defaultUseCaseConfig)
-	ctx := context.TODO()
-
-	_, err := useCase.Create(ctx, resource)
-	assert.ErrorIs(t, err, ErrDatabaseError)
-	repo.AssertExpectations(t)
-}
-
-func TestCreateReturnsDbErrorBackwardsCompatible(t *testing.T) {
-	resource := resource1()
-	repo := &MockedReporterResourceRepository{}
-	inventoryRepo := &MockedInventoryResourceRepository{}
-
-	// Validates backwards compatibility, record was not found via new method
-	repo.On("FindByReporterData", mock.Anything, mock.Anything, mock.Anything).Return((*model.Resource)(nil), gorm.ErrRecordNotFound)
-	// DB Error
-	repo.On("FindByReporterResourceId", mock.Anything, mock.Anything).Return((*model.Resource)(nil), gorm.ErrDuplicatedKey)
-
-	useCase := New(repo, inventoryRepo, nil, nil, "", log.DefaultLogger, nil, cb, defaultUseCaseConfig)
-	ctx := context.TODO()
-
-	_, err := useCase.Create(ctx, resource)
-	assert.ErrorIs(t, err, ErrDatabaseError)
-	repo.AssertExpectations(t)
-}
-
-func TestCreateResourceAlreadyExists(t *testing.T) {
-	resource := resource1()
-	repo := &MockedReporterResourceRepository{}
-	inventoryRepo := &MockedInventoryResourceRepository{}
-
-	// Resource already exists
-	repo.On("FindByReporterData", mock.Anything, mock.Anything, mock.Anything).Return(&model.Resource{}, nil)
-
-	useCase := New(repo, inventoryRepo, nil, nil, "", log.DefaultLogger, nil, cb, defaultUseCaseConfig)
-	ctx := context.TODO()
-
-	_, err := useCase.Create(ctx, resource)
-	assert.ErrorIs(t, err, ErrResourceAlreadyExists)
-	repo.AssertExpectations(t)
-}
-
-func TestCreateResourceAlreadyExistsBackwardsCompatible(t *testing.T) {
-	resource := resource1()
-	repo := &MockedReporterResourceRepository{}
-	inventoryRepo := &MockedInventoryResourceRepository{}
-
-	// Validates backwards compatibility
-	repo.On("FindByReporterData", mock.Anything, mock.Anything, mock.Anything).Return(&model.Resource{}, gorm.ErrRecordNotFound)
-	// Resource already exists
-	repo.On("FindByReporterResourceId", mock.Anything, mock.Anything).Return(&model.Resource{}, nil)
-
-	useCase := New(repo, inventoryRepo, nil, nil, "", log.DefaultLogger, nil, cb, defaultUseCaseConfig)
-	ctx := context.TODO()
-
-	_, err := useCase.Create(ctx, resource)
-	assert.ErrorIs(t, err, ErrResourceAlreadyExists)
-	repo.AssertExpectations(t)
-}
-
-func TestCreateNewResource(t *testing.T) {
-	resource := resource1()
-	id, err := uuid.NewV7()
-	assert.Nil(t, err)
-
-	repo := &MockedReporterResourceRepository{}
-	inventoryRepo := &MockedInventoryResourceRepository{}
-	listenMan := &MockedListenManager{}
-	sub := MockedSubscription{}
-	returnedResource := model.Resource{
-		ID: id,
-	}
-
-	repo.On("FindByReporterData", mock.Anything, mock.Anything, mock.Anything).Return((*model.Resource)(nil), gorm.ErrRecordNotFound)
-	repo.On("FindByReporterResourceId", mock.Anything, mock.Anything).Return((*model.Resource)(nil), gorm.ErrRecordNotFound)
-	repo.On("Create", mock.Anything, mock.Anything, mock.Anything, mock.Anything).Return(&returnedResource, nil)
-
-	listenMan.On("Subscribe", mock.Anything).Return(&sub)
-
-	sub.On("Unsubscribe")
-	sub.On("BlockForNotification", mock.Anything).Return(nil)
-
-	useCase := New(repo, inventoryRepo, nil, nil, "", log.DefaultLogger, listenMan, cb, defaultUseCaseConfig)
-	ctx := context.TODO()
-
-	r, err := useCase.Create(ctx, resource)
-	assert.Nil(t, err)
-	assert.Equal(t, &returnedResource, r)
-	repo.AssertExpectations(t)
-	listenMan.AssertExpectations(t)
-	sub.AssertExpectations(t)
-}
-
-func TestCreateNewResource_ConsumerDisabled(t *testing.T) {
-	resource := resource1()
-	id, err := uuid.NewV7()
-	assert.Nil(t, err)
-
-	repo := &MockedReporterResourceRepository{}
-	inventoryRepo := &MockedInventoryResourceRepository{}
-	listenMan := &MockedListenManager{}
-	sub := MockedSubscription{}
-	returnedResource := model.Resource{
-		ID: id,
-	}
-
-	repo.On("FindByReporterData", mock.Anything, mock.Anything, mock.Anything).Return((*model.Resource)(nil), gorm.ErrRecordNotFound)
-	repo.On("FindByReporterResourceId", mock.Anything, mock.Anything).Return((*model.Resource)(nil), gorm.ErrRecordNotFound)
-	repo.On("Create", mock.Anything, mock.Anything, mock.Anything, mock.Anything).Return(&returnedResource, nil)
-
-	listenMan.On("Subscribe", mock.Anything).Return(&sub)
-
-	sub.On("Unsubscribe")
-	sub.On("BlockForNotification", mock.Anything).Return(nil)
-
-	usecaseConfig := &UsecaseConfig{
-		DisablePersistence:      false,
-		ReadAfterWriteEnabled:   false,
-		ReadAfterWriteAllowlist: []string{},
-		ConsumerEnabled:         false,
-	}
-	useCase := New(repo, inventoryRepo, nil, nil, "", log.DefaultLogger, listenMan, cb, usecaseConfig)
-	ctx := context.TODO()
-
-	r, err := useCase.Create(ctx, resource)
-	assert.Nil(t, err)
-	assert.Equal(t, &returnedResource, r)
-	repo.AssertExpectations(t)
-	listenMan.AssertNotCalled(t, "Subscribe")
-	sub.AssertNotCalled(t, "Unsubscribe")
-	sub.AssertNotCalled(t, "BlockForNotification")
-}
-
-func TestCreateNewResource_ConsistencyToken(t *testing.T) {
-	// TODO: Follow up with leads on which consistency to support in v1beta1
-	// TODO: Check that consistency token is actually updated
-	resource := resource1()
-	id, err := uuid.NewV7()
-	assert.Nil(t, err)
-
-	repo := &MockedReporterResourceRepository{}
-	inventoryRepo := &MockedInventoryResourceRepository{}
-	m := &mocks.MockAuthz{}
-	listenMan := &MockedListenManager{}
-	sub := MockedSubscription{}
-
-	returnedResource := model.Resource{
-		ID: id,
-	}
-
-	repo.On("FindByReporterData", mock.Anything, mock.Anything, mock.Anything).Return((*model.Resource)(nil), gorm.ErrRecordNotFound)
-	repo.On("FindByReporterResourceId", mock.Anything, mock.Anything).Return((*model.Resource)(nil), gorm.ErrRecordNotFound)
-	repo.On("Create", mock.Anything, mock.Anything, mock.Anything, mock.Anything).Return(&returnedResource, nil)
-
-	listenMan.On("Subscribe", mock.Anything).Return(&sub)
-
-	sub.On("Unsubscribe")
-	sub.On("BlockForNotification", mock.Anything).Return(nil)
-
-	usecaseConfig := &UsecaseConfig{
-		DisablePersistence:      false,
-		ReadAfterWriteEnabled:   true,
-		ReadAfterWriteAllowlist: []string{"reporter_id"},
-		ConsumerEnabled:         true,
-	}
-	useCase := New(repo, inventoryRepo, m, nil, "", log.DefaultLogger, listenMan, cb, usecaseConfig)
-	ctx := context.TODO()
-
-	r, err := useCase.Create(ctx, resource)
-
-	assert.Nil(t, err)
-	assert.NotNil(t, r)
-	repo.AssertExpectations(t)
-	listenMan.AssertExpectations(t)
-	sub.AssertExpectations(t)
-}
-
-func TestUpdateReturnsDbError(t *testing.T) {
-	resource := resource1()
-	repo := &MockedReporterResourceRepository{}
-	inventoryRepo := &MockedInventoryResourceRepository{}
-
-	// DB Error
-	repo.On("FindByReporterData", mock.Anything, mock.Anything, mock.Anything).Return((*model.Resource)(nil), gorm.ErrDuplicatedKey)
-
-	useCase := New(repo, inventoryRepo, nil, nil, "", log.DefaultLogger, nil, cb, defaultUseCaseConfig)
-	ctx := context.TODO()
-
-	_, err := useCase.Update(ctx, resource, model.ReporterResourceId{})
-	assert.ErrorIs(t, err, ErrDatabaseError)
-	repo.AssertExpectations(t)
-}
-func TestUpdateReturnsDbErrorBackwardsCompatible(t *testing.T) {
-	resource := resource1()
-	repo := &MockedReporterResourceRepository{}
-	inventoryRepo := &MockedInventoryResourceRepository{}
-
-	// Validates backwards compatibility
-	repo.On("FindByReporterData", mock.Anything, mock.Anything, mock.Anything).Return((*model.Resource)(nil), gorm.ErrRecordNotFound)
-	// DB Error
-	repo.On("FindByReporterResourceId", mock.Anything, mock.Anything).Return((*model.Resource)(nil), gorm.ErrDuplicatedKey)
-
-	useCase := New(repo, inventoryRepo, nil, nil, "", log.DefaultLogger, nil, cb, defaultUseCaseConfig)
-	ctx := context.TODO()
-
-	_, err := useCase.Update(ctx, resource, model.ReporterResourceId{})
-	assert.ErrorIs(t, err, ErrDatabaseError)
-	repo.AssertExpectations(t)
-}
-
-func TestUpdateNewResourceCreatesIt(t *testing.T) {
-	resource := resource1()
-	id, err := uuid.NewV7()
-	assert.Nil(t, err)
-
-	repo := &MockedReporterResourceRepository{}
-	inventoryRepo := &MockedInventoryResourceRepository{}
-	listenMan := &MockedListenManager{}
-	sub := MockedSubscription{}
-	returnedResource := model.Resource{
-		ID: id,
-	}
-
-	// Resource doesn't exist
-	repo.On("FindByReporterData", mock.Anything, mock.Anything, mock.Anything).Return((*model.Resource)(nil), gorm.ErrRecordNotFound)
-	repo.On("FindByReporterResourceId", mock.Anything, mock.Anything).Return((*model.Resource)(nil), gorm.ErrRecordNotFound)
-	repo.On("Create", mock.Anything, mock.Anything, mock.Anything, mock.Anything).Return(&returnedResource, nil)
-
-	listenMan.On("Subscribe", mock.Anything).Return(&sub)
-
-	sub.On("Unsubscribe")
-	sub.On("BlockForNotification", mock.Anything).Return(nil)
-
-	useCase := New(repo, inventoryRepo, nil, nil, "", log.DefaultLogger, listenMan, cb, defaultUseCaseConfig)
-	ctx := context.TODO()
-
-	r, err := useCase.Update(ctx, resource, model.ReporterResourceId{})
-	assert.Nil(t, err)
-	assert.Equal(t, &returnedResource, r)
-	repo.AssertExpectations(t)
-	listenMan.AssertExpectations(t)
-	sub.AssertExpectations(t)
-}
-
-func TestUpdateExistingResource(t *testing.T) {
-	resource := resource1()
-	id, err := uuid.NewV7()
-	assert.Nil(t, err)
-
-	resource.ID = id
-
-	repo := &MockedReporterResourceRepository{}
-	inventoryRepo := &MockedInventoryResourceRepository{}
-	listenMan := &MockedListenManager{}
-	sub := MockedSubscription{}
-	returnedResource := model.Resource{
-		ID: id,
-	}
-
-	// Resource already exists
-	repo.On("FindByReporterData", mock.Anything, mock.Anything, mock.Anything).Return(resource, nil)
-	repo.On("Update", mock.Anything, mock.Anything, mock.Anything, mock.Anything, mock.Anything).Return(&returnedResource, nil)
-
-	listenMan.On("Subscribe", mock.Anything).Return(&sub)
-
-	sub.On("Unsubscribe")
-	sub.On("BlockForNotification", mock.Anything).Return(nil)
-
-	useCase := New(repo, inventoryRepo, nil, nil, "", log.DefaultLogger, listenMan, cb, defaultUseCaseConfig)
-	ctx := context.TODO()
-
-	r, err := useCase.Update(ctx, resource, model.ReporterResourceId{})
-	assert.Nil(t, err)
-	assert.Equal(t, &returnedResource, r)
-	assert.Equal(t, resource.ID, r.ID)
-	repo.AssertExpectations(t)
-	listenMan.AssertExpectations(t)
-	sub.AssertExpectations(t)
-}
-func TestUpdateExistingResourceBackwardsCompatible(t *testing.T) {
-	resource := resource1()
-	id, err := uuid.NewV7()
-	assert.Nil(t, err)
-
-	resource.ID = id
-
-	repo := &MockedReporterResourceRepository{}
-	inventoryRepo := &MockedInventoryResourceRepository{}
-	listenMan := &MockedListenManager{}
-	sub := MockedSubscription{}
-	returnedResource := model.Resource{
-		ID: id,
-	}
-
-	// Validates backwards compatibility
-	repo.On("FindByReporterData", mock.Anything, mock.Anything, mock.Anything).Return((*model.Resource)(nil), gorm.ErrRecordNotFound)
-	// Resource already exists
-	repo.On("FindByReporterResourceId", mock.Anything, mock.Anything).Return(resource, nil)
-	repo.On("Update", mock.Anything, mock.Anything, mock.Anything, mock.Anything, mock.Anything).Return(&returnedResource, nil)
-
-	listenMan.On("Subscribe", mock.Anything).Return(&sub)
-
-	sub.On("Unsubscribe")
-	sub.On("BlockForNotification", mock.Anything).Return(nil)
-
-	useCase := New(repo, inventoryRepo, nil, nil, "", log.DefaultLogger, listenMan, cb, defaultUseCaseConfig)
-	ctx := context.TODO()
-
-	r, err := useCase.Update(ctx, resource, model.ReporterResourceId{})
-	assert.Nil(t, err)
-	assert.Equal(t, &returnedResource, r)
-	assert.Equal(t, resource.ID, r.ID)
-	repo.AssertExpectations(t)
-	listenMan.AssertExpectations(t)
-	sub.AssertExpectations(t)
-}
-
-func TestDeleteReturnsDbError(t *testing.T) {
-	repo := &MockedReporterResourceRepository{}
-	inventoryRepo := &MockedInventoryResourceRepository{}
-
-	// Validates backwards compatibility
-	repo.On("FindByReporterData", mock.Anything, mock.Anything, mock.Anything).Return((*model.Resource)(nil), gorm.ErrDuplicatedKey)
-
-	useCase := New(repo, inventoryRepo, nil, nil, "", log.DefaultLogger, nil, cb, defaultUseCaseConfig)
-	ctx := context.TODO()
-
-	err := useCase.Delete(ctx, model.ReporterResourceId{})
-	assert.ErrorIs(t, err, ErrDatabaseError)
-	repo.AssertExpectations(t)
-}
-func TestDeleteReturnsDbErrorBackwardsCompatible(t *testing.T) {
-	repo := &MockedReporterResourceRepository{}
-	inventoryRepo := &MockedInventoryResourceRepository{}
-
-	// Validates backwards compatibility
-	repo.On("FindByReporterData", mock.Anything, mock.Anything, mock.Anything).Return((*model.Resource)(nil), gorm.ErrRecordNotFound)
-	// DB Error
-	repo.On("FindByReporterResourceId", mock.Anything, mock.Anything).Return((*model.Resource)(nil), gorm.ErrDuplicatedKey)
-
-	useCase := New(repo, inventoryRepo, nil, nil, "", log.DefaultLogger, nil, cb, defaultUseCaseConfig)
-	ctx := context.TODO()
-
-	err := useCase.Delete(ctx, model.ReporterResourceId{})
-	assert.ErrorIs(t, err, ErrDatabaseError)
-	repo.AssertExpectations(t)
-}
-
-func TestDeleteNonexistentResource(t *testing.T) {
-	repo := &MockedReporterResourceRepository{}
-	inventoryRepo := &MockedInventoryResourceRepository{}
-
-	// Resource already exists
-	repo.On("FindByReporterData", mock.Anything, mock.Anything, mock.Anything).Return((*model.Resource)(nil), gorm.ErrRecordNotFound)
-	repo.On("FindByReporterResourceId", mock.Anything, mock.Anything).Return((*model.Resource)(nil), gorm.ErrRecordNotFound)
-
-	useCase := New(repo, inventoryRepo, nil, nil, "", log.DefaultLogger, nil, cb, defaultUseCaseConfig)
-	ctx := context.TODO()
-
-	err := useCase.Delete(ctx, model.ReporterResourceId{})
-	assert.ErrorIs(t, err, ErrResourceNotFound)
-	repo.AssertExpectations(t)
-}
-
-func TestDeleteResource(t *testing.T) {
-	repo := &MockedReporterResourceRepository{}
-	inventoryRepo := &MockedInventoryResourceRepository{}
-	ctx := context.TODO()
-	id, err := uuid.NewV7()
-	assert.Nil(t, err)
-
-	// Resource already exists
-	repo.On("FindByReporterData", mock.Anything, mock.Anything, mock.Anything).Return(&model.Resource{
-		ID: id,
-	}, nil)
-	repo.On("Delete", mock.Anything, (uuid.UUID)(id), mock.Anything).Return(&model.Resource{}, nil)
-
-	useCase := New(repo, inventoryRepo, nil, nil, "", log.DefaultLogger, nil, cb, defaultUseCaseConfig)
-
-	err = useCase.Delete(ctx, model.ReporterResourceId{})
-	assert.Nil(t, err)
-
-	repo.AssertExpectations(t)
-}
-
-func TestDeleteResourceBackwardsCompatible(t *testing.T) {
-	repo := &MockedReporterResourceRepository{}
-	inventoryRepo := &MockedInventoryResourceRepository{}
-	ctx := context.TODO()
-	id, err := uuid.NewV7()
-	assert.Nil(t, err)
-
-	// Validates backwards compatibility
-	repo.On("FindByReporterData", mock.Anything, mock.Anything, mock.Anything).Return((*model.Resource)(nil), gorm.ErrRecordNotFound)
-	// Resource already exists
-	repo.On("FindByReporterResourceId", mock.Anything, mock.Anything).Return(&model.Resource{
-		ID: id,
-	}, nil)
-	repo.On("Delete", mock.Anything, (uuid.UUID)(id), mock.Anything).Return(&model.Resource{}, nil)
-
-	useCase := New(repo, inventoryRepo, nil, nil, "", log.DefaultLogger, nil, cb, defaultUseCaseConfig)
-
-	err = useCase.Delete(ctx, model.ReporterResourceId{})
-	assert.Nil(t, err)
-
-	repo.AssertExpectations(t)
-}
-
-func TestCreateResource_PersistenceDisabled(t *testing.T) {
-	ctx := context.TODO()
-	resource := resource1()
-	repo := &MockedReporterResourceRepository{}
-	inventoryRepo := &MockedInventoryResourceRepository{}
-
-	// Mock as if persistence is not disabled, for assurance
-	repo.On("FindByReporterData", mock.Anything, mock.Anything, mock.Anything).Return(&model.Resource{}, nil)
-	repo.On("FindByReporterResourceId", mock.Anything, mock.Anything).Return(&model.Resource{}, nil)
-	repo.On("Create", mock.Anything, mock.Anything, mock.Anything, mock.Anything).Return(nil, nil)
-
-	usecaseConfig := &UsecaseConfig{
-		DisablePersistence:      true,
-		ReadAfterWriteEnabled:   false,
-		ReadAfterWriteAllowlist: []string{},
-		ConsumerEnabled:         true,
-	}
-	useCase := New(repo, inventoryRepo, nil, nil, "", log.DefaultLogger, nil, cb, usecaseConfig)
-
-	// Create the resource
-	r, err := useCase.Create(ctx, resource)
-	assert.Nil(t, err)
-	assert.Equal(t, resource, r)
-
-	// Create the same resource again, should not return an error since persistence is disabled
-	r, err = useCase.Create(ctx, resource)
-	assert.Nil(t, err)
-	assert.Equal(t, resource, r)
-
-	// Assert that the repository methods were not called since persistence is disabled
-	repo.AssertNotCalled(t, "FindByReporterData")
-	repo.AssertNotCalled(t, "FindByReporterResourceId")
-	repo.AssertNotCalled(t, "Create")
-}
-
-func TestUpdateResource_PersistenceDisabled(t *testing.T) {
-	ctx := context.TODO()
-	resource := resource1()
-	repo := &MockedReporterResourceRepository{}
-	inventoryRepo := &MockedInventoryResourceRepository{}
-
-	// Mock as if persistence is not disabled, for assurance
-	repo.On("FindByReporterData", mock.Anything, mock.Anything, mock.Anything).Return(&model.Resource{}, nil)
-	repo.On("FindByReporterResourceId", mock.Anything, mock.Anything).Return(&model.Resource{}, nil)
-	repo.On("Update", mock.Anything, mock.Anything, mock.Anything, mock.Anything, mock.Anything).Return(nil, nil)
-	repo.On("Create", mock.Anything, mock.Anything, mock.Anything, mock.Anything).Return(nil, nil)
-
-	usecaseConfig := &UsecaseConfig{
-		DisablePersistence:      true,
-		ReadAfterWriteEnabled:   false,
-		ReadAfterWriteAllowlist: []string{},
-		ConsumerEnabled:         true,
-	}
-	useCase := New(repo, inventoryRepo, nil, nil, "", log.DefaultLogger, nil, cb, usecaseConfig)
-
-	r, err := useCase.Update(ctx, resource, model.ReporterResourceId{})
-	assert.Nil(t, err)
-	assert.Equal(t, resource, r)
-
-	// Assert that the repository methods were not called since persistence is disabled
-	repo.AssertNotCalled(t, "FindByReporterData")
-	repo.AssertNotCalled(t, "FindByReporterResourceId")
-	repo.AssertNotCalled(t, "Update")
-	repo.AssertNotCalled(t, "Create")
-}
-
-func TestUpdate_ReadAfterWrite(t *testing.T) {
-	resource := resource1()
-	id, err := uuid.NewV7()
-	assert.Nil(t, err)
-
-	repo := &MockedReporterResourceRepository{}
-	inventoryRepo := &MockedInventoryResourceRepository{}
-	authz := &mocks.MockAuthz{}
-	listenMan := &MockedListenManager{}
-	sub := MockedSubscription{}
-
-	returnedResource := model.Resource{
-		ID: id,
-	}
-
-	repo.On("FindByReporterData", mock.Anything, mock.Anything, mock.Anything).Return(resource, nil)
-	repo.On("Update", mock.Anything, mock.Anything, mock.Anything, mock.Anything, mock.Anything).Return(&returnedResource, nil)
-
-	listenMan.On("Subscribe", mock.Anything).Return(&sub)
-
-	sub.On("Unsubscribe")
-	sub.On("BlockForNotification", mock.Anything).Return(nil)
-
-	usecaseConfig := &UsecaseConfig{
-		DisablePersistence:      false,
-		ReadAfterWriteEnabled:   true,
-		ReadAfterWriteAllowlist: []string{"reporter_id"},
-		ConsumerEnabled:         true,
-	}
-	useCase := New(repo, inventoryRepo, authz, nil, "", log.DefaultLogger, listenMan, cb, usecaseConfig)
-	ctx := context.TODO()
-
-	r, err := useCase.Update(ctx, resource, model.ReporterResourceId{})
-
-	assert.Nil(t, err)
-	assert.NotNil(t, r)
-	repo.AssertExpectations(t)
-	listenMan.AssertExpectations(t)
-	sub.AssertExpectations(t)
-}
-
-func TestUpdate_ConsumerDisabled(t *testing.T) {
-	resource := resource1()
-	id, err := uuid.NewV7()
-	assert.Nil(t, err)
-
-	repo := &MockedReporterResourceRepository{}
-	inventoryRepo := &MockedInventoryResourceRepository{}
-	authz := &mocks.MockAuthz{}
-	listenMan := &MockedListenManager{}
-	sub := MockedSubscription{}
-
-	returnedResource := model.Resource{
-		ID: id,
-	}
-
-	repo.On("FindByReporterData", mock.Anything, mock.Anything, mock.Anything).Return(resource, nil)
-	repo.On("Update", mock.Anything, mock.Anything, mock.Anything, mock.Anything, mock.Anything).Return(&returnedResource, nil)
-
-	listenMan.On("Subscribe", mock.Anything).Return(&sub)
-
-	sub.On("Unsubscribe")
-	sub.On("BlockForNotification", mock.Anything).Return(nil)
-
-	usecaseConfig := &UsecaseConfig{
-		DisablePersistence:      false,
-		ReadAfterWriteEnabled:   true,
-		ReadAfterWriteAllowlist: []string{"reporter_id"},
-		ConsumerEnabled:         false,
-	}
-	useCase := New(repo, inventoryRepo, authz, nil, "", log.DefaultLogger, listenMan, cb, usecaseConfig)
-	ctx := context.TODO()
-
-	r, err := useCase.Update(ctx, resource, model.ReporterResourceId{})
-
-	assert.Nil(t, err)
-	assert.NotNil(t, r)
-	repo.AssertExpectations(t)
-	listenMan.AssertNotCalled(t, "Subscribe")
-	sub.AssertNotCalled(t, "Unsubscribe")
-	sub.AssertNotCalled(t, "BlockForNotification")
-}
-
-func TestDeleteResource_PersistenceDisabled(t *testing.T) {
-	ctx := context.TODO()
-
-	id, err := uuid.NewV7()
-	assert.Nil(t, err)
-
-	repo := &MockedReporterResourceRepository{}
-	inventoryRepo := &MockedInventoryResourceRepository{}
-
-	// Mock as if persistence is not disabled, for assurance
-	repo.On("FindByReporterResourceId", mock.Anything, mock.Anything).Return(&model.Resource{
-		ID: id,
-	}, nil)
-	repo.On("Delete", mock.Anything, (uint64)(33)).Return(&model.Resource{}, nil)
-
-	usecaseConfig := &UsecaseConfig{
-		DisablePersistence:      true,
-		ReadAfterWriteEnabled:   false,
-		ReadAfterWriteAllowlist: []string{},
-		ConsumerEnabled:         true,
-	}
-	useCase := New(repo, inventoryRepo, nil, nil, "", log.DefaultLogger, nil, cb, usecaseConfig)
-
-	err = useCase.Delete(ctx, model.ReporterResourceId{})
-	assert.Nil(t, err)
-
-	// Assert that the repository methods were not called since persistence is disabled
-	repo.AssertNotCalled(t, "FindByReporterResourceId")
-	repo.AssertNotCalled(t, "Delete")
-}
-
-func TestCheck_MissingResource(t *testing.T) {
-	ctx := context.TODO()
-
-	inventoryRepo := &MockedInventoryResourceRepository{}
-	repo := &MockedReporterResourceRepository{}
-	m := &mocks.MockAuthz{}
-
-	repo.On("FindByReporterResourceId", mock.Anything, mock.Anything).Return(&model.Resource{}, gorm.ErrRecordNotFound)
-	m.On("Check", mock.Anything, mock.Anything, "notifications_integration_view", mock.Anything, mock.Anything).Return(v1beta1.CheckResponse_ALLOWED_TRUE, &v1beta1.ConsistencyToken{}, nil)
-
-	useCase := New(repo, inventoryRepo, m, nil, "", log.DefaultLogger, nil, cb, defaultUseCaseConfig)
-	allowed, err := useCase.Check(ctx, "notifications_integration_view", "rbac", &v1beta1.SubjectReference{}, model.ReporterResourceId{})
-
-	assert.Nil(t, err)
-	assert.True(t, allowed)
-
-	// check negative case
-	m.On("Check", mock.Anything, mock.Anything, "notifications_integration_write", mock.Anything, mock.Anything).Return(v1beta1.CheckResponse_ALLOWED_FALSE, &v1beta1.ConsistencyToken{}, nil)
-	allowed, err = useCase.Check(ctx, "notifications_integration_write", "rbac", &v1beta1.SubjectReference{}, model.ReporterResourceId{})
-
-	assert.Nil(t, err)
-	assert.False(t, allowed)
-
-	repo.AssertExpectations(t)
-}
-
-func TestCheck_ResourceExistsError(t *testing.T) {
-	ctx := context.TODO()
-
-	inventoryRepo := &MockedInventoryResourceRepository{}
-	repo := &MockedReporterResourceRepository{}
-	m := &mocks.MockAuthz{}
-
-	repo.On("FindByReporterResourceId", mock.Anything, mock.Anything).Return(&model.Resource{}, gorm.ErrUnsupportedDriver) // some random error
-
-	useCase := New(repo, inventoryRepo, m, nil, "", log.DefaultLogger, nil, cb, defaultUseCaseConfig)
-	allowed, err := useCase.Check(ctx, "notifications_integration_view", "rbac", &v1beta1.SubjectReference{}, model.ReporterResourceId{})
-
-	assert.NotNil(t, err)
-	assert.False(t, allowed)
-
-	repo.AssertExpectations(t)
-}
-
-func TestCheck_ErrorWithKessel(t *testing.T) {
-	ctx := context.TODO()
-
-	inventoryRepo := &MockedInventoryResourceRepository{}
-	repo := &MockedReporterResourceRepository{}
-	m := &mocks.MockAuthz{}
-
-	repo.On("FindByReporterResourceId", mock.Anything, mock.Anything).Return(&model.Resource{}, nil)
-	m.On("Check", mock.Anything, mock.Anything, mock.Anything, mock.Anything, mock.Anything).Return(v1beta1.CheckResponse_ALLOWED_FALSE, &v1beta1.ConsistencyToken{}, errors.New("failed during call to relations"))
-
-	useCase := New(repo, inventoryRepo, m, nil, "", log.DefaultLogger, nil, cb, defaultUseCaseConfig)
-	allowed, err := useCase.Check(ctx, "notifications_integration_view", "rbac", &v1beta1.SubjectReference{}, model.ReporterResourceId{})
-
-	assert.NotNil(t, err)
-	assert.False(t, allowed)
-
-	repo.AssertExpectations(t)
-}
-
-func TestCheck_Allowed(t *testing.T) {
-	ctx := context.TODO()
-	resource := resource1()
-
-	inventoryRepo := &MockedInventoryResourceRepository{}
-	repo := &MockedReporterResourceRepository{}
-	m := &mocks.MockAuthz{}
-
-	repo.On("FindByReporterResourceId", mock.Anything, mock.Anything).Return(resource, nil)
-	m.On("Check", mock.Anything, mock.Anything, "notifications_integration_write", mock.Anything, mock.Anything).Return(v1beta1.CheckResponse_ALLOWED_TRUE, &v1beta1.ConsistencyToken{}, nil)
-
-	useCase := New(repo, inventoryRepo, m, nil, "", log.DefaultLogger, nil, cb, defaultUseCaseConfig)
-	allowed, err := useCase.Check(ctx, "notifications_integration_write", "rbac", &v1beta1.SubjectReference{}, model.ReporterResourceId{})
-
-	assert.Nil(t, err)
-	assert.True(t, allowed)
-
-	// check negative case
-	m.On("Check", mock.Anything, mock.Anything, "notifications_integration_view", mock.Anything, mock.Anything).Return(v1beta1.CheckResponse_ALLOWED_FALSE, &v1beta1.ConsistencyToken{}, nil)
-	allowed, err = useCase.Check(ctx, "notifications_integration_view", "rbac", &v1beta1.SubjectReference{}, model.ReporterResourceId{})
-
-	assert.Nil(t, err)
-	assert.False(t, allowed)
-
-	repo.AssertExpectations(t)
-}
-
-func TestCheckForUpdate_ResourceExistsError(t *testing.T) {
-	ctx := context.TODO()
-
-	inventoryRepo := &MockedInventoryResourceRepository{}
-	repo := &MockedReporterResourceRepository{}
-	m := &mocks.MockAuthz{}
-
-	repo.On("FindByReporterResourceId", mock.Anything, mock.Anything).Return(&model.Resource{}, gorm.ErrUnsupportedDriver) // some random error
-
-	useCase := New(repo, inventoryRepo, m, nil, "", log.DefaultLogger, nil, cb, defaultUseCaseConfig)
-	allowed, err := useCase.CheckForUpdate(ctx, "notifications_integration_view", "rbac", &v1beta1.SubjectReference{}, model.ReporterResourceId{})
-
-	assert.NotNil(t, err)
-	assert.False(t, allowed)
-
-	repo.AssertExpectations(t)
-}
-
-func TestCheckForUpdate_ErrorWithKessel(t *testing.T) {
-	ctx := context.TODO()
-
-	inventoryRepo := &MockedInventoryResourceRepository{}
-	repo := &MockedReporterResourceRepository{}
-	m := &mocks.MockAuthz{}
-
-	repo.On("FindByReporterResourceId", mock.Anything, mock.Anything).Return(&model.Resource{}, nil)
-	m.On("CheckForUpdate", mock.Anything, mock.Anything, mock.Anything, mock.Anything, mock.Anything).Return(v1beta1.CheckForUpdateResponse_ALLOWED_FALSE, &v1beta1.ConsistencyToken{}, errors.New("failed during call to relations"))
-
-	useCase := New(repo, inventoryRepo, m, nil, "", log.DefaultLogger, nil, cb, defaultUseCaseConfig)
-	allowed, err := useCase.CheckForUpdate(ctx, "notifications_integration_view", "rbac", &v1beta1.SubjectReference{}, model.ReporterResourceId{})
-
-	assert.NotNil(t, err)
-	assert.False(t, allowed)
-
-	repo.AssertExpectations(t)
-}
-
-func TestCheckForUpdate_WorkspaceAllowed(t *testing.T) {
-	ctx := context.TODO()
-	resource := resource1()
-
-	inventoryRepo := &MockedInventoryResourceRepository{}
-	repo := &MockedReporterResourceRepository{}
-	m := &mocks.MockAuthz{}
-
-	repo.On("FindByReporterResourceId", mock.Anything, mock.Anything).Return(resource, nil)
-	m.On("CheckForUpdate", mock.Anything, mock.Anything, mock.Anything, mock.Anything, mock.Anything).Return(v1beta1.CheckForUpdateResponse_ALLOWED_TRUE, &v1beta1.ConsistencyToken{}, nil)
-
-	useCase := New(repo, inventoryRepo, m, nil, "", log.DefaultLogger, nil, cb, defaultUseCaseConfig)
-	allowed, err := useCase.CheckForUpdate(ctx, "notifications_integration_view", "rbac", &v1beta1.SubjectReference{}, model.ReporterResourceId{ResourceType: "workspace"})
-
-	assert.Nil(t, err)
-	assert.True(t, allowed)
-
-	repo.AssertExpectations(t)
-}
-
-func TestCheckForUpdate_MissingResource_Allowed(t *testing.T) {
-	ctx := context.TODO()
-
-	inventoryRepo := &MockedInventoryResourceRepository{}
-	repo := &MockedReporterResourceRepository{}
-	m := &mocks.MockAuthz{}
-
-	repo.On("FindByReporterResourceId", mock.Anything, mock.Anything).Return(&model.Resource{}, gorm.ErrRecordNotFound)
-	m.On("CheckForUpdate", mock.Anything, mock.Anything, "notifications_integration_view", mock.Anything, mock.Anything).Return(v1beta1.CheckForUpdateResponse_ALLOWED_TRUE, &v1beta1.ConsistencyToken{}, nil)
-
-	useCase := New(repo, inventoryRepo, m, nil, "", log.DefaultLogger, nil, cb, defaultUseCaseConfig)
-	allowed, err := useCase.CheckForUpdate(ctx, "notifications_integration_view", "rbac", &v1beta1.SubjectReference{}, model.ReporterResourceId{})
-
-	// no consistency token being written.
-
-	assert.Nil(t, err)
-	assert.True(t, allowed)
-
-	repo.AssertExpectations(t)
-
-}
-
-func TestCheckForUpdate_Allowed(t *testing.T) {
-	ctx := context.TODO()
-	resource := resource1()
-
-	inventoryRepo := &MockedInventoryResourceRepository{}
-	repo := &MockedReporterResourceRepository{}
-	m := &mocks.MockAuthz{}
-
-	repo.On("FindByReporterResourceId", mock.Anything, mock.Anything).Return(resource, nil)
-	m.On("CheckForUpdate", mock.Anything, mock.Anything, "notifications_integration_view", mock.Anything, mock.Anything).Return(v1beta1.CheckForUpdateResponse_ALLOWED_TRUE, &v1beta1.ConsistencyToken{}, nil)
-
-	repo.On("Update", mock.Anything, mock.Anything, mock.Anything, mock.Anything, mock.Anything).Return(&model.Resource{}, nil)
-
-	useCase := New(repo, inventoryRepo, m, nil, "", log.DefaultLogger, nil, cb, defaultUseCaseConfig)
-	allowed, err := useCase.CheckForUpdate(ctx, "notifications_integration_view", "rbac", &v1beta1.SubjectReference{}, model.ReporterResourceId{})
-
-	assert.Nil(t, err)
-	assert.True(t, allowed)
-
-	// check negative case
-	m.On("CheckForUpdate", mock.Anything, mock.Anything, "notifications_integration_write", mock.Anything, mock.Anything).Return(v1beta1.CheckForUpdateResponse_ALLOWED_FALSE, &v1beta1.ConsistencyToken{}, nil)
-
-	allowed, err = useCase.CheckForUpdate(ctx, "notifications_integration_write", "rbac", &v1beta1.SubjectReference{}, model.ReporterResourceId{})
-
-	assert.Nil(t, err)
-	assert.False(t, allowed)
-
-	repo.AssertExpectations(t)
-}
-
-func TestListResourcesInWorkspace_Error(t *testing.T) {
-	ctx := context.TODO()
-
-	inventoryRepo := &MockedInventoryResourceRepository{}
-	repo := &MockedReporterResourceRepository{}
-	m := &mocks.MockAuthz{}
-
-	repo.On("FindByWorkspaceId", mock.Anything, mock.Anything).Return([]*model.Resource{}, errors.New("failed querying"))
-
-	useCase := New(repo, inventoryRepo, m, nil, "", log.DefaultLogger, nil, cb, defaultUseCaseConfig)
-	resource_chan, err_chan, err := useCase.ListResourcesInWorkspace(ctx, "notifications_integration_view", "rbac", &v1beta1.SubjectReference{}, "foo-id")
-
-	assert.NotNil(t, err)
-	assert.Nil(t, resource_chan)
-	assert.Nil(t, err_chan)
-
-	repo.AssertExpectations(t)
-}
-
-func TestListResourcesInWorkspace_NoResources(t *testing.T) {
-	ctx := context.TODO()
-
-	inventoryRepo := &MockedInventoryResourceRepository{}
-	repo := &MockedReporterResourceRepository{}
-	m := &mocks.MockAuthz{}
-
-	repo.On("FindByWorkspaceId", mock.Anything, mock.Anything).Return([]*model.Resource{}, nil)
-
-	useCase := New(repo, inventoryRepo, m, nil, "", log.DefaultLogger, nil, cb, defaultUseCaseConfig)
-	resource_chan, err_chan, err := useCase.ListResourcesInWorkspace(ctx, "notifications_integration_view", "rbac", &v1beta1.SubjectReference{}, "foo-id")
-
-	assert.Nil(t, err)
-
-	res := <-resource_chan
-	assert.Nil(t, res) // expecting no resources
-
-	assert.Empty(t, err_chan) // dont want any errors.
-
-	repo.AssertExpectations(t)
-}
-
-func TestListResourcesInWorkspace_ResourcesAllowedTrue(t *testing.T) {
-	ctx := context.TODO()
-
-	inventoryRepo := &MockedInventoryResourceRepository{}
-	repo := &MockedReporterResourceRepository{}
-	m := &mocks.MockAuthz{}
-
-	resource := resource1()
-
-	repo.On("FindByWorkspaceId", mock.Anything, mock.Anything).Return([]*model.Resource{resource}, nil)
-	m.On("Check", mock.Anything, mock.Anything, "notifications_integration_write", mock.Anything, mock.Anything).Return(v1beta1.CheckResponse_ALLOWED_TRUE, &v1beta1.ConsistencyToken{}, nil)
-
-	useCase := New(repo, inventoryRepo, m, nil, "", log.DefaultLogger, nil, cb, defaultUseCaseConfig)
-	resource_chan, err_chan, err := useCase.ListResourcesInWorkspace(ctx, "notifications_integration_write", "rbac", &v1beta1.SubjectReference{}, "foo-id")
-
-	assert.Nil(t, err)
-
-	res := <-resource_chan
-	assert.Equal(t, resource, res) // expecting to get back resource1
-
-	_, ok := <-resource_chan
-	if ok {
-		t.Error("resource_chan should have been closed")
-	}
-
-	assert.Empty(t, err_chan) // dont want any errors.
-
-	// check negative case (not allowed)
-	m.On("Check", mock.Anything, mock.Anything, "notifications_integration_view", mock.Anything, mock.Anything).Return(v1beta1.CheckResponse_ALLOWED_FALSE, &v1beta1.ConsistencyToken{}, nil)
-	resource_chan, err_chan, err = useCase.ListResourcesInWorkspace(ctx, "notifications_integration_view", "rbac", &v1beta1.SubjectReference{}, "foo-id")
-
-	assert.Nil(t, err)
-
-	res = <-resource_chan
-	assert.Nil(t, res) // expecting no resource, as we are not allowed
-
-	assert.Empty(t, err_chan) // dont want any errors.
-
-	repo.AssertExpectations(t)
-}
-
-func TestListResourcesInWorkspace_MultipleResourcesAllowedTrue(t *testing.T) {
-	ctx := context.TODO()
-
-	inventoryRepo := &MockedInventoryResourceRepository{}
-	repo := &MockedReporterResourceRepository{}
-	m := &mocks.MockAuthz{}
-
-	resource := resource1()
-	resource2 := resource2()
-	resource3 := resource3()
-
-	repo.On("FindByWorkspaceId", mock.Anything, mock.Anything).Return([]*model.Resource{resource, resource2, resource3}, nil)
-	m.On("Check", mock.Anything, mock.Anything, "notifications_integration_write", mock.Anything, mock.Anything).Return(v1beta1.CheckResponse_ALLOWED_TRUE, &v1beta1.ConsistencyToken{}, nil)
-
-	useCase := New(repo, inventoryRepo, m, nil, "", log.DefaultLogger, nil, cb, defaultUseCaseConfig)
-	resource_chan, err_chan, err := useCase.ListResourcesInWorkspace(ctx, "notifications_integration_write", "rbac", &v1beta1.SubjectReference{}, "foo-id")
-
-	assert.Nil(t, err)
-
-	out := make([]*model.Resource, 3)
-	out[0] = <-resource_chan
-	out[1] = <-resource_chan
-	out[2] = <-resource_chan
-
-	in := []*model.Resource{resource, resource2, resource3}
-	sort.Slice(in, func(i, j int) bool { return len(in[i].ResourceType) < len(in[j].ResourceType) })
-	sort.Slice(out, func(i, j int) bool { return len(out[i].ResourceType) < len(out[j].ResourceType) })
-	assert.Equal(t, in, out) // all 3 are there in any order
-
-	_, ok := <-resource_chan
-	if ok {
-		t.Error("resource_chan should have been closed") // and there was no other resource
-	}
-
-	assert.Empty(t, err_chan) // dont want any errors.
-}
-
-// not authorized for the middle one and error on the third should just pass first
-func TestListResourcesInWorkspace_MultipleResourcesOneFalseTwoTrueLastError(t *testing.T) {
-	ctx := context.TODO()
-
-	inventoryRepo := &MockedInventoryResourceRepository{}
-	repo := &MockedReporterResourceRepository{}
-	m := &mocks.MockAuthz{}
-
-	resource := resource1()
-	resource2 := resource2()
-	resource3 := resource3()
-	theError := errors.New("failed calling relations")
-
-	repo.On("FindByWorkspaceId", mock.Anything, mock.Anything).Return([]*model.Resource{resource, resource2, resource3}, nil)
-	m.On("Check", mock.Anything, mock.Anything, "notifications_integration_write", resource, mock.Anything).Return(v1beta1.CheckResponse_ALLOWED_FALSE, &v1beta1.ConsistencyToken{}, nil)
-	m.On("Check", mock.Anything, mock.Anything, "notifications_integration_write", resource2, mock.Anything).Return(v1beta1.CheckResponse_ALLOWED_TRUE, &v1beta1.ConsistencyToken{}, nil)
-	m.On("Check", mock.Anything, mock.Anything, "notifications_integration_write", resource3, mock.Anything).Return(v1beta1.CheckResponse_ALLOWED_UNSPECIFIED, &v1beta1.ConsistencyToken{}, theError)
-
-	useCase := New(repo, inventoryRepo, m, nil, "", log.DefaultLogger, nil, cb, defaultUseCaseConfig)
-	resource_chan, err_chan, err := useCase.ListResourcesInWorkspace(ctx, "notifications_integration_write", "rbac", &v1beta1.SubjectReference{}, "foo-id")
-
-	assert.Nil(t, err)
-
-	out_allowed := make([]*model.Resource, 1)
-	out_allowed[0] = <-resource_chan
-
-	in_allowed := []*model.Resource{resource2}
-	sort.Slice(in_allowed, func(i, j int) bool { return len(in_allowed[i].ResourceType) < len(in_allowed[j].ResourceType) })
-	sort.Slice(out_allowed, func(i, j int) bool { return len(out_allowed[i].ResourceType) < len(out_allowed[j].ResourceType) })
-	assert.Equal(t, in_allowed, out_allowed) // all 3 are there in any order
-
-	_, ok := <-resource_chan
-	if ok {
-		t.Error("resource_chan should have been closed") // and there was no other resource
-	}
-
-	backError := <-err_chan
-	assert.Equal(t, theError, backError) // dont want any errors.
-}
-
-func TestListResourcesInWorkspace_ResourcesAllowedError(t *testing.T) {
-	ctx := context.TODO()
-
-	inventoryRepo := &MockedInventoryResourceRepository{}
-	repo := &MockedReporterResourceRepository{}
-	m := &mocks.MockAuthz{}
-
-	resource := resource1()
-
-	repo.On("FindByWorkspaceId", mock.Anything, mock.Anything).Return([]*model.Resource{resource}, nil)
-	m.On("Check", mock.Anything, mock.Anything, mock.Anything, mock.Anything, mock.Anything).Return(v1beta1.CheckResponse_ALLOWED_TRUE, &v1beta1.ConsistencyToken{}, errors.New("failed calling relations"))
-
-	useCase := New(repo, inventoryRepo, m, nil, "", log.DefaultLogger, nil, cb, defaultUseCaseConfig)
-	resource_chan, err_chan, err := useCase.ListResourcesInWorkspace(ctx, "notifications_integration_view", "rbac", &v1beta1.SubjectReference{}, "foo-id")
-
-	assert.Nil(t, err)
-
-	res := <-resource_chan
-	assert.Nil(t, res) // expecting no resource, as we errored
-
-	assert.NotEmpty(t, err_chan) // we want an errors.
-}
-
-func TestIsSPInAllowlist(t *testing.T) {
-	tests := []struct {
-		name      string
-		resource  *model.Resource
-		allowlist []string
-		expected  bool
-	}{
-		{
-			name:      "SP in allowlist",
-			resource:  &model.Resource{ReporterId: "sp1"},
-			allowlist: []string{"sp1", "sp2"},
-			expected:  true,
-		},
-		{
-			name:      "SP not in allowlist",
-			resource:  &model.Resource{ReporterId: "sp3"},
-			allowlist: []string{"sp1", "sp2"},
-			expected:  false,
-		},
-		{
-			name:      "Wildcard '*' allows any SP",
-			resource:  &model.Resource{ReporterId: "sp3"},
-			allowlist: []string{"*"},
-			expected:  true,
-		},
-		{
-			name:      "SP in allowlist with wildcard",
-			resource:  &model.Resource{ReporterId: "sp3"},
-			allowlist: []string{"sp1", "*"},
-			expected:  true,
-		},
-		{
-			name:      "Empty allowlist",
-			resource:  &model.Resource{ReporterId: "sp1"},
-			allowlist: []string{},
-			expected:  false,
-		},
-		{
-			name:      "Allowlist with only wildcard",
-			resource:  &model.Resource{ReporterId: "sp4"},
-			allowlist: []string{"*"},
-			expected:  true,
-		},
-	}
-
-	for _, tt := range tests {
-		t.Run(tt.name, func(t *testing.T) {
-			result := isSPInAllowlist(tt.resource, tt.allowlist)
-			assert.Equal(t, tt.expected, result)
-		})
-	}
-}
-
-func TestComputeReadAfterWrite(t *testing.T) {
-	var listenManager = &pubsub.ListenManager{}
-	var listenManagerNil *pubsub.ListenManager
-
-	tests := []struct {
-		name                    string
-		listenManager           pubsub.ListenManagerImpl
-		writeVisibility         v1beta2.WriteVisibility
-		ReadAfterWriteEnabled   bool
-		ReadAfterWriteAllowlist []string
-		expected                bool
-	}{
-		{
-			name:                    "Enable Read After Write, Wait for Sync, SP in Allowlist",
-			listenManager:           listenManager,
-			ReadAfterWriteEnabled:   true,
-			writeVisibility:         v1beta2.WriteVisibility_IMMEDIATE,
-			ReadAfterWriteAllowlist: []string{"SP1"},
-			expected:                true,
-		},
-		{
-			name:                    "Enable Read After Write, No Wait for Sync, SP in Allowlist",
-			listenManager:           listenManager,
-			ReadAfterWriteEnabled:   true,
-			writeVisibility:         v1beta2.WriteVisibility_WRITE_VISIBILITY_UNSPECIFIED,
-			ReadAfterWriteAllowlist: []string{"SP1"},
-			expected:                false,
-		},
-		{
-			name:                    "Enable Read After Write, Wait for Sync, ALL SPs in Allowlist",
-			listenManager:           listenManager,
-			ReadAfterWriteEnabled:   true,
-			writeVisibility:         v1beta2.WriteVisibility_IMMEDIATE,
-			ReadAfterWriteAllowlist: []string{"*"},
-			expected:                true,
-		},
-		{
-			name:                    "Enable Read After Write, No Wait for Sync, ALL SPs in Allowlist",
-			listenManager:           listenManager,
-			ReadAfterWriteEnabled:   true,
-			writeVisibility:         v1beta2.WriteVisibility_WRITE_VISIBILITY_UNSPECIFIED,
-			ReadAfterWriteAllowlist: []string{"*"},
-			expected:                false,
-		},
-		{
-			name:                    "Enable Read After Write, Minimize Latency, ALL SPs in Allowlist",
-			listenManager:           listenManager,
-			ReadAfterWriteEnabled:   true,
-			writeVisibility:         v1beta2.WriteVisibility_MINIMIZE_LATENCY,
-			ReadAfterWriteAllowlist: []string{"*"},
-			expected:                false,
-		},
-		{
-			name:                    "Enable Read After Write, Wait for Sync, No SP in Allowlist",
-			listenManager:           listenManager,
-			ReadAfterWriteEnabled:   true,
-			writeVisibility:         v1beta2.WriteVisibility_IMMEDIATE,
-			ReadAfterWriteAllowlist: []string{},
-			expected:                false,
-		},
-		{
-			name:                    "Enable Read After Write, Wait for Sync, SP not in Allowlist",
-			listenManager:           listenManager,
-			ReadAfterWriteEnabled:   true,
-			writeVisibility:         v1beta2.WriteVisibility_IMMEDIATE,
-			ReadAfterWriteAllowlist: []string{"SP2"},
-			expected:                false,
-		},
-		{
-			name:                    "Disable Read After Write, No Wait for Sync, SP not in Allowlist",
-			listenManager:           listenManager,
-			ReadAfterWriteEnabled:   false,
-			writeVisibility:         v1beta2.WriteVisibility_WRITE_VISIBILITY_UNSPECIFIED,
-			ReadAfterWriteAllowlist: []string{"SP2"},
-			expected:                false,
-		},
-		{
-			name:                    "Nil ListenManager, Enabled Read After Write, Wait for Sync, SP in Allowlist",
-			listenManager:           listenManagerNil,
-			ReadAfterWriteEnabled:   true,
-			writeVisibility:         v1beta2.WriteVisibility_IMMEDIATE,
-			ReadAfterWriteAllowlist: []string{"*"},
-			expected:                false,
-		},
-	}
-
-	for _, tt := range tests {
-		t.Run(tt.name, func(t *testing.T) {
-			usecaseConfig := &UsecaseConfig{
-				DisablePersistence:      false,
-				ReadAfterWriteEnabled:   tt.ReadAfterWriteEnabled,
-				ReadAfterWriteAllowlist: tt.ReadAfterWriteAllowlist,
-				ConsumerEnabled:         true,
-			}
-			uc := &Usecase{
-				ListenManager: tt.listenManager,
-				Config:        usecaseConfig,
-			}
-
-			m := &model.Resource{
-				ReporterId: "SP1",
-			}
-			assert.Equal(t, tt.expected, computeReadAfterWrite(uc, tt.writeVisibility, m))
-
-		})
-	}
-}
-
-func TestUpsertReturnsDbError(t *testing.T) {
-	resource := resource1()
-	repo := &MockedReporterResourceRepository{}
-	inventoryRepo := &MockedInventoryResourceRepository{}
-
-	// DB Error
-	repo.On("FindByReporterResourceIdv1beta2", mock.Anything, mock.Anything).Return((*model.Resource)(nil), gorm.ErrDuplicatedKey)
-
-	useCase := New(repo, inventoryRepo, nil, nil, "", log.DefaultLogger, nil, cb, defaultUseCaseConfig)
-	ctx := context.TODO()
-
-	_, err := useCase.Upsert(ctx, resource, v1beta2.WriteVisibility_WRITE_VISIBILITY_UNSPECIFIED)
-	assert.ErrorIs(t, err, ErrDatabaseError)
-	repo.AssertExpectations(t)
-}
-
-func TestUpsertReturnsExistingUpdatedResource(t *testing.T) {
-	resource := resource1()
-	repo := &MockedReporterResourceRepository{}
-	inventoryRepo := &MockedInventoryResourceRepository{}
-
-	// No Error
-	repo.On("FindByReporterResourceIdv1beta2", mock.Anything, mock.Anything).Return(resource, nil)
-	repo.On("Update", mock.Anything, mock.Anything, mock.Anything, mock.Anything, mock.Anything).Return(resource, nil)
-
-	useCase := New(repo, inventoryRepo, nil, nil, "", log.DefaultLogger, nil, cb, defaultUseCaseConfig)
-	ctx := context.TODO()
-
-	res, err := useCase.Upsert(ctx, resource, v1beta2.WriteVisibility_WRITE_VISIBILITY_UNSPECIFIED)
-	assert.Nil(t, err)
-	assert.NotNil(t, res)
-	repo.AssertExpectations(t)
-}
-
-func TestUpsert_ReadAfterWrite(t *testing.T) {
-	resource := resource1()
-
-	repo := &MockedReporterResourceRepository{}
-	inventoryRepo := &MockedInventoryResourceRepository{}
-	authz := &mocks.MockAuthz{}
-	listenMan := &MockedListenManager{}
-	sub := MockedSubscription{}
-
-	// no existing resource, need to create
-	repo.On("FindByReporterResourceIdv1beta2", mock.Anything, mock.Anything).Return((*model.Resource)(nil), gorm.ErrRecordNotFound)
-	repo.On("Create", mock.Anything, mock.Anything, mock.Anything, mock.Anything).Return(resource, nil)
-
-	listenMan.On("Subscribe", mock.Anything).Return(&sub)
-
-	sub.On("Unsubscribe")
-	sub.On("BlockForNotification", mock.Anything).Return(nil)
-
-	usecaseConfig := &UsecaseConfig{
-		DisablePersistence:      false,
-		ReadAfterWriteEnabled:   true,
-		ReadAfterWriteAllowlist: []string{"reporter_id"},
-		ConsumerEnabled:         true,
-	}
-	useCase := New(repo, inventoryRepo, authz, nil, "", log.DefaultLogger, listenMan, cb, usecaseConfig)
-	ctx := context.TODO()
-
-	r, err := useCase.Upsert(ctx, resource, v1beta2.WriteVisibility_IMMEDIATE)
-
-	assert.Nil(t, err)
-	assert.NotNil(t, r)
-	repo.AssertExpectations(t)
-	listenMan.AssertExpectations(t)
-	sub.AssertExpectations(t)
-}
-
-func TestUpsert_ConsumerDisabled(t *testing.T) {
-	resource := resource1()
-
-	repo := &MockedReporterResourceRepository{}
-	inventoryRepo := &MockedInventoryResourceRepository{}
-	authz := &mocks.MockAuthz{}
-	listenMan := &MockedListenManager{}
-	sub := MockedSubscription{}
-
-	// no existing resource, need to create
-	repo.On("FindByReporterResourceIdv1beta2", mock.Anything, mock.Anything).Return((*model.Resource)(nil), gorm.ErrRecordNotFound)
-	repo.On("Create", mock.Anything, mock.Anything, mock.Anything, mock.Anything).Return(resource, nil)
-
-	listenMan.On("Subscribe", mock.Anything).Return(&sub)
-
-	sub.On("Unsubscribe")
-	sub.On("BlockForNotification", mock.Anything).Return(nil)
-
-	usecaseConfig := &UsecaseConfig{
-		DisablePersistence:      false,
-		ReadAfterWriteEnabled:   true,
-		ReadAfterWriteAllowlist: []string{"reporter_id"},
-		ConsumerEnabled:         false,
-	}
-	useCase := New(repo, inventoryRepo, authz, nil, "", log.DefaultLogger, listenMan, cb, usecaseConfig)
-	ctx := context.TODO()
-
-	r, err := useCase.Upsert(ctx, resource, v1beta2.WriteVisibility_IMMEDIATE)
-
-	assert.Nil(t, err)
-	assert.NotNil(t, r)
-	repo.AssertExpectations(t)
-	listenMan.AssertNotCalled(t, "Subscribe")
-	sub.AssertNotCalled(t, "Unsubscribe")
-	sub.AssertNotCalled(t, "BlockForNotification")
-}
-
-func TestUpsert_WaitCircuitBreaker(t *testing.T) {
-	resource := resource1()
-
-	repo := &MockedReporterResourceRepository{}
-	inventoryRepo := &MockedInventoryResourceRepository{}
-	authz := &mocks.MockAuthz{}
-	listenMan := &MockedListenManager{}
-	sub := MockedSubscription{}
-
-	repo.On("FindByReporterResourceIdv1beta2", mock.Anything, mock.Anything).Return((*model.Resource)(nil), gorm.ErrRecordNotFound)
-	repo.On("Create", mock.Anything, mock.Anything, mock.Anything, mock.Anything).Return(resource, nil)
-
-	listenMan.On("Subscribe", mock.Anything).Return(&sub)
-
-	sub.On("Unsubscribe")
-	// Return timeout error
-	blockForNotifCall := sub.On("BlockForNotification", mock.Anything).Return(pubsub.ErrWaitContextCancelled)
-
-	usecaseConfig := &UsecaseConfig{
-		DisablePersistence:      false,
-		ReadAfterWriteEnabled:   true,
-		ReadAfterWriteAllowlist: []string{"reporter_id"},
-		ConsumerEnabled:         true,
-	}
-	useCase := New(repo, inventoryRepo, authz, nil, "", log.DefaultLogger, listenMan, cb, usecaseConfig)
-	ctx := context.TODO()
-
-	// Attempt 1 - Trigger failure
-	r, err := useCase.Upsert(ctx, resource, v1beta2.WriteVisibility_IMMEDIATE)
-	assert.Nil(t, err) // No expected error because we treat a timeout as a success
-	assert.NotNil(t, r)
-	repo.AssertExpectations(t)
-	listenMan.AssertExpectations(t)
-	sub.AssertExpectations(t)
-	assert.Equal(t, gobreaker.StateClosed, cb.State()) // Circuit breaker should be closed
-	// Attempt 2 - Trigger failure
-	r, err = useCase.Upsert(ctx, resource, v1beta2.WriteVisibility_IMMEDIATE)
-	assert.Nil(t, err) // No expected error because we treat a timeout as a success
-	assert.NotNil(t, r)
-	repo.AssertExpectations(t)
-	listenMan.AssertExpectations(t)
-	sub.AssertExpectations(t)
-	assert.Equal(t, gobreaker.StateClosed, cb.State()) // Circuit breaker should be closed
-	// Attempt 3 - Trigger final failure
-	r, err = useCase.Upsert(ctx, resource, v1beta2.WriteVisibility_IMMEDIATE)
-	assert.Nil(t, err) // No expected error because we treat a timeout as a success
-	assert.NotNil(t, r)
-	repo.AssertExpectations(t)
-	listenMan.AssertExpectations(t)
-	sub.AssertExpectations(t)
-	assert.Equal(t, gobreaker.StateOpen, cb.State()) // Circuit breaker should be open
-	// Attempt 4 - test open state
-	r, err = useCase.Upsert(ctx, resource, v1beta2.WriteVisibility_IMMEDIATE)
-	assert.Nil(t, err) // No expected error because we treat a timeout as a success
-	assert.NotNil(t, r)
-	repo.AssertExpectations(t)
-	listenMan.AssertExpectations(t)
-	sub.AssertExpectations(t)
-	assert.Equal(t, gobreaker.StateOpen, cb.State()) // Circuit breaker should still be open
-	// Circuit breaker reset
-	blockForNotifCall.Unset()
-	time.Sleep(2 * time.Second)                               // Wait for the circuit breaker timeout
-	assert.Equal(t, gobreaker.StateHalfOpen, cb.State())      // Circuit breaker should be half-open after the timeout
-	sub.On("BlockForNotification", mock.Anything).Return(nil) // Prepare a successful notification
-	// Attempt 5 - test half-open state returned to closed
-	r, err = useCase.Upsert(ctx, resource, v1beta2.WriteVisibility_IMMEDIATE)
-	assert.Nil(t, err) // No expected error because we treat a timeout as a success
-	assert.NotNil(t, r)
-	repo.AssertExpectations(t)
-	listenMan.AssertExpectations(t)
-	sub.AssertExpectations(t)
-	assert.Equal(t, gobreaker.StateClosed, cb.State()) // Circuit breaker should be closed
-}
->>>>>>> da064fc9
