package internal

import (
	"database/sql/driver"
	"encoding/json"
	"errors"

	"gorm.io/gorm"
	"gorm.io/gorm/schema"
)

// =============================================================================
// Utility Helper Functions
// =============================================================================

// StringPtr returns a pointer to the given string
func StringPtr(s string) *string {
	return &s
}

type JsonObject map[string]interface{}

<<<<<<< HEAD
=======
// GORM interface methods for JsonObject
>>>>>>> 5b26dede
func (JsonObject) GormDBDataType(db *gorm.DB, field *schema.Field) string {
	switch db.Name() {
	case "sqlite":
		return "JSON"
	case "postgres":
		return "JSONB"
	}
	return ""
}

func (data JsonObject) Value() (driver.Value, error) {
	return json.Marshal(data)
}

func (data *JsonObject) Scan(value interface{}) error {
	b, ok := value.([]byte)
	if !ok {
		return errors.New("failed to parse JsonObject from database")
	}
	return json.Unmarshal(b, data)
<<<<<<< HEAD
}

func IsClusterPolicyRelation(relationshipType string) bool {
	return relationshipType == "ispropagatedto"
=======
>>>>>>> 5b26dede
}<|MERGE_RESOLUTION|>--- conflicted
+++ resolved
@@ -20,10 +20,7 @@
 
 type JsonObject map[string]interface{}
 
-<<<<<<< HEAD
-=======
 // GORM interface methods for JsonObject
->>>>>>> 5b26dede
 func (JsonObject) GormDBDataType(db *gorm.DB, field *schema.Field) string {
 	switch db.Name() {
 	case "sqlite":
@@ -44,11 +41,4 @@
 		return errors.New("failed to parse JsonObject from database")
 	}
 	return json.Unmarshal(b, data)
-<<<<<<< HEAD
-}
-
-func IsClusterPolicyRelation(relationshipType string) bool {
-	return relationshipType == "ispropagatedto"
-=======
->>>>>>> 5b26dede
 }