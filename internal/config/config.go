--- conflicted
+++ resolved
@@ -19,7 +19,6 @@
 
 // OptionsConfig contains the settings for each configuration option
 type OptionsConfig struct {
-<<<<<<< HEAD
 	Authn       *authn.Options
 	Authz       *authz.Options
 	Storage     *storage.Options
@@ -27,14 +26,6 @@
 	Consumer    *consumer.Options
 	Server      *server.Options
 	Consistency *consistency.Options
-=======
-	Authn    *authn.Options
-	Authz    *authz.Options
-	Storage  *storage.Options
-	Eventing *eventing.Options
-	Consumer *consumer.Options
-	Server   *server.Options
->>>>>>> 628e6793
 }
 
 // NewOptionsConfig returns a new OptionsConfig with default options set
@@ -95,15 +86,12 @@
 		options.Consumer.AuthOptions.SecurityProtocol,
 		options.Consumer.AuthOptions.SASLMechanism,
 		options.Consumer.AuthOptions.SASLUsername)
-<<<<<<< HEAD
 
 	log.Debugf("Consistency Configuration: Read-After-Write Enabled: %t, Read-After-Write Allowlist: %+s",
 		options.Consistency.ReadAfterWriteEnabled,
 		options.Consistency.ReadAfterWriteAllowlist,
 	)
 
-=======
->>>>>>> 628e6793
 }
 
 // InjectClowdAppConfig updates service options based on values in the ClowdApp AppConfig
@@ -171,8 +159,5 @@
 			o.Consumer.AuthOptions.SASLPassword = *appconfig.Kafka.Brokers[0].Sasl.Password
 		}
 	}
-<<<<<<< HEAD
-=======
 	log.Debugf("Inside Consumer Clowder Injection Auth Settings: %+v", o.Consumer.AuthOptions)
->>>>>>> 628e6793
 }