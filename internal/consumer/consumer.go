--- conflicted
+++ resolved
@@ -312,11 +312,7 @@
 		if relationsEnabled {
 			tupleEvent, err := ParseMessage(msg.Value, operation)
 			if err != nil {
-<<<<<<< HEAD
-				metricscollector.Incr(i.MetricsCollector.MsgProcessFailures, "ParseMessage", err)
-=======
 				metricscollector.Incr(i.MetricsCollector.MsgProcessFailures, "ParseCreateOrUpdateMessage")
->>>>>>> 5b92da2f
 				i.Logger.Errorf("failed to parse message for tuple: %v", err)
 				return "", err
 			}
@@ -341,11 +337,7 @@
 		if relationsEnabled {
 			tupleEvent, err := ParseMessage(msg.Value, operation)
 			if err != nil {
-<<<<<<< HEAD
-				metricscollector.Incr(i.MetricsCollector.MsgProcessFailures, "ParseMessage", err)
-=======
 				metricscollector.Incr(i.MetricsCollector.MsgProcessFailures, "ParseCreateOrUpdateMessage")
->>>>>>> 5b92da2f
 				i.Logger.Errorf("failed to parse message for tuple: %v", err)
 				return "", err
 			}
@@ -369,13 +361,8 @@
 		if relationsEnabled {
 			tupleEvent, err := ParseMessage(msg.Value, operation)
 			if err != nil {
-<<<<<<< HEAD
-				metricscollector.Incr(i.MetricsCollector.MsgProcessFailures, "ParseMessage", err)
-				i.Logger.Errorf("failed to parse message for tuple: %v", err)
-=======
 				metricscollector.Incr(i.MetricsCollector.MsgProcessFailures, "ParseDeleteMessage")
 				i.Logger.Errorf("failed to parse message for filter: %v", err)
->>>>>>> 5b92da2f
 				return "", err
 			}
 
