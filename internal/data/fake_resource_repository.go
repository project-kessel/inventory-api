--- conflicted
+++ resolved
@@ -26,12 +26,7 @@
 type storedResource struct {
 	resourceID            uuid.UUID
 	resourceType          string
-<<<<<<< HEAD
 	commonVersion         *uint
-=======
-	commonVersion         uint
-	commonData            internal.JsonObject
->>>>>>> c1118915
 	reporterResourceID    uuid.UUID
 	localResourceID       string
 	reporterType          string
