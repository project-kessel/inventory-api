package data

import (
	"fmt"
	"strings"
	"sync"
	"time"

	"github.com/google/uuid"
	"gorm.io/gorm"

	"github.com/project-kessel/inventory-api/internal"
	"github.com/project-kessel/inventory-api/internal/biz"
	bizmodel "github.com/project-kessel/inventory-api/internal/biz/model"
	"github.com/project-kessel/inventory-api/internal/biz/usecase"
)

type fakeResourceRepository struct {
	mu                       sync.RWMutex
	resourcesByPrimaryKey    map[uuid.UUID]*storedResource // keyed by primary key (ResourceID) - simulates database primary storage
	resourcesByCompositeKey  map[string]uuid.UUID          // composite key -> primary key mapping for unique constraint
	resources                map[string]*storedResource    // legacy field for backward compatibility
	representationsByVersion map[string]map[uint]*storedRepresentation
	processedTransactionIds  map[string]bool // track processed transaction IDs for idempotency testing
}

type storedResource struct {
	resourceID            uuid.UUID
	resourceType          string
	commonVersion         uint
<<<<<<< HEAD
	consistencyToken      string
=======
	commonData            internal.JsonObject
>>>>>>> c1118915
	reporterResourceID    uuid.UUID
	localResourceID       string
	reporterType          string
	reporterInstanceID    string
	representationVersion uint
	generation            uint
	tombstone             bool
	createdAt             time.Time
	updatedAt             time.Time
}

type storedRepresentation struct {
	commonData    internal.JsonObject
	commonVersion uint
}

func NewFakeResourceRepository() ResourceRepository {
	return &fakeResourceRepository{
		resourcesByPrimaryKey:    make(map[uuid.UUID]*storedResource),
		resourcesByCompositeKey:  make(map[string]uuid.UUID),
		resources:                make(map[string]*storedResource),
		representationsByVersion: make(map[string]map[uint]*storedRepresentation),
		processedTransactionIds:  make(map[string]bool),
	}
}

func (f *fakeResourceRepository) NextResourceId() (bizmodel.ResourceId, error) {
	uuidV7, err := uuid.NewV7()
	if err != nil {
		return bizmodel.ResourceId{}, err
	}

	return bizmodel.NewResourceId(uuidV7)
}

func (f *fakeResourceRepository) NextReporterResourceId() (bizmodel.ReporterResourceId, error) {
	uuidV7, err := uuid.NewV7()
	if err != nil {
		return bizmodel.ReporterResourceId{}, err
	}

	return bizmodel.NewReporterResourceId(uuidV7)
}

func (f *fakeResourceRepository) Save(tx *gorm.DB, resource bizmodel.Resource, operationType biz.EventOperationType, txid string) error {
	f.mu.Lock()
	defer f.mu.Unlock()

	resourceSnapshot, reporterResourceSnapshot, reporterRepresentationSnapshot, commonRepresentationSnapshot, err := resource.Serialize()
	if err != nil {
		return fmt.Errorf("failed to serialize resource: %w", err)
	}

	// In fake implementation, we don't actually store representations but we should acknowledge them
	_ = reporterRepresentationSnapshot
	_ = commonRepresentationSnapshot

	// Create the composite key that matches the unique constraint:
	// (LocalResourceID, ReporterType, ResourceType, ReporterInstanceID, RepresentationVersion, Generation)
	compositeKey := f.makeCompositeKey(
		reporterResourceSnapshot.ReporterResourceKey.LocalResourceID,
		reporterResourceSnapshot.ReporterResourceKey.ReporterType,
		reporterResourceSnapshot.ReporterResourceKey.ResourceType,
		reporterResourceSnapshot.ReporterResourceKey.ReporterInstanceID,
		reporterResourceSnapshot.RepresentationVersion,
		reporterResourceSnapshot.Generation,
	)

	// Simulate database Save() behavior: upsert by primary key (ReporterResourceID)
	reporterResourcePrimaryKey := reporterResourceSnapshot.ID

	// Check if this is an update to existing resource (same primary key)
	if existingResource, exists := f.resourcesByPrimaryKey[reporterResourcePrimaryKey]; exists {
		// This is an update - remove old composite key mapping
		oldCompositeKey := f.makeCompositeKey(
			existingResource.localResourceID,
			existingResource.reporterType,
			existingResource.resourceType,
			existingResource.reporterInstanceID,
			existingResource.representationVersion,
			existingResource.generation,
		)
		delete(f.resourcesByCompositeKey, oldCompositeKey)
	} else {
		// This is a new resource - check for unique constraint violation
		if existingPrimaryKey, exists := f.resourcesByCompositeKey[compositeKey]; exists {
			return fmt.Errorf("duplicate key violation: reporter_resource_key_idx unique constraint failed for key: %s (conflicts with existing resource: %s)", compositeKey, existingPrimaryKey)
		}
	}

	stored := &storedResource{
		resourceID:            resourceSnapshot.ID,
		resourceType:          resourceSnapshot.Type,
		commonVersion:         resourceSnapshot.CommonVersion,
<<<<<<< HEAD
		consistencyToken:      resourceSnapshot.ConsistencyToken,
=======
		commonData:            commonRepresentationSnapshot.Representation.Data,
>>>>>>> c1118915
		reporterResourceID:    reporterResourceSnapshot.ID,
		localResourceID:       reporterResourceSnapshot.ReporterResourceKey.LocalResourceID,
		reporterType:          reporterResourceSnapshot.ReporterResourceKey.ReporterType,
		reporterInstanceID:    reporterResourceSnapshot.ReporterResourceKey.ReporterInstanceID,
		representationVersion: reporterResourceSnapshot.RepresentationVersion,
		createdAt:             reporterResourceSnapshot.CreatedAt,
		updatedAt:             reporterResourceSnapshot.UpdatedAt,
		generation:            reporterResourceSnapshot.Generation,
		tombstone:             reporterResourceSnapshot.Tombstone,
	}

	// Store by primary key (simulates database primary storage)
	f.resourcesByPrimaryKey[reporterResourcePrimaryKey] = stored
	// Store composite key mapping (simulates unique constraint)
	f.resourcesByCompositeKey[compositeKey] = reporterResourcePrimaryKey

	historyKey := f.makeHistoryKey(
		stored.localResourceID,
		stored.reporterType,
		stored.resourceType,
		stored.reporterInstanceID,
	)
	if _, ok := f.representationsByVersion[historyKey]; !ok {
		f.representationsByVersion[historyKey] = make(map[uint]*storedRepresentation)
	}
	commonVersion := commonRepresentationSnapshot.Version
	f.representationsByVersion[historyKey][stored.representationVersion] = &storedRepresentation{
		commonData:    cloneJsonObject(stored.commonData),
		commonVersion: commonVersion,
	}

	// Mark transaction IDs as processed for idempotency testing
	if reporterRepresentationSnapshot.TransactionId != "" {
		f.markTransactionIdAsProcessed(reporterRepresentationSnapshot.TransactionId)
	}
	if commonRepresentationSnapshot.TransactionId != "" {
		f.markTransactionIdAsProcessed(commonRepresentationSnapshot.TransactionId)
	}

	return nil
}

func (f *fakeResourceRepository) FindResourceByKeys(tx *gorm.DB, key bizmodel.ReporterResourceKey) (*bizmodel.Resource, error) {
	f.mu.RLock()
	defer f.mu.RUnlock()

	// Note: This fake implementation doesn't use the transaction parameter,
	// but we acknowledge it for consistency with the real implementation.
	// In a real scenario, tx would be used for database operations.
	_ = tx // Explicitly acknowledge the transaction parameter

	// Match the real repository's behavior: if reporterInstanceId is empty,
	// find any resource that matches the other key components
	searchReporterInstanceId := key.ReporterInstanceId().Serialize()

	// Find the latest version for the given natural key
	var latestResource *storedResource
	for _, stored := range f.resourcesByPrimaryKey {
		if strings.EqualFold(stored.localResourceID, key.LocalResourceId().Serialize()) &&
			strings.EqualFold(stored.resourceType, key.ResourceType().Serialize()) &&
			strings.EqualFold(stored.reporterType, key.ReporterType().Serialize()) {

			// If search key has empty reporterInstanceId, match any stored resource
			// If search key has reporterInstanceId, it must match exactly
			if searchReporterInstanceId == "" || strings.EqualFold(stored.reporterInstanceID, searchReporterInstanceId) {
				// Keep track of the resource with the highest representation version + generation
				if latestResource == nil ||
					stored.representationVersion > latestResource.representationVersion ||
					(stored.representationVersion == latestResource.representationVersion && stored.generation > latestResource.generation) {
					latestResource = stored
				}
			}
		}
	}

	if latestResource != nil {
		// Create snapshots that reflect the actual stored state
		resourceSnapshot := bizmodel.ResourceSnapshot{
			ID:               latestResource.resourceID,
			Type:             latestResource.resourceType,
			CommonVersion:    latestResource.commonVersion,
			ConsistencyToken: latestResource.consistencyToken,
		}

		reporterResourceSnapshot := bizmodel.ReporterResourceSnapshot{
			ID: latestResource.reporterResourceID,
			ReporterResourceKey: bizmodel.ReporterResourceKeySnapshot{
				LocalResourceID:    latestResource.localResourceID,
				ReporterType:       latestResource.reporterType,
				ResourceType:       latestResource.resourceType,
				ReporterInstanceID: latestResource.reporterInstanceID,
			},
			ResourceID:            latestResource.resourceID,
			APIHref:               "",
			ConsoleHref:           "",
			RepresentationVersion: latestResource.representationVersion,
			Generation:            latestResource.generation,
			Tombstone:             latestResource.tombstone,
			CreatedAt:             latestResource.createdAt,
			UpdatedAt:             latestResource.updatedAt,
		}

		// Use DeserializeResource to create a Resource that reflects the actual stored state
		resource := bizmodel.DeserializeResource(&resourceSnapshot, []bizmodel.ReporterResourceSnapshot{reporterResourceSnapshot}, nil, nil)
		if resource == nil {
			return nil, fmt.Errorf("failed to deserialize resource")
		}
		return resource, nil
	}

	return nil, gorm.ErrRecordNotFound
}

func (f *fakeResourceRepository) FindCurrentAndPreviousVersionedRepresentations(tx *gorm.DB, key bizmodel.ReporterResourceKey, currentVersion *uint, operationType biz.EventOperationType) (*bizmodel.Representations, *bizmodel.Representations, error) {
	if currentVersion == nil {
		return nil, nil, nil
	}

	historyKey := f.makeHistoryKey(
		key.LocalResourceId().Serialize(),
		key.ReporterType().Serialize(),
		key.ResourceType().Serialize(),
		key.ReporterInstanceId().Serialize(),
	)

	f.mu.RLock()
	defer f.mu.RUnlock()

	versionMap := f.representationsByVersion[historyKey]
	if versionMap == nil {
		return nil, nil, fmt.Errorf("no representations found for key")
	}

	var current *bizmodel.Representations
	var previous *bizmodel.Representations

	if entry, ok := versionMap[*currentVersion]; ok {
		var err error
		current, err = bizmodel.NewRepresentations(
			bizmodel.Representation(cloneJsonObject(entry.commonData)),
			uintPtr(entry.commonVersion),
			nil,
			nil,
		)
		if err != nil {
			return nil, nil, err
		}
	}

	if *currentVersion > 0 {
		if entry, ok := versionMap[*currentVersion-1]; ok {
			var err error
			previous, err = bizmodel.NewRepresentations(
				bizmodel.Representation(cloneJsonObject(entry.commonData)),
				uintPtr(entry.commonVersion),
				nil,
				nil,
			)
			if err != nil {
				return nil, nil, err
			}
		}
	}

	return current, previous, nil
}

func (f *fakeResourceRepository) FindLatestRepresentations(tx *gorm.DB, key bizmodel.ReporterResourceKey) (*bizmodel.Representations, error) {
	historyKey := f.makeHistoryKey(
		key.LocalResourceId().Serialize(),
		key.ReporterType().Serialize(),
		key.ResourceType().Serialize(),
		key.ReporterInstanceId().Serialize(),
	)

	f.mu.RLock()
	defer f.mu.RUnlock()

	versionMap := f.representationsByVersion[historyKey]
	if len(versionMap) == 0 {
		return nil, fmt.Errorf("no representations found for key")
	}

	var maxVersion uint
	var latest *storedRepresentation
	for version, entry := range versionMap {
		if latest == nil || version > maxVersion {
			maxVersion = version
			latest = entry
		}
	}

	return bizmodel.NewRepresentations(
		bizmodel.Representation(cloneJsonObject(latest.commonData)),
		uintPtr(latest.commonVersion),
		nil,
		nil,
	)
}

func (f *fakeResourceRepository) GetDB() *gorm.DB {
	// Fake repository doesn't use a real database
	return nil
}

func (f *fakeResourceRepository) GetTransactionManager() usecase.TransactionManager {
	// Return a fake transaction manager for testing
	return NewFakeTransactionManager(3) // Default retry count
}

func (f *fakeResourceRepository) makeCompositeKey(localResourceID, reporterType, resourceType, reporterInstanceID string, representationVersion, generation uint) string {
	return fmt.Sprintf("%s|%s|%s|%s|%d|%d", localResourceID, reporterType, resourceType, reporterInstanceID, representationVersion, generation)
}

func (f *fakeResourceRepository) makeHistoryKey(localResourceID, reporterType, resourceType, reporterInstanceID string) string {
	return strings.ToLower(fmt.Sprintf("%s|%s|%s|%s", localResourceID, reporterType, resourceType, reporterInstanceID))
}

// markTransactionIdAsProcessed marks a transaction ID as processed for idempotency testing
// Note: This method assumes the caller already holds the appropriate lock
func (f *fakeResourceRepository) markTransactionIdAsProcessed(transactionId string) {
	if transactionId == "" {
		return
	}

	// Don't acquire lock here since Save method already holds it
	f.processedTransactionIds[transactionId] = true
}

func uintPtr(v uint) *uint {
	value := v
	return &value
}

func cloneJsonObject(src internal.JsonObject) internal.JsonObject {
	if src == nil {
		return nil
	}
	clone := make(internal.JsonObject, len(src))
	for k, v := range src {
		if nested, ok := v.(map[string]interface{}); ok {
			nestedClone := make(map[string]interface{}, len(nested))
			for nk, nv := range nested {
				nestedClone[nk] = nv
			}
			clone[k] = nestedClone
		} else {
			clone[k] = v
		}
	}
	return clone
}

// HasTransactionIdBeenProcessed checks if a transaction ID has been processed before
// Returns true if the transaction has already been processed, false otherwise
func (f *fakeResourceRepository) HasTransactionIdBeenProcessed(tx *gorm.DB, transactionId string) (bool, error) {
	if transactionId == "" {
		return false, nil
	}

	f.mu.RLock()
	defer f.mu.RUnlock()

	// Check if this transaction ID has been processed before
	_, exists := f.processedTransactionIds[transactionId]
	return exists, nil
}<|MERGE_RESOLUTION|>--- conflicted
+++ resolved
@@ -28,11 +28,8 @@
 	resourceID            uuid.UUID
 	resourceType          string
 	commonVersion         uint
-<<<<<<< HEAD
 	consistencyToken      string
-=======
 	commonData            internal.JsonObject
->>>>>>> c1118915
 	reporterResourceID    uuid.UUID
 	localResourceID       string
 	reporterType          string
@@ -127,11 +124,8 @@
 		resourceID:            resourceSnapshot.ID,
 		resourceType:          resourceSnapshot.Type,
 		commonVersion:         resourceSnapshot.CommonVersion,
-<<<<<<< HEAD
 		consistencyToken:      resourceSnapshot.ConsistencyToken,
-=======
 		commonData:            commonRepresentationSnapshot.Representation.Data,
->>>>>>> c1118915
 		reporterResourceID:    reporterResourceSnapshot.ID,
 		localResourceID:       reporterResourceSnapshot.ReporterResourceKey.LocalResourceID,
 		reporterType:          reporterResourceSnapshot.ReporterResourceKey.ReporterType,
