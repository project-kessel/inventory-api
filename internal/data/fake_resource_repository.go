--- conflicted
+++ resolved
@@ -14,20 +14,12 @@
 )
 
 type fakeResourceRepository struct {
-<<<<<<< HEAD
-	mu        sync.RWMutex
-	resources map[string]*storedResource
-	// Optional test overrides for workspace IDs returned by FindCommonRepresentationsByVersion
-	overrideCurrent  string
-	overridePrevious string
-=======
 	mu                      sync.RWMutex
 	resourcesByPrimaryKey   map[uuid.UUID]*storedResource // keyed by primary key (ResourceID) - simulates database primary storage
 	resourcesByCompositeKey map[string]uuid.UUID          // composite key -> primary key mapping for unique constraint
 	resources               map[string]*storedResource    // legacy field for backward compatibility
 	overrideCurrent         string                        // test override for current workspace ID
 	overridePrevious        string                        // test override for previous workspace ID
->>>>>>> c9539866
 }
 
 type storedResource struct {
@@ -62,16 +54,6 @@
 		resources:               make(map[string]*storedResource),
 		overrideCurrent:         current,
 		overridePrevious:        previous,
-	}
-}
-
-// NewFakeResourceRepositoryWithWorkspaceOverrides allows tests to control the
-// workspace IDs returned for current and previous versions.
-func NewFakeResourceRepositoryWithWorkspaceOverrides(current, previous string) ResourceRepository {
-	return &fakeResourceRepository{
-		resources:        make(map[string]*storedResource),
-		overrideCurrent:  current,
-		overridePrevious: previous,
 	}
 }
 
@@ -228,18 +210,6 @@
 	return nil, gorm.ErrRecordNotFound
 }
 
-<<<<<<< HEAD
-func (f *fakeResourceRepository) FindVersionedRepresentationsByVersion(tx *gorm.DB, key bizmodel.ReporterResourceKey, currentVersion uint) ([]VersionedRepresentation, error) {
-	// This is a fake implementation for testing
-	// In a real test, you would mock this based on your test data needs
-	var results []VersionedRepresentation
-
-	// Prefer explicit overrides when provided by tests
-	if f.overrideCurrent != "" {
-		results = append(results, VersionedRepresentation{Data: map[string]interface{}{"workspace_id": f.overrideCurrent}, Version: currentVersion, Kind: RepresentationKindCommon})
-		if f.overridePrevious != "" && currentVersion > 0 {
-			results = append(results, VersionedRepresentation{Data: map[string]interface{}{"workspace_id": f.overridePrevious}, Version: currentVersion - 1, Kind: RepresentationKindCommon})
-=======
 func (f *fakeResourceRepository) FindVersionedRepresentationsByVersion(tx *gorm.DB, key bizmodel.ReporterResourceKey, currentVersion uint) ([]RepresentationsByVersion, error) {
 	// This is a fake implementation for testing
 	// In a real test, you would mock this based on your test data needs
@@ -250,7 +220,6 @@
 		results = append(results, RepresentationsByVersion{Data: map[string]interface{}{"workspace_id": f.overrideCurrent}, Version: currentVersion})
 		if f.overridePrevious != "" && currentVersion > 0 {
 			results = append(results, RepresentationsByVersion{Data: map[string]interface{}{"workspace_id": f.overridePrevious}, Version: currentVersion - 1})
->>>>>>> c9539866
 		}
 		return results, nil
 	}
@@ -262,21 +231,6 @@
 	switch currentVersion {
 	case 0:
 		// Version 0 - initial creation
-<<<<<<< HEAD
-		results = append(results, VersionedRepresentation{Data: map[string]interface{}{"workspace_id": "test-workspace-initial"}, Version: currentVersion, Kind: RepresentationKindCommon})
-	case 1:
-		// Version 1 - first update
-		results = append(results, VersionedRepresentation{Data: map[string]interface{}{"workspace_id": "test-workspace-v1"}, Version: currentVersion, Kind: RepresentationKindCommon})
-		// Also include previous (version 0) for contract parity with real repo
-		results = append(results, VersionedRepresentation{Data: map[string]interface{}{"workspace_id": "test-workspace-previous"}, Version: 0, Kind: RepresentationKindCommon})
-	case 2:
-		// Version 2 - workspace change scenario
-		results = append(results, VersionedRepresentation{Data: map[string]interface{}{"workspace_id": "test-workspace-v2"}, Version: currentVersion, Kind: RepresentationKindCommon})
-
-		// Add previous (current-1) version if requested
-		if currentVersion > 0 {
-			results = append(results, VersionedRepresentation{Data: map[string]interface{}{"workspace_id": "test-workspace-previous"}, Version: currentVersion - 1, Kind: RepresentationKindCommon})
-=======
 		results = append(results, RepresentationsByVersion{Data: map[string]interface{}{"workspace_id": "test-workspace-initial"}, Version: currentVersion})
 	case 1:
 		// Version 1 - first update
@@ -290,7 +244,6 @@
 		// Add previous (current-1) version if requested
 		if currentVersion > 0 {
 			results = append(results, RepresentationsByVersion{Data: map[string]interface{}{"workspace_id": "test-workspace-previous"}, Version: currentVersion - 1})
->>>>>>> c9539866
 		}
 	}
 
