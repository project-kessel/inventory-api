package data

import (
	"fmt"

	"github.com/google/uuid"
	"github.com/project-kessel/inventory-api/internal/biz"
	"gorm.io/gorm"

	"github.com/project-kessel/inventory-api/internal"
	bizmodel "github.com/project-kessel/inventory-api/internal/biz/model"
	"github.com/project-kessel/inventory-api/internal/biz/model_legacy"
	"github.com/project-kessel/inventory-api/internal/biz/usecase"
	datamodel "github.com/project-kessel/inventory-api/internal/data/model"
)

type FindResourceByKeysResult struct {
	ReporterResourceID    uuid.UUID `gorm:"column:reporter_resource_id"`
	RepresentationVersion uint      `gorm:"column:representation_version"`
	Generation            uint      `gorm:"column:generation"`
	Tombstone             bool      `gorm:"column:tombstone"`
	CommonVersion         uint      `gorm:"column:common_version"`
	ResourceID            uuid.UUID `gorm:"column:resource_id"`
	ResourceType          string    `gorm:"column:resource_type"`
	LocalResourceID       string    `gorm:"column:local_resource_id"`
	ReporterType          string    `gorm:"column:reporter_type"`
	ReporterInstanceID    string    `gorm:"column:reporter_instance_id"`
	ConsistencyToken      string    `gorm:"column:consistency_token"`
}

<<<<<<< HEAD
type CommonRepresentationsByVersion struct {
=======
type RepresentationsByVersion struct {
>>>>>>> c9539866
	Data    internal.JsonObject `gorm:"column:data"`
	Version uint                `gorm:"column:version"`
}

<<<<<<< HEAD
// RepresentationKind classifies the origin of a versioned representation.
// Today we only materialize common representations here, but this type keeps
// the data model future-proof if reporter representations are added later.
type RepresentationKind string

const (
	RepresentationKindCommon   RepresentationKind = "common"
	RepresentationKindReporter RepresentationKind = "reporter"
)

// VersionedRepresentation captures representation data along with its version and origin kind.
type VersionedRepresentation struct {
	Data    internal.JsonObject `gorm:"column:data"`
	Version uint                `gorm:"column:version"`
	Kind    RepresentationKind  `gorm:"-"`
=======
// GetCurrentAndPreviousWorkspaceID extracts current and previous workspace IDs from a slice of RepresentationsByVersion
func GetCurrentAndPreviousWorkspaceID(representations []RepresentationsByVersion, currentVersion uint) (currentWorkspaceID, previousWorkspaceID string) {
	for _, repr := range representations {
		if workspaceID, exists := repr.Data["workspace_id"].(string); exists && workspaceID != "" {
			switch repr.Version {
			case currentVersion:
				currentWorkspaceID = workspaceID
			case currentVersion - 1:
				previousWorkspaceID = workspaceID
			}
		}
	}
	return currentWorkspaceID, previousWorkspaceID
>>>>>>> c9539866
}

func ToSnapshotsFromResults(results []FindResourceByKeysResult) (*bizmodel.ResourceSnapshot, []bizmodel.ReporterResourceSnapshot) {
	if len(results) == 0 {
		return nil, nil
	}

	var reporterSnapshots []bizmodel.ReporterResourceSnapshot
	var resourceSnapshot bizmodel.ResourceSnapshot

	for i, result := range results {
		resSnap, repSnap := result.ToSnapshots()

		if i == 0 {
			resourceSnapshot = resSnap
		}
		reporterSnapshots = append(reporterSnapshots, repSnap)
	}

	return &resourceSnapshot, reporterSnapshots
}

func (result FindResourceByKeysResult) ToSnapshots() (bizmodel.ResourceSnapshot, bizmodel.ReporterResourceSnapshot) {
	// Create ResourceSnapshot
	resourceSnapshot := bizmodel.ResourceSnapshot{
		ID:               result.ResourceID,
		Type:             result.ResourceType,
		CommonVersion:    result.CommonVersion,
		ConsistencyToken: result.ConsistencyToken,
	}

	// Create ReporterResourceKeySnapshot
	keySnapshot := bizmodel.ReporterResourceKeySnapshot{
		LocalResourceID:    result.LocalResourceID,
		ReporterType:       result.ReporterType,
		ResourceType:       result.ResourceType,
		ReporterInstanceID: result.ReporterInstanceID,
	}

	// Create ReporterResourceSnapshot
	reporterResourceSnapshot := bizmodel.ReporterResourceSnapshot{
		ID:                    result.ReporterResourceID,
		ReporterResourceKey:   keySnapshot,
		ResourceID:            result.ResourceID,
		RepresentationVersion: result.RepresentationVersion,
		Generation:            result.Generation,
		Tombstone:             result.Tombstone,
	}

	return resourceSnapshot, reporterResourceSnapshot
}

type ResourceRepository interface {
	NextResourceId() (bizmodel.ResourceId, error)
	NextReporterResourceId() (bizmodel.ReporterResourceId, error)
	Save(tx *gorm.DB, resource bizmodel.Resource, operationType biz.EventOperationType, txid string) error
	FindResourceByKeys(tx *gorm.DB, key bizmodel.ReporterResourceKey) (*bizmodel.Resource, error)
<<<<<<< HEAD
	FindVersionedRepresentationsByVersion(tx *gorm.DB, key bizmodel.ReporterResourceKey, currentVersion uint) ([]VersionedRepresentation, error)
=======
	FindVersionedRepresentationsByVersion(tx *gorm.DB, key bizmodel.ReporterResourceKey, currentVersion uint) ([]RepresentationsByVersion, error)
>>>>>>> c9539866
	GetDB() *gorm.DB
	GetTransactionManager() usecase.TransactionManager
}

type resourceRepository struct {
	db                 *gorm.DB
	transactionManager usecase.TransactionManager
}

func NewResourceRepository(db *gorm.DB, transactionManager usecase.TransactionManager) ResourceRepository {
	return &resourceRepository{
		db:                 db,
		transactionManager: transactionManager,
	}
}

func (r *resourceRepository) NextResourceId() (bizmodel.ResourceId, error) {
	uuidV7, err := uuid.NewV7()
	if err != nil {
		return bizmodel.ResourceId{}, err
	}

	return bizmodel.NewResourceId(uuidV7)
}

func (r *resourceRepository) NextReporterResourceId() (bizmodel.ReporterResourceId, error) {
	uuidV7, err := uuid.NewV7()
	if err != nil {
		return bizmodel.ReporterResourceId{}, err
	}

	return bizmodel.NewReporterResourceId(uuidV7)
}

func (r *resourceRepository) Save(tx *gorm.DB, resource bizmodel.Resource, operationType biz.EventOperationType, txid string) error {
	resourceSnapshot, reporterResourceSnapshot, reporterRepresentationSnapshot, commonRepresentationSnapshot, err := resource.Serialize()
	if err != nil {
		return fmt.Errorf("failed to serialize resource: %w", err)
	}

	dataResource := datamodel.DeserializeResourceFromSnapshot(resourceSnapshot)
	dataReporterResource := datamodel.DeserializeReporterResourceFromSnapshot(reporterResourceSnapshot)
	dataReporterRepresentation := datamodel.DeserializeReporterRepresentationFromSnapshot(reporterRepresentationSnapshot)
	dataCommonRepresentation := datamodel.DeserializeCommonRepresentationFromSnapshot(commonRepresentationSnapshot)

	if err := tx.Save(&dataResource).Error; err != nil {
		return fmt.Errorf("failed to save resource: %w", err)
	}

	if err := tx.Save(&dataReporterResource).Error; err != nil {
		return fmt.Errorf("failed to save reporter resource: %w", err)
	}

	if dataReporterRepresentation.ReporterResourceID != uuid.Nil {
		if err := tx.Create(&dataReporterRepresentation).Error; err != nil {
			return fmt.Errorf("failed to save reporter representation: %w", err)
		}
	}

	if dataCommonRepresentation.ResourceId != uuid.Nil {
		if err := tx.Create(&dataCommonRepresentation).Error; err != nil {
			return fmt.Errorf("failed to save common representation: %w", err)
		}
	}

	var resourceEvent bizmodel.ResourceEvent
	switch operationType {
	case biz.OperationTypeDeleted:
		resourceEvent = resource.ResourceDeleteEvents()[0]
	default:
		resourceEvent = resource.ResourceReportEvents()[0]
	}
	if err := r.handleOutboxEvents(tx, resourceEvent, operationType, txid); err != nil {
		return err
	}

	return nil
}

func (r *resourceRepository) handleOutboxEvents(tx *gorm.DB, resourceEvent bizmodel.ResourceEvent, operationType biz.EventOperationType, txid string) error {
	resourceMessage, tupleMessage, err := model_legacy.NewOutboxEventsFromResourceEvent(resourceEvent, operationType, txid)
	if err != nil {
		return err
	}

	err = PublishOutboxEvent(tx, resourceMessage)
	if err != nil {
		return err
	}

	err = PublishOutboxEvent(tx, tupleMessage)
	if err != nil {
		return err
	}

	return nil
}

func (r *resourceRepository) FindResourceByKeys(tx *gorm.DB, key bizmodel.ReporterResourceKey) (*bizmodel.Resource, error) {
	var results []FindResourceByKeysResult

	// Use provided transaction or fall back to regular DB session
	db := tx
	if db == nil {
		db = r.db.Session(&gorm.Session{})
	}

	query := db.Table("reporter_resources AS rr").
		Select(`
		rr2.id AS reporter_resource_id,
		rr2.representation_version,
		rr2.generation,
		rr2.tombstone,
		res.common_version,
		res.id AS resource_id,
		res.ktn AS consistency_token,
		rr2.resource_type,
		rr2.local_resource_id,
		rr2.reporter_type,
		rr2.reporter_instance_id
	`).
		Joins(`
		JOIN reporter_resources AS rr2 ON rr2.resource_id = rr.resource_id
		JOIN resource AS res ON res.id = rr2.resource_id
	`)

	// Build WHERE conditions dynamically based on present values
	query = query.Where("LOWER(rr.local_resource_id) = LOWER(?)", key.LocalResourceId().Serialize())
	query = query.Where("LOWER(rr.resource_type) = LOWER(?)", key.ResourceType().Serialize())
	query = query.Where("LOWER(rr.reporter_type) = LOWER(?)", key.ReporterType().Serialize())

	// Only add reporter_instance_id condition if it's not empty
	if reporterInstanceId := key.ReporterInstanceId().Serialize(); reporterInstanceId != "" {
		query = query.Where("LOWER(rr.reporter_instance_id) = LOWER(?)", reporterInstanceId)
	}

	err := query.Find(&results).Error // Use Find since it returns multiple rows

	if err != nil {
		return nil, fmt.Errorf("failed to find resource by keys: %w", err)
	}

	if len(results) == 0 {
		return nil, gorm.ErrRecordNotFound
	}

	resourceSnapshot, reporterResourceSnapshots := ToSnapshotsFromResults(results)
	resource := bizmodel.DeserializeResource(resourceSnapshot, reporterResourceSnapshots, nil, nil)

	return resource, nil
}

func (r *resourceRepository) GetDB() *gorm.DB {
	return r.db
}

func (r *resourceRepository) GetTransactionManager() usecase.TransactionManager {
	return r.transactionManager
}

<<<<<<< HEAD
func (r *resourceRepository) FindVersionedRepresentationsByVersion(tx *gorm.DB, key bizmodel.ReporterResourceKey, currentVersion uint) ([]VersionedRepresentation, error) {
	var results []VersionedRepresentation
=======
// TODO this needs to be expanded to include the reporter representations
// FindVersionedRepresentationsByVersion finds the common representations by version
func (r *resourceRepository) FindVersionedRepresentationsByVersion(tx *gorm.DB, key bizmodel.ReporterResourceKey, currentVersion uint) ([]RepresentationsByVersion, error) {
	var results []RepresentationsByVersion
>>>>>>> c9539866

	// Use provided transaction or fall back to regular DB session
	db := tx
	if db == nil {
		db = r.db.Session(&gorm.Session{})
	}

	query := db.Table("reporter_resources rr").
		Select("cr.data, cr.version").
		Joins("JOIN common_representations cr ON rr.resource_id = cr.resource_id").
		Where("LOWER(rr.local_resource_id) = LOWER(?)", key.LocalResourceId().Serialize()).
		Where("LOWER(rr.resource_type) = LOWER(?)", key.ResourceType().Serialize()).
		Where("LOWER(rr.reporter_type) = LOWER(?)", key.ReporterType().Serialize()).
<<<<<<< HEAD
		Where("rr.tombstone = ?", false)

	// Handle version 0 as special case (no previous version exists)
	if currentVersion == 0 {
		query = query.Where("cr.version = ?", currentVersion)
	} else {
		query = query.Where("(cr.version = ? OR cr.version = ?)", currentVersion, currentVersion-1)
	}
=======
		Where("(cr.version = ? OR cr.version = ?)", currentVersion, currentVersion-1)
>>>>>>> c9539866

	// Only add reporter_instance_id condition if it's not empty
	if reporterInstanceId := key.ReporterInstanceId().Serialize(); reporterInstanceId != "" {
		query = query.Where("LOWER(rr.reporter_instance_id) = LOWER(?)", reporterInstanceId)
	}

	err := query.Find(&results).Error
	if err != nil {
		return nil, fmt.Errorf("failed to find common representations by version: %w", err)
	}

<<<<<<< HEAD
	// Explicitly mark all results as common representations since we queried common_representations table
	for i := range results {
		if results[i].Kind != "" && results[i].Kind != RepresentationKindCommon {
			return nil, fmt.Errorf("unexpected representation kind: %s, expected common", results[i].Kind)
		}
		results[i].Kind = RepresentationKindCommon
	}

=======
>>>>>>> c9539866
	return results, nil
}<|MERGE_RESOLUTION|>--- conflicted
+++ resolved
@@ -28,32 +28,11 @@
 	ConsistencyToken      string    `gorm:"column:consistency_token"`
 }
 
-<<<<<<< HEAD
-type CommonRepresentationsByVersion struct {
-=======
 type RepresentationsByVersion struct {
->>>>>>> c9539866
 	Data    internal.JsonObject `gorm:"column:data"`
 	Version uint                `gorm:"column:version"`
 }
 
-<<<<<<< HEAD
-// RepresentationKind classifies the origin of a versioned representation.
-// Today we only materialize common representations here, but this type keeps
-// the data model future-proof if reporter representations are added later.
-type RepresentationKind string
-
-const (
-	RepresentationKindCommon   RepresentationKind = "common"
-	RepresentationKindReporter RepresentationKind = "reporter"
-)
-
-// VersionedRepresentation captures representation data along with its version and origin kind.
-type VersionedRepresentation struct {
-	Data    internal.JsonObject `gorm:"column:data"`
-	Version uint                `gorm:"column:version"`
-	Kind    RepresentationKind  `gorm:"-"`
-=======
 // GetCurrentAndPreviousWorkspaceID extracts current and previous workspace IDs from a slice of RepresentationsByVersion
 func GetCurrentAndPreviousWorkspaceID(representations []RepresentationsByVersion, currentVersion uint) (currentWorkspaceID, previousWorkspaceID string) {
 	for _, repr := range representations {
@@ -67,7 +46,6 @@
 		}
 	}
 	return currentWorkspaceID, previousWorkspaceID
->>>>>>> c9539866
 }
 
 func ToSnapshotsFromResults(results []FindResourceByKeysResult) (*bizmodel.ResourceSnapshot, []bizmodel.ReporterResourceSnapshot) {
@@ -125,11 +103,7 @@
 	NextReporterResourceId() (bizmodel.ReporterResourceId, error)
 	Save(tx *gorm.DB, resource bizmodel.Resource, operationType biz.EventOperationType, txid string) error
 	FindResourceByKeys(tx *gorm.DB, key bizmodel.ReporterResourceKey) (*bizmodel.Resource, error)
-<<<<<<< HEAD
-	FindVersionedRepresentationsByVersion(tx *gorm.DB, key bizmodel.ReporterResourceKey, currentVersion uint) ([]VersionedRepresentation, error)
-=======
 	FindVersionedRepresentationsByVersion(tx *gorm.DB, key bizmodel.ReporterResourceKey, currentVersion uint) ([]RepresentationsByVersion, error)
->>>>>>> c9539866
 	GetDB() *gorm.DB
 	GetTransactionManager() usecase.TransactionManager
 }
@@ -290,15 +264,10 @@
 	return r.transactionManager
 }
 
-<<<<<<< HEAD
-func (r *resourceRepository) FindVersionedRepresentationsByVersion(tx *gorm.DB, key bizmodel.ReporterResourceKey, currentVersion uint) ([]VersionedRepresentation, error) {
-	var results []VersionedRepresentation
-=======
 // TODO this needs to be expanded to include the reporter representations
 // FindVersionedRepresentationsByVersion finds the common representations by version
 func (r *resourceRepository) FindVersionedRepresentationsByVersion(tx *gorm.DB, key bizmodel.ReporterResourceKey, currentVersion uint) ([]RepresentationsByVersion, error) {
 	var results []RepresentationsByVersion
->>>>>>> c9539866
 
 	// Use provided transaction or fall back to regular DB session
 	db := tx
@@ -312,18 +281,7 @@
 		Where("LOWER(rr.local_resource_id) = LOWER(?)", key.LocalResourceId().Serialize()).
 		Where("LOWER(rr.resource_type) = LOWER(?)", key.ResourceType().Serialize()).
 		Where("LOWER(rr.reporter_type) = LOWER(?)", key.ReporterType().Serialize()).
-<<<<<<< HEAD
-		Where("rr.tombstone = ?", false)
-
-	// Handle version 0 as special case (no previous version exists)
-	if currentVersion == 0 {
-		query = query.Where("cr.version = ?", currentVersion)
-	} else {
-		query = query.Where("(cr.version = ? OR cr.version = ?)", currentVersion, currentVersion-1)
-	}
-=======
 		Where("(cr.version = ? OR cr.version = ?)", currentVersion, currentVersion-1)
->>>>>>> c9539866
 
 	// Only add reporter_instance_id condition if it's not empty
 	if reporterInstanceId := key.ReporterInstanceId().Serialize(); reporterInstanceId != "" {
@@ -334,17 +292,5 @@
 	if err != nil {
 		return nil, fmt.Errorf("failed to find common representations by version: %w", err)
 	}
-
-<<<<<<< HEAD
-	// Explicitly mark all results as common representations since we queried common_representations table
-	for i := range results {
-		if results[i].Kind != "" && results[i].Kind != RepresentationKindCommon {
-			return nil, fmt.Errorf("unexpected representation kind: %s, expected common", results[i].Kind)
-		}
-		results[i].Kind = RepresentationKindCommon
-	}
-
-=======
->>>>>>> c9539866
 	return results, nil
 }