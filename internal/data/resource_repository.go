--- conflicted
+++ resolved
@@ -156,11 +156,8 @@
 	if err := tx.Save(&dataReporterResource).Error; err != nil {
 		return fmt.Errorf("failed to save reporter resource: %w", err)
 	}
-<<<<<<< HEAD
 
 	//TODO: make these checks better, the zero value checks right now are to avoid saving zero value rows in the representation tables and causing unique constraint failures
-=======
->>>>>>> 54982482
 	if dataReporterRepresentation.ReporterResourceID != uuid.Nil {
 		if err := tx.Create(&dataReporterRepresentation).Error; err != nil {
 			return fmt.Errorf("failed to save reporter representation: %w", err)
