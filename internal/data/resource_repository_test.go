--- conflicted
+++ resolved
@@ -1522,13 +1522,8 @@
 			// Do NOT commit yet to hold locks
 
 			// Attempt to update the same resource via TM-managed serializable transaction
-<<<<<<< HEAD
-			err = tm.HandleSerializableTransaction(db, func(tx *gorm.DB) error {
+			err = tm.HandleSerializableTransaction("test_update_resource", db, func(tx *gorm.DB) error {
 				return repo.Save(tx, resource, biz.OperationTypeUpdated, "tx-update")
-=======
-			err = tm.HandleSerializableTransaction("test_update_resource", db, func(tx *gorm.DB) error {
-				return repo.Save(tx, resource, model_legacy.OperationTypeUpdated, "tx-update")
->>>>>>> a62c6dc9
 			})
 			assert.Error(t, err)
 			assert.ErrorContains(t, err, "transaction failed")
@@ -1931,10 +1926,6 @@
 
 	for _, impl := range implementations {
 		t.Run(impl.name, func(t *testing.T) {
-<<<<<<< HEAD
-			repo := impl.repo()
-			db := impl.db()
-=======
 			// Helper to get fresh instances
 			getFresh := func() (ResourceRepository, *gorm.DB) {
 				if impl.name == "Fake Repository" {
@@ -1945,7 +1936,8 @@
 				tm := NewGormTransactionManager(mc, 3)
 				return NewResourceRepository(db, tm), db
 			}
->>>>>>> a62c6dc9
+
+			repo, db := getFresh()
 
 			key, err := bizmodel.NewReporterResourceKey("localResourceId-latest", "host", "hbi", "hbi-instance-1")
 			require.NoError(t, err)
@@ -2040,136 +2032,8 @@
 		},
 	}
 
-	testCases := []struct {
-		name          string
-		version       uint
-		operationType biz.EventOperationType
-		expectCurrent bool
-		expectPrev    bool
-	}{
-		{
-			name:          "Version 0 CREATE operation",
-			version:       0,
-			operationType: biz.OperationTypeCreated,
-			expectCurrent: true,
-			expectPrev:    false,
-		},
-		{
-			name:          "Version 1 CREATE operation",
-			version:       1,
-			operationType: biz.OperationTypeCreated,
-			expectCurrent: true,
-			expectPrev:    false, // Real repository only returns current for CREATE
-		},
-		{
-			name:          "Version 1 UPDATE operation",
-			version:       1,
-			operationType: biz.OperationTypeUpdated,
-			expectCurrent: true,
-			expectPrev:    true,
-		},
-		{
-			name:          "Version 2 UPDATE operation",
-			version:       2,
-			operationType: biz.OperationTypeUpdated,
-			expectCurrent: true,
-			expectPrev:    true,
-		},
-	}
-
 	for _, impl := range implementations {
 		t.Run(impl.name, func(t *testing.T) {
-<<<<<<< HEAD
-			for _, tc := range testCases {
-				t.Run(tc.name, func(t *testing.T) {
-					repo := impl.repo()
-					db := impl.db()
-
-					key, err := bizmodel.NewReporterResourceKey("localResourceId-versioned", "host", "hbi", "hbi-instance-1")
-					require.NoError(t, err)
-
-					if impl.name != "Fake Repository" {
-						// For real repository, create test resource and save multiple versions
-						res := createTestResourceWithLocalIdAndType(t, "localResourceId-versioned", "host")
-						require.NoError(t, repo.Save(db, res, biz.OperationTypeCreated, "tx1"))
-
-						if tc.version >= 1 {
-							// Update to version 1
-							updatedCommon, err := bizmodel.NewRepresentation(map[string]interface{}{"workspace_id": "workspace-v1"})
-							require.NoError(t, err)
-							updatedReporter, err := bizmodel.NewRepresentation(map[string]interface{}{"hostname": "h1"})
-							require.NoError(t, err)
-
-							transactionId := bizmodel.NewTransactionId("test-transaction-id-v1")
-							err = res.Update(key, "", "", nil, updatedReporter, updatedCommon, transactionId)
-							require.NoError(t, err)
-							require.NoError(t, repo.Save(db, res, biz.OperationTypeUpdated, "tx2"))
-						}
-
-						if tc.version >= 2 {
-							// Update to version 2
-							updatedCommon2, err := bizmodel.NewRepresentation(map[string]interface{}{"workspace_id": "workspace-v2"})
-							require.NoError(t, err)
-							updatedReporter2, err := bizmodel.NewRepresentation(map[string]interface{}{"hostname": "h2"})
-							require.NoError(t, err)
-
-							transactionId2 := bizmodel.NewTransactionId("test-transaction-id-v2")
-							err = res.Update(key, "", "", nil, updatedReporter2, updatedCommon2, transactionId2)
-							require.NoError(t, err)
-							require.NoError(t, repo.Save(db, res, biz.OperationTypeUpdated, "tx3"))
-						}
-					}
-
-					// Test FindCurrentAndPreviousVersionedRepresentations
-					version := tc.version
-					results, err := repo.FindCurrentAndPreviousVersionedRepresentations(db, key, &version, tc.operationType)
-					require.NoError(t, err)
-
-					// Check results based on expectations
-					currentWS, previousWS := GetCurrentAndPreviousWorkspaceID(results, tc.version)
-
-					if tc.expectCurrent {
-						assert.NotEmpty(t, currentWS, "Expected current workspace to be found")
-					} else {
-						assert.Empty(t, currentWS, "Expected no current workspace")
-					}
-
-					// Adjust expectations based on repository type and operation
-					expectedPrev := tc.expectPrev
-					if tc.operationType.OperationType() == biz.OperationTypeCreated {
-						if impl.name != "Fake Repository" {
-							expectedPrev = false // Real repository doesn't return previous for CREATE
-						} else {
-							expectedPrev = tc.version > 0 // Fake repository returns previous for CREATE if version > 0
-						}
-					}
-
-					if expectedPrev {
-						assert.NotEmpty(t, previousWS, "Expected previous workspace to be found")
-					} else {
-						assert.Empty(t, previousWS, "Expected no previous workspace")
-					}
-
-					// Verify version numbers in results
-					foundCurrent := false
-					foundPrevious := false
-					for _, result := range results {
-						if result.Version == tc.version {
-							foundCurrent = true
-						}
-						if tc.version > 0 && result.Version == tc.version-1 {
-							foundPrevious = true
-						}
-					}
-
-					if tc.expectCurrent {
-						assert.True(t, foundCurrent, "Expected to find current version %d in results", tc.version)
-					}
-					if expectedPrev && tc.version > 0 {
-						assert.True(t, foundPrevious, "Expected to find previous version %d in results", tc.version-1)
-					}
-				})
-=======
 			getFreshInstances := func() (ResourceRepository, *gorm.DB) {
 				if impl.name == "Fake Repository" {
 					return impl.repo(), impl.db()
@@ -2179,12 +2043,10 @@
 				tm := NewGormTransactionManager(mc, 3)
 				repo := NewResourceRepository(db, tm)
 				return repo, db
->>>>>>> a62c6dc9
 			}
 
 			t.Run("GetCurrentAndPreviousWorkspaceID extracts workspace IDs correctly", func(t *testing.T) {
-				repo := impl.repo()
-				db := impl.db()
+				repo, db := getFreshInstances()
 
 				if impl.name != "Fake Repository" {
 					// For real repository, create and update a resource to have versioned representations
@@ -2232,8 +2094,7 @@
 			})
 
 			t.Run("GetCurrentAndPreviousWorkspaceID handles version 0", func(t *testing.T) {
-				repo := impl.repo()
-				db := impl.db()
+				repo, db := getFreshInstances()
 
 				key, err := bizmodel.NewReporterResourceKey("test-resource-v0", "host", "hbi", "hbi-instance-1")
 				require.NoError(t, err)
