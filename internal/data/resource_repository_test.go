package data

import (
	"fmt"
	"strings"
	"testing"

	"github.com/google/uuid"
	"github.com/project-kessel/inventory-api/internal/biz"
	"github.com/stretchr/testify/assert"
	"github.com/stretchr/testify/require"
	"gorm.io/driver/sqlite"
	"gorm.io/gorm"

	"github.com/project-kessel/inventory-api/internal"
	bizmodel "github.com/project-kessel/inventory-api/internal/biz/model"
	"github.com/project-kessel/inventory-api/internal/biz/model_legacy"
	datamodel "github.com/project-kessel/inventory-api/internal/data/model"
)

func TestResourceRepositoryContract(t *testing.T) {
	implementations := []struct {
		name string
		repo func() ResourceRepository
		db   func() *gorm.DB
	}{
		{
			name: "Real Repository with GormTransactionManager",
			repo: func() ResourceRepository {
				db := setupInMemoryDB(t)
				tm := NewGormTransactionManager(3)
				return NewResourceRepository(db, tm)
			},
			db: func() *gorm.DB {
				return setupInMemoryDB(t)
			},
		},
		{
			name: "Fake Repository",
			repo: func() ResourceRepository {
				return NewFakeResourceRepository()
			},
			db: func() *gorm.DB {
				return nil // Fake doesn't need real DB
			},
		},
	}

	for _, impl := range implementations {
		t.Run(impl.name, func(t *testing.T) {
			testRepositoryContract(t, impl.repo(), impl.db())
		})
	}
}

func testRepositoryContract(t *testing.T, repo ResourceRepository, db *gorm.DB) {
	t.Run("NextResourceId generates valid UUIDs", func(t *testing.T) {
		id1, err := repo.NextResourceId()
		require.NoError(t, err)
		assert.NotEqual(t, uuid.Nil, id1.UUID())

		id2, err := repo.NextResourceId()
		require.NoError(t, err)
		assert.NotEqual(t, uuid.Nil, id2.UUID())
		assert.NotEqual(t, id1.UUID(), id2.UUID())
	})

	t.Run("NextReporterResourceId generates valid UUIDs", func(t *testing.T) {
		id1, err := repo.NextReporterResourceId()
		require.NoError(t, err)
		assert.NotEqual(t, uuid.Nil, id1.UUID())

		id2, err := repo.NextReporterResourceId()
		require.NoError(t, err)
		assert.NotEqual(t, uuid.Nil, id2.UUID())
		assert.NotEqual(t, id1.UUID(), id2.UUID())
	})

	t.Run("Save and FindResourceByKeys basic workflow", func(t *testing.T) {
		resource := createTestResourceWithLocalId(t, "contract-test-1")
		err := repo.Save(db, resource, biz.OperationTypeCreated, "contract-tx-1")
		require.NoError(t, err, "Save should succeed")

		key := createContractReporterResourceKey(t, "contract-test-1", "k8s_cluster", "ocm", "ocm-instance-1")

		foundResource, err := repo.FindResourceByKeys(db, key)
		require.NoError(t, err, "Find should succeed")
		require.NotNil(t, foundResource, "Found resource should not be nil")
		assert.Len(t, foundResource.ReporterResources(), 1, "Should have one reporter resource")
	})

	t.Run("FindResourceByKeys returns ErrRecordNotFound for non-existent", func(t *testing.T) {
		key := createContractReporterResourceKey(t, "non-existent-contract", "k8s_cluster", "ocm", "ocm-instance-1")

		foundResource, err := repo.FindResourceByKeys(db, key)
		require.ErrorIs(t, err, gorm.ErrRecordNotFound, "Should return ErrRecordNotFound")
		assert.Nil(t, foundResource, "Found resource should be nil")
	})

	t.Run("Save-Update-Save workflow", func(t *testing.T) {
		// Create initial resource
		resource := createTestResourceWithLocalId(t, "contract-update-test")
		err := repo.Save(db, resource, biz.OperationTypeCreated, "contract-tx-create")
		require.NoError(t, err, "Initial save should succeed")

		// Find and update
		key := createContractReporterResourceKey(t, "contract-update-test", "k8s_cluster", "ocm", "ocm-instance-1")

		foundResource, err := repo.FindResourceByKeys(db, key)
		require.NoError(t, err, "Find should succeed")
		require.NotNil(t, foundResource)

		// Update the resource
		apiHref, _ := bizmodel.NewApiHref("https://api.example.com/updated")
		consoleHref, _ := bizmodel.NewConsoleHref("https://console.example.com/updated")
		reporterData, _ := bizmodel.NewRepresentation(map[string]interface{}{"updated": true})
		commonData, _ := bizmodel.NewRepresentation(map[string]interface{}{"workspace_id": "updated-workspace"})
		transactionId := bizmodel.NewTransactionId("test-transaction-id")

		err = foundResource.Update(key, apiHref, consoleHref, nil, reporterData, commonData, transactionId)
		require.NoError(t, err, "Update should succeed")

		// Save updated resource
		err = repo.Save(db, *foundResource, biz.OperationTypeUpdated, "contract-tx-update")
		require.NoError(t, err, "Updated save should succeed")

		// Verify update persisted
		updatedResource, err := repo.FindResourceByKeys(db, key)
		require.NoError(t, err, "Find updated resource should succeed")
		require.NotNil(t, updatedResource)
	})

	t.Run("Save-Delete workflow", func(t *testing.T) {
		// Create resource
		resource := createTestResourceWithLocalId(t, "contract-delete-test")
		err := repo.Save(db, resource, biz.OperationTypeCreated, "contract-tx-create")
		require.NoError(t, err, "Initial save should succeed")

		// Find and delete
		key := createContractReporterResourceKey(t, "contract-delete-test", "k8s_cluster", "ocm", "ocm-instance-1")

		foundResource, err := repo.FindResourceByKeys(db, key)
		require.NoError(t, err, "Find should succeed")
		require.NotNil(t, foundResource)

		// Delete the resource
		err = foundResource.Delete(key)
		require.NoError(t, err, "Delete should succeed")

		// Save deleted resource
		err = repo.Save(db, *foundResource, biz.OperationTypeDeleted, "contract-tx-delete")
		require.NoError(t, err, "Delete save should succeed")

		// Verify deletion behavior is consistent
		deletedResource, err := repo.FindResourceByKeys(db, key)
		if err == gorm.ErrRecordNotFound {
			assert.Nil(t, deletedResource, "Deleted resource should not be found with tombstone filter")
		} else {
			require.NoError(t, err, "Find should succeed if tombstone filter removed")
			require.NotNil(t, deletedResource, "Should find tombstoned resource")
		}
	})

	t.Run("Unique constraint enforcement", func(t *testing.T) {
		// Create first resource
		resource1 := createTestResourceWithLocalId(t, "contract-unique-test")
		err := repo.Save(db, resource1, biz.OperationTypeCreated, "contract-tx-1")
		require.NoError(t, err, "First save should succeed")

		// Try to create second resource with same composite key
		resource2 := createTestResourceWithLocalId(t, "contract-unique-test")
		err = repo.Save(db, resource2, biz.OperationTypeCreated, "contract-tx-2")
		require.Error(t, err, "Second save with duplicate key should fail")

		// Error should indicate constraint violation
		errorMsg := err.Error()
		constraintViolation := strings.Contains(errorMsg, "duplicate") || strings.Contains(errorMsg, "UNIQUE constraint failed")
		assert.True(t, constraintViolation, "Error should mention constraint violation, got: %s", errorMsg)
	})

	t.Run("Case insensitive key matching", func(t *testing.T) {
		// Create resource with mixed case
		resource := createTestResourceWithReporter(t, "Contract-Case-Test", "OCM", "Instance-1")
		err := repo.Save(db, resource, biz.OperationTypeCreated, "contract-case-tx")
		require.NoError(t, err, "Save should succeed")

		// Find with different casing
		key := createContractReporterResourceKey(t, "contract-case-test", "k8s_cluster", "ocm", "instance-1")

		foundResource, err := repo.FindResourceByKeys(db, key)
		require.NoError(t, err, "Case insensitive find should succeed")
		require.NotNil(t, foundResource)
	})

	t.Run("Transaction handling", func(t *testing.T) {
		// Test with nil transaction (only works for fake repository)
		if db == nil {
			// Fake repository test
			resource := createTestResourceWithLocalId(t, "contract-nil-tx-test")
			err := repo.Save(nil, resource, biz.OperationTypeCreated, "contract-nil-tx")
			require.NoError(t, err, "Save with nil transaction should succeed in fake repo")

			key := createContractReporterResourceKey(t, "contract-nil-tx-test", "k8s_cluster", "ocm", "ocm-instance-1")

			foundResource, err := repo.FindResourceByKeys(nil, key)
			require.NoError(t, err, "Find with nil transaction should succeed in fake repo")
			require.NotNil(t, foundResource)
		} else {
			// Real repository test - use actual db transaction
			resource := createTestResourceWithLocalId(t, "contract-real-tx-test")
			err := repo.Save(db, resource, biz.OperationTypeCreated, "contract-real-tx")
			require.NoError(t, err, "Save with db transaction should succeed in real repo")

			key := createContractReporterResourceKey(t, "contract-real-tx-test", "k8s_cluster", "ocm", "ocm-instance-1")

			foundResource, err := repo.FindResourceByKeys(db, key)
			require.NoError(t, err, "Find with db transaction should succeed in real repo")
			require.NotNil(t, foundResource)
		}
	})

	t.Run("Lifecycle: Create-Update-Delete-Recreate", func(t *testing.T) {
		localResourceId := "contract-lifecycle-test"

		// 1. Create
		resource := createTestResourceWithLocalId(t, localResourceId)
		err := repo.Save(db, resource, biz.OperationTypeCreated, "contract-create")
		require.NoError(t, err, "Create should succeed")

		key := createContractReporterResourceKey(t, localResourceId, "k8s_cluster", "ocm", "ocm-instance-1")

		// 2. Update
		foundResource, err := repo.FindResourceByKeys(db, key)
		require.NoError(t, err, "Find for update should succeed")

		apiHref, _ := bizmodel.NewApiHref("https://api.example.com/contract-updated")
		consoleHref, _ := bizmodel.NewConsoleHref("https://console.example.com/contract-updated")
		reporterData, _ := bizmodel.NewRepresentation(map[string]interface{}{"contract": "updated"})
		commonData, _ := bizmodel.NewRepresentation(map[string]interface{}{"workspace_id": "contract-workspace"})
		transactionId := bizmodel.NewTransactionId("test-transaction-id")

		err = foundResource.Update(key, apiHref, consoleHref, nil, reporterData, commonData, transactionId)
		require.NoError(t, err, "Update should succeed")

		err = repo.Save(db, *foundResource, biz.OperationTypeUpdated, "contract-update")
		require.NoError(t, err, "Update save should succeed")

		// 3. Delete
		deletedResource, err := repo.FindResourceByKeys(db, key)
		require.NoError(t, err, "Find for delete should succeed")

		err = deletedResource.Delete(key)
		require.NoError(t, err, "Delete should succeed")

		err = repo.Save(db, *deletedResource, biz.OperationTypeDeleted, "contract-delete")
		require.NoError(t, err, "Delete save should succeed")

		// 4. Verify delete behavior
		postDeleteResource, err := repo.FindResourceByKeys(db, key)
		// Both implementations should behave the same way here
		if err == gorm.ErrRecordNotFound {
			assert.Nil(t, postDeleteResource, "Consistent not found behavior")
		} else {
			require.NoError(t, err, "Consistent found behavior")
			require.NotNil(t, postDeleteResource, "Consistent non-nil resource")
		}

		// 5. Recreate (this should work the same way in both implementations)
		newResource := createTestResourceWithLocalId(t, localResourceId)
		err = repo.Save(db, newResource, biz.OperationTypeCreated, "contract-recreate")

		// The behavior should be identical between implementations
		recreateResource, findErr := repo.FindResourceByKeys(db, key)
		if err == nil {
			// Recreate succeeded
			require.NoError(t, err, "Recreate should succeed consistently")
			require.NoError(t, findErr, "Find after recreate should succeed")
			require.NotNil(t, recreateResource, "Recreated resource should be found")
		} else {
			// Recreate failed - both should fail the same way
			require.Error(t, err, "Recreate should fail consistently")
		}
	})

}

func TestFindResourceByKeys(t *testing.T) {
	implementations := []struct {
		name string
		repo func() ResourceRepository
		db   func() *gorm.DB
	}{
		{
			name: "Real Repository with GormTransactionManager",
			repo: func() ResourceRepository {
				db := setupInMemoryDB(t)
				tm := NewGormTransactionManager(3)
				return NewResourceRepository(db, tm)
			},
			db: func() *gorm.DB {
				return setupInMemoryDB(t)
			},
		},
		{
			name: "Fake Repository",
			repo: func() ResourceRepository {
				return NewFakeResourceRepository()
			},
			db: func() *gorm.DB {
				return nil // Fake doesn't need real DB
			},
		},
	}

	for _, impl := range implementations {
		t.Run(impl.name, func(t *testing.T) {
			// Helper function to get fresh instances for each test
			getFreshInstances := func() (ResourceRepository, *gorm.DB) {
				if impl.name == "Fake Repository" {
					return impl.repo(), impl.db()
				}
				db := setupInMemoryDB(t)
				tm := NewGormTransactionManager(3)
				repo := NewResourceRepository(db, tm)
				return repo, db
			}

			t.Run("Save and FindResourceByKeys workflow", func(t *testing.T) {
				repo, db := getFreshInstances()

				resource := createTestResource(t)
				err := repo.Save(db, resource, biz.OperationTypeCreated, "test-tx-123")
				require.NoError(t, err)

				key, err := bizmodel.NewReporterResourceKey(
					"test-resource-123",
					"k8s_cluster",
					"ocm",
					"ocm-instance-1",
				)
				require.NoError(t, err)

				foundResource, err := repo.FindResourceByKeys(db, key)
				require.NoError(t, err)
				require.NotNil(t, foundResource)
				assert.Len(t, foundResource.ReporterResources(), 1, "should have reporter resources")
			})

			t.Run("FindResourceByKeys returns ErrRecordNotFound for non-existent resource", func(t *testing.T) {
				repo, db := getFreshInstances()

				key, err := bizmodel.NewReporterResourceKey(
					"non-existent",
					"k8s_cluster",
					"ocm",
					"ocm-instance-1",
				)
				require.NoError(t, err)

				foundResource, err := repo.FindResourceByKeys(db, key)
				require.ErrorIs(t, err, gorm.ErrRecordNotFound)
				assert.Nil(t, foundResource)
			})

			t.Run("FindResourceByKeys with different keys returns different resources", func(t *testing.T) {
				resource1 := createTestResourceWithLocalId(t, "resource-1")
				resource2 := createTestResourceWithLocalId(t, "resource-2")

				repo, db := getFreshInstances()

				err := repo.Save(db, resource1, biz.OperationTypeCreated, "test-tx-1")
				require.NoError(t, err)
				err = repo.Save(db, resource2, biz.OperationTypeCreated, "test-tx-2")
				require.NoError(t, err)

				key1, err := bizmodel.NewReporterResourceKey("resource-1", "k8s_cluster", "ocm", "ocm-instance-1")
				require.NoError(t, err)
				key2, err := bizmodel.NewReporterResourceKey("resource-2", "k8s_cluster", "ocm", "ocm-instance-1")
				require.NoError(t, err)

				found1, err := repo.FindResourceByKeys(db, key1)
				require.NoError(t, err)
				require.NotNil(t, found1)

				found2, err := repo.FindResourceByKeys(db, key2)
				require.NoError(t, err)
				require.NotNil(t, found2)

				// Verify they are different resources
				reporters1 := found1.ReporterResources()
				reporters2 := found2.ReporterResources()
				require.Len(t, reporters1, 1)
				require.Len(t, reporters2, 1)
				assert.NotEqual(t, reporters1[0].LocalResourceId(), reporters2[0].LocalResourceId())
			})

			t.Run("FindResourceByKeys works with nil transaction", func(t *testing.T) {
				repo, db := getFreshInstances()

				resource := createTestResource(t)
				err := repo.Save(db, resource, biz.OperationTypeCreated, "test-tx-1")
				require.NoError(t, err)

				key, err := bizmodel.NewReporterResourceKey(
					"test-resource-123",
					"k8s_cluster",
					"ocm",
					"ocm-instance-1",
				)
				require.NoError(t, err)

				foundResource, err := repo.FindResourceByKeys(nil, key)
				require.NoError(t, err)
				require.NotNil(t, foundResource)
				assert.Len(t, foundResource.ReporterResources(), 1, "should have one reporter resource")
			})

			t.Run("FindResourceByKeys with nil transaction returns ErrRecordNotFound for non-existent resource", func(t *testing.T) {
				repo, _ := getFreshInstances()

				key, err := bizmodel.NewReporterResourceKey(
					"non-existent-nil-tx",
					"k8s_cluster",
					"ocm",
					"ocm-instance-1",
				)
				require.NoError(t, err)

				foundResource, err := repo.FindResourceByKeys(nil, key)
				require.ErrorIs(t, err, gorm.ErrRecordNotFound)
				assert.Nil(t, foundResource)
			})

			t.Run("FindResourceByKeys works when reporterInstanceId is not provided in search key", func(t *testing.T) {
				repo, db := getFreshInstances()

				resource := createTestResourceWithLocalId(t, "test-resource-no-instance-lookup")
				err := repo.Save(db, resource, biz.OperationTypeCreated, "test-tx-no-instance")
				require.NoError(t, err)

				key, err := bizmodel.NewReporterResourceKey(
					"test-resource-no-instance-lookup",
					"k8s_cluster",
					"ocm",
					"",
				)
				require.NoError(t, err)

				foundResource, err := repo.FindResourceByKeys(db, key)
				require.NoError(t, err)
				require.NotNil(t, foundResource)
				assert.Len(t, foundResource.ReporterResources(), 1, "should have one reporter resource")
			})

			// Case-insensitive tests
			t.Run("Case-insensitive matching", func(t *testing.T) {
				repo, db := getFreshInstances()

				// Create a resource with mixed case values
				resource := createTestResourceWithMixedCase(t)
				err := repo.Save(db, resource, biz.OperationTypeCreated, "test-tx-case")
				require.NoError(t, err)

				testCases := []struct {
					name               string
					localResourceId    string
					resourceType       string
					reporterType       string
					reporterInstanceId string
					description        string
				}{
					{
						name:               "lowercase local_resource_id",
						localResourceId:    "test-mixed-case-resource",
						resourceType:       "K8S_Cluster",
						reporterType:       "OCM",
						reporterInstanceId: "Mixed-Instance-123",
						description:        "should find resource when local_resource_id is lowercase",
					},
					{
						name:               "lowercase resource_type",
						localResourceId:    "Test-Mixed-Case-Resource",
						resourceType:       "k8s_cluster",
						reporterType:       "OCM",
						reporterInstanceId: "Mixed-Instance-123",
						description:        "should find resource when resource_type is lowercase",
					},
					{
						name:               "lowercase reporter_type",
						localResourceId:    "Test-Mixed-Case-Resource",
						resourceType:       "K8S_Cluster",
						reporterType:       "ocm",
						reporterInstanceId: "Mixed-Instance-123",
						description:        "should find resource when reporter_type is lowercase",
					},
					{
						name:               "lowercase reporter_instance_id",
						localResourceId:    "Test-Mixed-Case-Resource",
						resourceType:       "K8S_Cluster",
						reporterType:       "OCM",
						reporterInstanceId: "mixed-instance-123",
						description:        "should find resource when reporter_instance_id is lowercase",
					},
					{
						name:               "all lowercase",
						localResourceId:    "test-mixed-case-resource",
						resourceType:       "k8s_cluster",
						reporterType:       "ocm",
						reporterInstanceId: "mixed-instance-123",
						description:        "should find resource when all fields are lowercase",
					},
				}

				for _, tc := range testCases {
					t.Run(tc.name, func(t *testing.T) {
						localResourceIdType, err := bizmodel.NewLocalResourceId(tc.localResourceId)
						require.NoError(t, err)

						resourceTypeType, err := bizmodel.NewResourceType(tc.resourceType)
						require.NoError(t, err)

						reporterTypeType, err := bizmodel.NewReporterType(tc.reporterType)
						require.NoError(t, err)

						reporterInstanceIdType, err := bizmodel.NewReporterInstanceId(tc.reporterInstanceId)
						require.NoError(t, err)

						key, err := bizmodel.NewReporterResourceKey(
							localResourceIdType,
							resourceTypeType,
							reporterTypeType,
							reporterInstanceIdType,
						)
						require.NoError(t, err)

						foundResource, err := repo.FindResourceByKeys(db, key)
						require.NoError(t, err, tc.description)
						require.NotNil(t, foundResource, tc.description)
						assert.Len(t, foundResource.ReporterResources(), 1, "should have one reporter resource")
					})
				}
			})
		})
	}
}

func TestFindResourceByKeys_TombstoneFilter(t *testing.T) {
	implementations := []struct {
		name string
		repo func() ResourceRepository
		db   func() *gorm.DB
	}{
		{
			name: "Real Repository with GormTransactionManager",
			repo: func() ResourceRepository {
				db := setupInMemoryDB(t)
				tm := NewGormTransactionManager(3)
				return NewResourceRepository(db, tm)
			},
			db: func() *gorm.DB {
				return setupInMemoryDB(t)
			},
		},
		{
			name: "Fake Repository",
			repo: func() ResourceRepository {
				return NewFakeResourceRepository()
			},
			db: func() *gorm.DB {
				return nil
			},
		},
	}

	for _, impl := range implementations {
		t.Run(impl.name, func(t *testing.T) {
			getFreshInstances := func() (ResourceRepository, *gorm.DB) {
				if impl.name == "Fake Repository" {
					return impl.repo(), impl.db()
				}
				db := setupInMemoryDB(t)
				tm := NewGormTransactionManager(3)
				repo := NewResourceRepository(db, tm)
				return repo, db
			}

			repo, db := getFreshInstances()

			resource := createTestResourceWithLocalId(t, "tombstoned-resource")
			err := repo.Save(db, resource, biz.OperationTypeCreated, "test-tx-tombstone")
			require.NoError(t, err)

			key, err := bizmodel.NewReporterResourceKey(
				"tombstoned-resource",
				"k8s_cluster",
				"ocm",
				"ocm-instance-1",
			)
			require.NoError(t, err)

			foundResource, err := repo.FindResourceByKeys(db, key)
			require.NoError(t, err)
			require.NotNil(t, foundResource)

			err = foundResource.Delete(key)
			require.NoError(t, err)

			err = repo.Save(db, *foundResource, biz.OperationTypeDeleted, "test-tx-delete")
			require.NoError(t, err)

			// With tombstone filter removed, we should be able to find the tombstoned resource
			foundResource, err = repo.FindResourceByKeys(db, key)
			require.NoError(t, err)
			require.NotNil(t, foundResource)

			// Verify we got the tombstoned resource back
			reporterResources := foundResource.ReporterResources()
			require.Len(t, reporterResources, 1, "should have one reporter resource")

			// The resource should still be the same one we deleted
			assert.Equal(t, "tombstoned-resource", reporterResources[0].LocalResourceId())
		})
	}
}

func TestUniqueConstraint_ReporterResourceCompositeKey(t *testing.T) {
	implementations := []struct {
		name string
		repo func() ResourceRepository
		db   func() *gorm.DB
	}{
		{
			name: "Real Repository with GormTransactionManager",
			repo: func() ResourceRepository {
				db := setupInMemoryDB(t)
				tm := NewGormTransactionManager(3)
				return NewResourceRepository(db, tm)
			},
			db: func() *gorm.DB {
				return setupInMemoryDB(t)
			},
		},
		{
			name: "Fake Repository",
			repo: func() ResourceRepository {
				return NewFakeResourceRepository()
			},
			db: func() *gorm.DB {
				return nil
			},
		},
	}

	for _, impl := range implementations {
		t.Run(impl.name, func(t *testing.T) {
			getFreshInstances := func() (ResourceRepository, *gorm.DB) {
				if impl.name == "Fake Repository" {
					return impl.repo(), impl.db()
				}
				db := setupInMemoryDB(t)
				tm := NewGormTransactionManager(3)
				repo := NewResourceRepository(db, tm)
				return repo, db
			}

			t.Run("should reject duplicate composite key", func(t *testing.T) {
				repo, db := getFreshInstances()

				// Create first resource
				resource1 := createTestResourceWithLocalId(t, "duplicate-key-test")
				err := repo.Save(db, resource1, biz.OperationTypeCreated, "test-tx-1")
				require.NoError(t, err, "First save should succeed")

				// Create second resource with same composite key components
				// (same LocalResourceID, ReporterType, ResourceType, ReporterInstanceID, RepresentationVersion=0, Generation=0)
				resource2 := createTestResourceWithLocalId(t, "duplicate-key-test") // Same local ID
				err = repo.Save(db, resource2, biz.OperationTypeCreated, "test-tx-2")

				// Both implementations should reject this duplicate
				require.Error(t, err, "Second save with duplicate composite key should fail")

				// Error should indicate a constraint violation
				errorMsg := err.Error()
				// Both "duplicate" (fake repo) and "UNIQUE constraint failed" (real DB) are acceptable
				constraintViolation := strings.Contains(errorMsg, "duplicate") || strings.Contains(errorMsg, "UNIQUE constraint failed")
				assert.True(t, constraintViolation, "Error should mention constraint violation, got: %s", errorMsg)
			})

			t.Run("should allow same key with different versions", func(t *testing.T) {
				repo, db := getFreshInstances()

				// Create and save initial resource
				resource := createTestResourceWithLocalId(t, "version-test-resource")
				err := repo.Save(db, resource, biz.OperationTypeCreated, "test-tx-create")
				require.NoError(t, err, "Initial save should succeed")

				// Update the resource (this increments representation version and potentially generation)
				key, err := bizmodel.NewReporterResourceKey(
					"version-test-resource",
					"k8s_cluster",
					"ocm",
					"ocm-instance-1",
				)
				require.NoError(t, err)

				apiHref, _ := bizmodel.NewApiHref("https://api.example.com/updated")
				consoleHref, _ := bizmodel.NewConsoleHref("https://console.example.com/updated")
				reporterData, _ := bizmodel.NewRepresentation(map[string]interface{}{"update": "1"})
				commonData, _ := bizmodel.NewRepresentation(map[string]interface{}{"update": "1"})
				transactionId := bizmodel.NewTransactionId("test-transaction-id")

				err = resource.Update(key, apiHref, consoleHref, nil, reporterData, commonData, transactionId)
				require.NoError(t, err, "Update should succeed")

				// Save the updated resource (different version/generation should be allowed)
				err = repo.Save(db, resource, biz.OperationTypeUpdated, "test-tx-update")
				require.NoError(t, err, "Save with different version should succeed")
			})

			t.Run("should allow same key components with different resource types", func(t *testing.T) {
				repo, db := getFreshInstances()

				// Create first resource with k8s_cluster type
				resource1 := createTestResourceWithLocalIdAndType(t, "multi-type-test", "k8s_cluster")
				err := repo.Save(db, resource1, biz.OperationTypeCreated, "test-tx-1")
				require.NoError(t, err, "First save should succeed")

				// Create second resource with same local ID but different resource type
				resource2 := createTestResourceWithLocalIdAndType(t, "multi-type-test", "host")
				err = repo.Save(db, resource2, biz.OperationTypeCreated, "test-tx-2")
				require.NoError(t, err, "Save with different resource type should succeed")
			})

			t.Run("should allow same key components with different reporter types", func(t *testing.T) {
				repo, db := getFreshInstances()

				// Create resource with OCM reporter
				resource1 := createTestResourceWithReporter(t, "reporter-test", "ocm", "ocm-instance-1")
				err := repo.Save(db, resource1, biz.OperationTypeCreated, "test-tx-1")
				require.NoError(t, err, "First save should succeed")

				// Create resource with same local ID but different reporter type
				resource2 := createTestResourceWithReporter(t, "reporter-test", "hbi", "hbi-instance-1")
				err = repo.Save(db, resource2, biz.OperationTypeCreated, "test-tx-2")
				require.NoError(t, err, "Save with different reporter type should succeed")
			})

			t.Run("should allow same key components with different reporter instances", func(t *testing.T) {
				repo, db := getFreshInstances()

				// Create resource with instance-1
				resource1 := createTestResourceWithReporter(t, "instance-test", "ocm", "ocm-instance-1")
				err := repo.Save(db, resource1, biz.OperationTypeCreated, "test-tx-1")
				require.NoError(t, err, "First save should succeed")

				// Create resource with same components but different reporter instance
				resource2 := createTestResourceWithReporter(t, "instance-test", "ocm", "ocm-instance-2")
				err = repo.Save(db, resource2, biz.OperationTypeCreated, "test-tx-2")
				require.NoError(t, err, "Save with different reporter instance should succeed")
			})
		})
	}
}

func TestResourceRepository_IdempotentOperations(t *testing.T) {
	implementations := []struct {
		name string
		repo func() ResourceRepository
		db   func() *gorm.DB
	}{
		{
			name: "Real Repository with GormTransactionManager",
			repo: func() ResourceRepository {
				db := setupInMemoryDB(t)
				tm := NewGormTransactionManager(3)
				return NewResourceRepository(db, tm)
			},
			db: func() *gorm.DB {
				return setupInMemoryDB(t)
			},
		},
		{
			name: "Fake Repository",
			repo: func() ResourceRepository {
				return NewFakeResourceRepository()
			},
			db: func() *gorm.DB {
				return nil
			},
		},
	}

	for _, impl := range implementations {
		t.Run(impl.name, func(t *testing.T) {
			getFreshInstances := func() (ResourceRepository, *gorm.DB) {
				if impl.name == "Fake Repository" {
					return impl.repo(), impl.db()
				}
				db := setupInMemoryDB(t)
				tm := NewGormTransactionManager(3)
				repo := NewResourceRepository(db, tm)
				return repo, db
			}

			t.Run("report -> delete -> resubmit same delete", func(t *testing.T) {
				repo, db := getFreshInstances()

				localResourceId := "repo-idempotent-delete-test"

				// 1. REPORT: Create initial resource
				resource := createTestResourceWithLocalId(t, localResourceId)
				err := repo.Save(db, resource, biz.OperationTypeCreated, "repo-create-1")
				require.NoError(t, err, "Initial save should succeed")

				key := createContractReporterResourceKey(t, localResourceId, "k8s_cluster", "ocm", "ocm-instance-1")

				// Verify initial state
				afterCreate, err := repo.FindResourceByKeys(db, key)
				require.NoError(t, err, "Should find resource after creation")
				require.NotNil(t, afterCreate)
				initialState := afterCreate.ReporterResources()[0].Serialize()
				assert.Equal(t, uint(0), initialState.RepresentationVersion, "Initial representationVersion should be 0")
				assert.Equal(t, uint(0), initialState.Generation, "Initial generation should be 0")
				assert.False(t, initialState.Tombstone, "Initial tombstone should be false")

				// 2. DELETE: Delete the resource
				foundResource, err := repo.FindResourceByKeys(db, key)
				require.NoError(t, err, "Should find resource for delete")
				require.NotNil(t, foundResource)

				err = foundResource.Delete(key)
				require.NoError(t, err, "Delete operation should succeed")

				err = repo.Save(db, *foundResource, biz.OperationTypeDeleted, "repo-delete-1")
				require.NoError(t, err, "Delete save should succeed")

				// Verify delete state
				afterDelete1, err := repo.FindResourceByKeys(db, key)
				if err == gorm.ErrRecordNotFound {
					// If tombstone filter is active, we can't verify the exact state
					// but the delete succeeded, which is what we're testing
					t.Log("Delete succeeded, resource not found due to tombstone filter")
				} else {
					require.NoError(t, err, "Should find tombstoned resource")
					require.NotNil(t, afterDelete1)
					deleteState1 := afterDelete1.ReporterResources()[0].Serialize()
					assert.Equal(t, uint(1), deleteState1.RepresentationVersion, "RepresentationVersion should increment after delete")
					assert.Equal(t, uint(0), deleteState1.Generation, "Generation should remain 0 after delete")
					assert.True(t, deleteState1.Tombstone, "Resource should be tombstoned")
				}

				// 3. RESUBMIT SAME DELETE: Should succeed (handle duplicate gracefully)
				foundResource2, err := repo.FindResourceByKeys(db, key)
				if err == gorm.ErrRecordNotFound {
					// With tombstone filter, we expect this behavior
					t.Log("Cannot resubmit delete - resource not found due to tombstone filter (expected)")
				} else {
					require.NoError(t, err, "Should find resource for duplicate delete")
					require.NotNil(t, foundResource2)

					err = foundResource2.Delete(key)
					require.NoError(t, err, "Duplicate delete operation should succeed")

					err = repo.Save(db, *foundResource2, biz.OperationTypeDeleted, "repo-delete-2")
					require.NoError(t, err, "Duplicate delete save should succeed")

					// Verify state after duplicate delete
					afterDelete2, err := repo.FindResourceByKeys(db, key)
					if err != gorm.ErrRecordNotFound {
						require.NoError(t, err, "Should find resource after duplicate delete")
						require.NotNil(t, afterDelete2)
						deleteState2 := afterDelete2.ReporterResources()[0].Serialize()
						// RepresentationVersion should NOT increment for duplicate deletes on already tombstoned resources
						assert.Equal(t, uint(1), deleteState2.RepresentationVersion, "RepresentationVersion should remain unchanged for duplicate delete on tombstoned resource")
						assert.True(t, deleteState2.Tombstone, "Resource should still be tombstoned")
					}
				}
			})

			t.Run("report -> resubmit same report -> delete -> resubmit same delete", func(t *testing.T) {
				repo, db := getFreshInstances()

				localResourceId := "repo-idempotent-full-test"

				// 1. REPORT: Create initial resource
				resource1 := createTestResourceWithLocalId(t, localResourceId)
				err := repo.Save(db, resource1, biz.OperationTypeCreated, "repo-create-1")
				require.NoError(t, err, "Initial save should succeed")

				key := createContractReporterResourceKey(t, localResourceId, "k8s_cluster", "ocm", "ocm-instance-1")

				// 2. RESUBMIT SAME REPORT: Should succeed and increment version
				foundResource1, err := repo.FindResourceByKeys(db, key)
				require.NoError(t, err, "Should find resource for update")
				require.NotNil(t, foundResource1)

				apiHref, _ := bizmodel.NewApiHref("https://api.example.com/duplicate")
				consoleHref, _ := bizmodel.NewConsoleHref("https://console.example.com/duplicate")
				reporterData, _ := bizmodel.NewRepresentation(map[string]interface{}{"duplicate": "report"})
				commonData, _ := bizmodel.NewRepresentation(map[string]interface{}{"workspace_id": "duplicate-workspace"})
				transactionId := bizmodel.NewTransactionId("test-transaction-id")

				err = foundResource1.Update(key, apiHref, consoleHref, nil, reporterData, commonData, transactionId)
				require.NoError(t, err, "Update should succeed")

				err = repo.Save(db, *foundResource1, biz.OperationTypeUpdated, "repo-update-1")
				require.NoError(t, err, "Duplicate report save should succeed")

				// 3. DELETE: Delete the resource
				foundResource2, err := repo.FindResourceByKeys(db, key)
				require.NoError(t, err, "Should find resource for delete")
				require.NotNil(t, foundResource2)

				err = foundResource2.Delete(key)
				require.NoError(t, err, "Delete operation should succeed")

				err = repo.Save(db, *foundResource2, biz.OperationTypeDeleted, "repo-delete-1")
				require.NoError(t, err, "Delete save should succeed")

				// 4. RESUBMIT SAME DELETE: Should succeed
				foundResource3, err := repo.FindResourceByKeys(db, key)
				if err == gorm.ErrRecordNotFound {
					// With tombstone filter, we expect this behavior
					t.Log("Cannot resubmit delete - resource not found due to tombstone filter (expected)")
				} else {
					require.NoError(t, err, "Should find resource for duplicate delete")
					require.NotNil(t, foundResource3)

					err = foundResource3.Delete(key)
					require.NoError(t, err, "Duplicate delete operation should succeed")

					err = repo.Save(db, *foundResource3, biz.OperationTypeDeleted, "repo-delete-2")
					require.NoError(t, err, "Duplicate delete save should succeed")
				}
			})

			t.Run("complex idempotency: multiple report and delete cycles", func(t *testing.T) {
				repo, db := getFreshInstances()

				localResourceId := "repo-complex-idempotent-test"
				key := createContractReporterResourceKey(t, localResourceId, "k8s_cluster", "ocm", "ocm-instance-1")

				// Multiple cycles of report -> delete to test robustness
				for cycle := 0; cycle < 3; cycle++ {
					t.Logf("Cycle %d: Report and Delete", cycle)

					// Report: Check if resource exists, create or update accordingly
					foundResource, err := repo.FindResourceByKeys(db, key)

					if err == gorm.ErrRecordNotFound {
						// Resource doesn't exist - create new one
						t.Logf("Cycle %d: Creating new resource", cycle)
						resource := createTestResourceWithLocalId(t, localResourceId)
						err := repo.Save(db, resource, biz.OperationTypeCreated, fmt.Sprintf("repo-cycle-%d-create", cycle))
						require.NoError(t, err, "Save should succeed in cycle %d", cycle)
					} else {
						// Resource exists (potentially tombstoned) - update it
						require.NoError(t, err, "Should find existing resource in cycle %d", cycle)
						require.NotNil(t, foundResource)
						t.Logf("Cycle %d: Updating existing resource (generation should increment if tombstoned)", cycle)

						apiHref, _ := bizmodel.NewApiHref(fmt.Sprintf("https://api.example.com/cycle-%d", cycle))
						consoleHref, _ := bizmodel.NewConsoleHref(fmt.Sprintf("https://console.example.com/cycle-%d", cycle))
						reporterData, _ := bizmodel.NewRepresentation(map[string]interface{}{"cycle": cycle})
						commonData, _ := bizmodel.NewRepresentation(map[string]interface{}{"workspace_id": fmt.Sprintf("cycle-%d-workspace", cycle)})
						transactionId := bizmodel.NewTransactionId("test-transaction-id")

						err = foundResource.Update(key, apiHref, consoleHref, nil, reporterData, commonData, transactionId)
						require.NoError(t, err, "Update should succeed in cycle %d", cycle)

						err = repo.Save(db, *foundResource, biz.OperationTypeUpdated, fmt.Sprintf("repo-cycle-%d-update", cycle))
						require.NoError(t, err, "Update save should succeed in cycle %d", cycle)
					}

					// Verify current state after report/update
					currentResource, err := repo.FindResourceByKeys(db, key)
					require.NoError(t, err, "Should find resource after report/update in cycle %d", cycle)
					require.NotNil(t, currentResource)
					currentState := currentResource.ReporterResources()[0].Serialize()
					t.Logf("Cycle %d after report: Generation=%d, RepVersion=%d, Tombstone=%t",
						cycle, currentState.Generation, currentState.RepresentationVersion, currentState.Tombstone)

					// Delete
					err = currentResource.Delete(key)
					require.NoError(t, err, "Delete should succeed in cycle %d", cycle)

					err = repo.Save(db, *currentResource, biz.OperationTypeDeleted, fmt.Sprintf("repo-cycle-%d-delete", cycle))
					require.NoError(t, err, "Delete save should succeed in cycle %d", cycle)

					// Verify state after delete
					deletedResource, err := repo.FindResourceByKeys(db, key)
					if err == gorm.ErrRecordNotFound {
						t.Logf("Cycle %d: Resource not found after delete (tombstone filter active)", cycle)
					} else {
						require.NoError(t, err, "Should find tombstoned resource in cycle %d", cycle)
						require.NotNil(t, deletedResource)
						deleteState := deletedResource.ReporterResources()[0].Serialize()
						assert.True(t, deleteState.Tombstone, "Resource should be tombstoned in cycle %d", cycle)
						t.Logf("Cycle %d after delete: Generation=%d, RepVersion=%d, Tombstone=%t",
							cycle, deleteState.Generation, deleteState.RepresentationVersion, deleteState.Tombstone)
					}
				}
			})
		})
	}
}

func TestSave(t *testing.T) {
	implementations := []struct {
		name string
		repo func() ResourceRepository
		db   func() *gorm.DB
	}{
		{
			name: "Real Repository with GormTransactionManager",
			repo: func() ResourceRepository {
				db := setupInMemoryDB(t)
				tm := NewGormTransactionManager(3)
				return NewResourceRepository(db, tm)
			},
			db: func() *gorm.DB {
				return setupInMemoryDB(t)
			},
		},
		{
			name: "Fake Repository",
			repo: func() ResourceRepository {
				return NewFakeResourceRepository()
			},
			db: func() *gorm.DB {
				return nil // Fake doesn't need real DB
			},
		},
	}

	for _, impl := range implementations {
		t.Run(impl.name, func(t *testing.T) {
			// Helper function to get fresh instances for each test
			getFreshInstances := func() (ResourceRepository, *gorm.DB) {
				if impl.name == "Fake Repository" {
					return impl.repo(), impl.db()
				}
				db := setupInMemoryDB(t)
				tm := NewGormTransactionManager(3)
				repo := NewResourceRepository(db, tm)
				return repo, db
			}

			t.Run("Save handles duplicate calls gracefully", func(t *testing.T) {
				repo, db := getFreshInstances()

				resource := createTestResourceWithLocalId(t, "update-test")
				err := repo.Save(db, resource, biz.OperationTypeCreated, "test-tx-1")
				require.NoError(t, err)

				key, err := bizmodel.NewReporterResourceKey("update-test", "k8s_cluster", "ocm", "ocm-instance-1")
				require.NoError(t, err)

				apiHref, err := bizmodel.NewApiHref("https://api.example.com/updated")
				require.NoError(t, err)

				consoleHref, err := bizmodel.NewConsoleHref("https://console.example.com/updated")
				require.NoError(t, err)

				updatedReporterData, err := bizmodel.NewRepresentation(map[string]interface{}{
					"name":      "updated-cluster",
					"namespace": "updated-namespace",
				})
				require.NoError(t, err)

				updatedCommonData, err := bizmodel.NewRepresentation(map[string]interface{}{
					"workspace_id": "updated-workspace",
					"labels":       map[string]interface{}{"env": "updated"},
				})
				require.NoError(t, err)

				updatedTransactionId := bizmodel.NewTransactionId("updated-transaction-id")

				err = resource.Update(key, apiHref, consoleHref, nil, updatedReporterData, updatedCommonData, updatedTransactionId)
				require.NoError(t, err)

				err = repo.Save(db, resource, biz.OperationTypeUpdated, "test-tx-2")
				require.NoError(t, err)

				foundResource, err := repo.FindResourceByKeys(db, key)
				require.NoError(t, err)
				require.NotNil(t, foundResource)
				assert.Len(t, foundResource.ReporterResources(), 1, "should have one reporter resource")
			})

			t.Run("Save creates new resource successfully", func(t *testing.T) {
				repo, db := getFreshInstances()

				resource := createTestResourceWithLocalId(t, "save-new-test")

				err := repo.Save(db, resource, biz.OperationTypeCreated, "test-tx-save")
				require.NoError(t, err)

				key, err := bizmodel.NewReporterResourceKey("save-new-test", "k8s_cluster", "ocm", "ocm-instance-1")
				require.NoError(t, err)

				foundResource, err := repo.FindResourceByKeys(db, key)
				require.NoError(t, err)
				require.NotNil(t, foundResource)
				assert.Len(t, foundResource.ReporterResources(), 1, "should have one reporter resource")
			})

			t.Run("Save skips representations with zero value primary keys", func(t *testing.T) {
				if impl.name == "Fake Repository" {
					t.Skip("This test is specific to real repository database operations")
				}

				repo, db := getFreshInstances()

				resource := createTestResourceWithLocalId(t, "zero-pk-test")
				err := repo.Save(db, resource, biz.OperationTypeCreated, "test-tx-zero-pk")
				require.NoError(t, err, "Save should succeed and skip representations with zero value primary keys")

				key, err := bizmodel.NewReporterResourceKey("zero-pk-test", "k8s_cluster", "ocm", "ocm-instance-1")
				require.NoError(t, err)

				foundResource, err := repo.FindResourceByKeys(db, key)
				require.NoError(t, err, "Resource should be found even if representations were skipped")
				require.NotNil(t, foundResource)
			})
		})
	}
}

func TestResourceRepository_MultipleHostsLifecycle(t *testing.T) {
	implementations := []struct {
		name string
		repo func() ResourceRepository
		db   func() *gorm.DB
	}{
		{
			name: "Real Repository with GormTransactionManager",
			repo: func() ResourceRepository {
				db := setupInMemoryDB(t)
				tm := NewGormTransactionManager(3)
				return NewResourceRepository(db, tm)
			},
			db: func() *gorm.DB {
				return setupInMemoryDB(t)
			},
		},
		{
			name: "Fake Repository",
			repo: func() ResourceRepository {
				return NewFakeResourceRepository()
			},
			db: func() *gorm.DB {
				return nil
			},
		},
	}

	for _, impl := range implementations {
		t.Run(impl.name, func(t *testing.T) {
			getFreshInstances := func() (ResourceRepository, *gorm.DB) {
				if impl.name == "Fake Repository" {
					return impl.repo(), impl.db()
				}
				db := setupInMemoryDB(t)
				tm := NewGormTransactionManager(3)
				repo := NewResourceRepository(db, tm)
				return repo, db
			}

			repo, db := getFreshInstances()

			// Create 2 hosts
			host1 := createTestResourceWithLocalIdAndType(t, "host-1", "host")
			host2 := createTestResourceWithLocalIdAndType(t, "host-2", "host")

			err := repo.Save(db, host1, biz.OperationTypeCreated, "tx-create-host1")
			require.NoError(t, err, "Should create host1")

			err = repo.Save(db, host2, biz.OperationTypeCreated, "tx-create-host2")
			require.NoError(t, err, "Should create host2")

			// Verify both hosts can be found
			key1, err := bizmodel.NewReporterResourceKey("host-1", "host", "hbi", "hbi-instance-1")
			require.NoError(t, err)
			key2, err := bizmodel.NewReporterResourceKey("host-2", "host", "hbi", "hbi-instance-1")
			require.NoError(t, err)

			foundHost1, err := repo.FindResourceByKeys(db, key1)
			require.NoError(t, err, "Should find host1 after creation")
			require.NotNil(t, foundHost1)

			foundHost2, err := repo.FindResourceByKeys(db, key2)
			require.NoError(t, err, "Should find host2 after creation")
			require.NotNil(t, foundHost2)

			// Update both hosts
			apiHref, err := bizmodel.NewApiHref("https://api.example.com/updated")
			require.NoError(t, err)
			consoleHref, err := bizmodel.NewConsoleHref("https://console.example.com/updated")
			require.NoError(t, err)
			updatedReporterData, err := bizmodel.NewRepresentation(map[string]interface{}{
				"hostname": "updated-host",
				"status":   "running",
			})
			require.NoError(t, err)
			updatedCommonData, err := bizmodel.NewRepresentation(map[string]interface{}{
				"workspace_id": "updated-workspace",
				"tags":         map[string]interface{}{"env": "prod"},
			})
			require.NoError(t, err)

			updatedTransactionId := bizmodel.NewTransactionId("updated-transaction-id")

			err = foundHost1.Update(key1, apiHref, consoleHref, nil, updatedReporterData, updatedCommonData, updatedTransactionId)
			require.NoError(t, err, "Should update host1")

			err = foundHost2.Update(key2, apiHref, consoleHref, nil, updatedReporterData, updatedCommonData, updatedTransactionId)
			require.NoError(t, err, "Should update host2")

			err = repo.Save(db, *foundHost1, biz.OperationTypeUpdated, "tx-update-host1")
			require.NoError(t, err, "Should save updated host1")

			err = repo.Save(db, *foundHost2, biz.OperationTypeUpdated, "tx-update-host2")
			require.NoError(t, err, "Should save updated host2")

			// Verify both updated hosts can still be found
			updatedHost1, err := repo.FindResourceByKeys(db, key1)
			require.NoError(t, err, "Should find host1 after update")
			require.NotNil(t, updatedHost1)

			updatedHost2, err := repo.FindResourceByKeys(db, key2)
			require.NoError(t, err, "Should find host2 after update")
			require.NotNil(t, updatedHost2)

			// Delete both hosts
			err = updatedHost1.Delete(key1)
			require.NoError(t, err, "Should delete host1")

			err = updatedHost2.Delete(key2)
			require.NoError(t, err, "Should delete host2")

			err = repo.Save(db, *updatedHost1, biz.OperationTypeDeleted, "tx-delete-host1")
			require.NoError(t, err, "Should save deleted host1")

			err = repo.Save(db, *updatedHost2, biz.OperationTypeDeleted, "tx-delete-host2")
			require.NoError(t, err, "Should save deleted host2")

			// Verify both hosts can be found (tombstoned) with tombstone filter removed
			foundHost1, err = repo.FindResourceByKeys(db, key1)
			require.NoError(t, err, "Should find tombstoned host1")
			require.NotNil(t, foundHost1)
			assert.True(t, foundHost1.ReporterResources()[0].Serialize().Tombstone, "Host1 should be tombstoned")

			foundHost2, err = repo.FindResourceByKeys(db, key2)
			require.NoError(t, err, "Should find tombstoned host2")
			require.NotNil(t, foundHost2)
			assert.True(t, foundHost2.ReporterResources()[0].Serialize().Tombstone, "Host2 should be tombstoned")
		})
	}
}

func TestResourceRepository_PartialDataScenarios(t *testing.T) {
	implementations := []struct {
		name string
		repo func() ResourceRepository
		db   func() *gorm.DB
	}{
		{
			name: "Real Repository with GormTransactionManager",
			repo: func() ResourceRepository {
				db := setupInMemoryDB(t)
				tm := NewGormTransactionManager(3)
				return NewResourceRepository(db, tm)
			},
			db: func() *gorm.DB {
				return setupInMemoryDB(t)
			},
		},
		{
			name: "Fake Repository",
			repo: func() ResourceRepository {
				return NewFakeResourceRepository()
			},
			db: func() *gorm.DB {
				return nil
			},
		},
	}

	for _, impl := range implementations {
		t.Run(impl.name, func(t *testing.T) {
			getFreshInstances := func() (ResourceRepository, *gorm.DB) {
				if impl.name == "Fake Repository" {
					return impl.repo(), impl.db()
				}
				db := setupInMemoryDB(t)
				tm := NewGormTransactionManager(3)
				repo := NewResourceRepository(db, tm)
				return repo, db
			}

			t.Run("Report resource with just reporter data and no common data", func(t *testing.T) {
				repo, db := getFreshInstances()

				resource := createTestResourceWithReporterDataOnly(t, "reporter-only-resource")
				err := repo.Save(db, resource, biz.OperationTypeCreated, "tx-reporter-only")
				require.NoError(t, err, "Should save resource with only reporter data")

				key, err := bizmodel.NewReporterResourceKey("reporter-only-resource", "k8s_cluster", "ocm", "ocm-instance-1")
				require.NoError(t, err)

				foundResource, err := repo.FindResourceByKeys(db, key)
				require.NoError(t, err, "Should find resource with only reporter data")
				require.NotNil(t, foundResource)
			})

			t.Run("Report resource with no reporter data but has common data", func(t *testing.T) {
				repo, db := getFreshInstances()

				resource := createTestResourceWithCommonDataOnly(t, "common-only-resource")
				err := repo.Save(db, resource, biz.OperationTypeCreated, "tx-common-only")
				require.NoError(t, err, "Should save resource with only common data")

				key, err := bizmodel.NewReporterResourceKey("common-only-resource", "k8s_cluster", "ocm", "ocm-instance-1")
				require.NoError(t, err)

				foundResource, err := repo.FindResourceByKeys(db, key)
				require.NoError(t, err, "Should find resource with only common data")
				require.NotNil(t, foundResource)
			})

			t.Run("Report resource with both data, then just reporter data, then just common data", func(t *testing.T) {
				repo, db := getFreshInstances()

				// 1. Report with both reporter and common data
				resourceBoth := createTestResourceWithLocalId(t, "progressive-resource")
				err := repo.Save(db, resourceBoth, biz.OperationTypeCreated, "tx-both")
				require.NoError(t, err, "Should save resource with both data types")

				key, err := bizmodel.NewReporterResourceKey("progressive-resource", "k8s_cluster", "ocm", "ocm-instance-1")
				require.NoError(t, err)

				foundResource, err := repo.FindResourceByKeys(db, key)
				require.NoError(t, err, "Should find resource after initial save")
				require.NotNil(t, foundResource)

				// 2. Update with just reporter data
				apiHref, err := bizmodel.NewApiHref("https://api.example.com/reporter-update")
				require.NoError(t, err)
				consoleHref, err := bizmodel.NewConsoleHref("https://console.example.com/reporter-update")
				require.NoError(t, err)
				reporterOnlyData, err := bizmodel.NewRepresentation(map[string]interface{}{
					"name":      "reporter-updated-cluster",
					"namespace": "reporter-updated",
				})
				require.NoError(t, err)
				emptyCommonData, err := bizmodel.NewRepresentation(map[string]interface{}{
					"workspace_id": "minimal-workspace",
				})
				require.NoError(t, err)

				updatedTransactionId := bizmodel.NewTransactionId("updated-transaction-id")

				err = foundResource.Update(key, apiHref, consoleHref, nil, reporterOnlyData, emptyCommonData, updatedTransactionId)
				require.NoError(t, err, "Should update with reporter data only")

				err = repo.Save(db, *foundResource, biz.OperationTypeUpdated, "tx-reporter-update")
				require.NoError(t, err, "Should save resource with reporter-only update")

				// 3. Update with just common data
				foundResource, err = repo.FindResourceByKeys(db, key)
				require.NoError(t, err, "Should find resource after reporter-only update")

				emptyReporterData, err := bizmodel.NewRepresentation(map[string]interface{}{
					"name": "minimal-cluster",
				})
				require.NoError(t, err)
				commonOnlyData, err := bizmodel.NewRepresentation(map[string]interface{}{
					"workspace_id": "common-updated-workspace",
					"environment":  "common-updated",
				})
				require.NoError(t, err)

				err = foundResource.Update(key, apiHref, consoleHref, nil, emptyReporterData, commonOnlyData, updatedTransactionId)
				require.NoError(t, err, "Should update with common data only")

				err = repo.Save(db, *foundResource, biz.OperationTypeUpdated, "tx-common-update")
				require.NoError(t, err, "Should save resource with common-only update")

				// Verify final resource can still be found
				finalResource, err := repo.FindResourceByKeys(db, key)
				require.NoError(t, err, "Should find resource after all updates")
				require.NotNil(t, finalResource)
			})
		})
	}
}

func setupInMemoryDB(t *testing.T) *gorm.DB {
	db, err := gorm.Open(sqlite.Open(":memory:"), &gorm.Config{})
	require.NoError(t, err)

	err = db.AutoMigrate(&datamodel.Resource{}, &datamodel.ReporterResource{},
		&datamodel.ReporterRepresentation{}, &datamodel.CommonRepresentation{},
		&model_legacy.OutboxEvent{})
	require.NoError(t, err)

	return db
}

func createTestResource(t *testing.T) bizmodel.Resource {
	return createTestResourceWithLocalId(t, "test-resource-123")
}

func createTestResourceWithLocalId(t *testing.T, localResourceId string) bizmodel.Resource {
	resourceId := uuid.New()
	reporterResourceId := uuid.New()

	reporterData := internal.JsonObject{
		"name":      "test-cluster",
		"namespace": "default",
	}

	commonData := internal.JsonObject{
		"workspace_id": "test-workspace",
		"labels":       map[string]interface{}{"env": "test"},
	}

	localResourceIdType, err := bizmodel.NewLocalResourceId(localResourceId)
	require.NoError(t, err)

	resourceType, err := bizmodel.NewResourceType("k8s_cluster")
	require.NoError(t, err)

	reporterType, err := bizmodel.NewReporterType("ocm")
	require.NoError(t, err)

	reporterInstanceId, err := bizmodel.NewReporterInstanceId("ocm-instance-1")
	require.NoError(t, err)

	apiHref, err := bizmodel.NewApiHref("https://api.example.com/resource/123")
	require.NoError(t, err)

	consoleHref, err := bizmodel.NewConsoleHref("https://console.example.com/resource/123")
	require.NoError(t, err)

	reporterRepresentation, err := bizmodel.NewRepresentation(reporterData)
	require.NoError(t, err)

	commonRepresentation, err := bizmodel.NewRepresentation(commonData)
	require.NoError(t, err)

	resourceIdType, err := bizmodel.NewResourceId(resourceId)
	require.NoError(t, err)

	reporterResourceIdType, err := bizmodel.NewReporterResourceId(reporterResourceId)
	require.NoError(t, err)

	transactionId := bizmodel.NewTransactionId("test-transaction-id")

	resource, err := bizmodel.NewResource(resourceIdType, localResourceIdType, resourceType, reporterType, reporterInstanceId, transactionId, reporterResourceIdType, apiHref, consoleHref, reporterRepresentation, commonRepresentation, nil)
	require.NoError(t, err)

	return resource
}

func createTestResourceWithLocalIdAndType(t *testing.T, localResourceId, resourceType string) bizmodel.Resource {
	resourceId := uuid.New()
	reporterResourceId := uuid.New()

	var reporterData internal.JsonObject
	var reporterType string
	var reporterInstanceId string

	if resourceType == "host" {
		reporterData = internal.JsonObject{
			"hostname": "test-host",
			"status":   "active",
		}
		reporterType = "hbi"
		reporterInstanceId = "hbi-instance-1"
	} else {
		reporterData = internal.JsonObject{
			"name":      "test-cluster",
			"namespace": "default",
		}
		reporterType = "ocm"
		reporterInstanceId = "ocm-instance-1"
	}

	commonData := internal.JsonObject{
		"workspace_id": "test-workspace",
		"labels":       map[string]interface{}{"env": "test"},
	}

	localResourceIdType, err := bizmodel.NewLocalResourceId(localResourceId)
	require.NoError(t, err)

	resourceTypeType, err := bizmodel.NewResourceType(resourceType)
	require.NoError(t, err)

	reporterTypeType, err := bizmodel.NewReporterType(reporterType)
	require.NoError(t, err)

	reporterInstanceIdType, err := bizmodel.NewReporterInstanceId(reporterInstanceId)
	require.NoError(t, err)

	resourceIdType, err := bizmodel.NewResourceId(resourceId)
	require.NoError(t, err)

	reporterResourceIdType, err := bizmodel.NewReporterResourceId(reporterResourceId)
	require.NoError(t, err)

	apiHref, err := bizmodel.NewApiHref("https://api.example.com/resource/123")
	require.NoError(t, err)

	consoleHref, err := bizmodel.NewConsoleHref("https://console.example.com/resource/123")
	require.NoError(t, err)

	reporterRepresentation, err := bizmodel.NewRepresentation(reporterData)
	require.NoError(t, err)

	commonRepresentation, err := bizmodel.NewRepresentation(commonData)
	require.NoError(t, err)

	transactionId := bizmodel.NewTransactionId("test-transaction-id")

	resource, err := bizmodel.NewResource(resourceIdType, localResourceIdType, resourceTypeType, reporterTypeType, reporterInstanceIdType, transactionId, reporterResourceIdType, apiHref, consoleHref, reporterRepresentation, commonRepresentation, nil)
	require.NoError(t, err)

	return resource
}

func createTestResourceWithReporterDataOnly(t *testing.T, localResourceId string) bizmodel.Resource {
	resourceId := uuid.New()
	reporterResourceId := uuid.New()

	reporterData := internal.JsonObject{
		"name":      "test-cluster-reporter-only",
		"namespace": "reporter-namespace",
		"cpu":       "4",
		"memory":    "8Gi",
	}

	// Minimal common data (required for validation)
	commonData := internal.JsonObject{
		"workspace_id": "minimal-workspace",
	}

	localResourceIdType, err := bizmodel.NewLocalResourceId(localResourceId)
	require.NoError(t, err)

	resourceType, err := bizmodel.NewResourceType("k8s_cluster")
	require.NoError(t, err)

	reporterType, err := bizmodel.NewReporterType("ocm")
	require.NoError(t, err)

	reporterInstanceId, err := bizmodel.NewReporterInstanceId("ocm-instance-1")
	require.NoError(t, err)

	resourceIdType, err := bizmodel.NewResourceId(resourceId)
	require.NoError(t, err)

	reporterResourceIdType, err := bizmodel.NewReporterResourceId(reporterResourceId)
	require.NoError(t, err)

	apiHref, err := bizmodel.NewApiHref("https://api.example.com/reporter-only")
	require.NoError(t, err)

	consoleHref, err := bizmodel.NewConsoleHref("https://console.example.com/reporter-only")
	require.NoError(t, err)

	reporterRepresentation, err := bizmodel.NewRepresentation(reporterData)
	require.NoError(t, err)

	commonRepresentation, err := bizmodel.NewRepresentation(commonData)
	require.NoError(t, err)

	transactionId := bizmodel.NewTransactionId("test-transaction-id")

	resource, err := bizmodel.NewResource(resourceIdType, localResourceIdType, resourceType, reporterType, reporterInstanceId, transactionId, reporterResourceIdType, apiHref, consoleHref, reporterRepresentation, commonRepresentation, nil)
	require.NoError(t, err)

	return resource
}

func createTestResourceWithCommonDataOnly(t *testing.T, localResourceId string) bizmodel.Resource {
	resourceId := uuid.New()
	reporterResourceId := uuid.New()

	// Minimal reporter data (required for validation)
	reporterData := internal.JsonObject{
		"name": "minimal-cluster",
	}

	commonData := internal.JsonObject{
		"workspace_id": "test-workspace-common-only",
		"labels":       map[string]interface{}{"env": "test", "type": "common-only"},
		"owner":        "test-team",
		"region":       "us-east-1",
	}

	localResourceIdType, err := bizmodel.NewLocalResourceId(localResourceId)
	require.NoError(t, err)

	resourceType, err := bizmodel.NewResourceType("k8s_cluster")
	require.NoError(t, err)

	reporterType, err := bizmodel.NewReporterType("ocm")
	require.NoError(t, err)

	reporterInstanceId, err := bizmodel.NewReporterInstanceId("ocm-instance-1")
	require.NoError(t, err)

	resourceIdType, err := bizmodel.NewResourceId(resourceId)
	require.NoError(t, err)

	reporterResourceIdType, err := bizmodel.NewReporterResourceId(reporterResourceId)
	require.NoError(t, err)

	apiHref, err := bizmodel.NewApiHref("https://api.example.com/common-only")
	require.NoError(t, err)

	consoleHref, err := bizmodel.NewConsoleHref("https://console.example.com/common-only")
	require.NoError(t, err)

	reporterRepresentation, err := bizmodel.NewRepresentation(reporterData)
	require.NoError(t, err)

	commonRepresentation, err := bizmodel.NewRepresentation(commonData)
	require.NoError(t, err)

	transactionId := bizmodel.NewTransactionId("test-transaction-id")

	resource, err := bizmodel.NewResource(resourceIdType, localResourceIdType, resourceType, reporterType, reporterInstanceId, transactionId, reporterResourceIdType, apiHref, consoleHref, reporterRepresentation, commonRepresentation, nil)
	require.NoError(t, err)

	return resource
}

func createTestResourceWithMixedCase(t *testing.T) bizmodel.Resource {
	resourceId := uuid.New()
	reporterResourceId := uuid.New()

	reporterData := internal.JsonObject{
		"name":      "test-cluster-mixed",
		"namespace": "default",
	}

	commonData := internal.JsonObject{
		"workspace_id": "test-workspace-mixed",
		"labels":       map[string]interface{}{"env": "test"},
	}

	localResourceIdType, err := bizmodel.NewLocalResourceId("Test-Mixed-Case-Resource")
	require.NoError(t, err)

	resourceType, err := bizmodel.NewResourceType("K8S_Cluster")
	require.NoError(t, err)

	reporterType, err := bizmodel.NewReporterType("OCM")
	require.NoError(t, err)

	reporterInstanceId, err := bizmodel.NewReporterInstanceId("Mixed-Instance-123")
	require.NoError(t, err)

	resourceIdType, err := bizmodel.NewResourceId(resourceId)
	require.NoError(t, err)

	reporterResourceIdType, err := bizmodel.NewReporterResourceId(reporterResourceId)
	require.NoError(t, err)

	apiHref, err := bizmodel.NewApiHref("https://api.example.com/mixed-case")
	require.NoError(t, err)

	consoleHref, err := bizmodel.NewConsoleHref("https://console.example.com/mixed-case")
	require.NoError(t, err)

	reporterRepresentation, err := bizmodel.NewRepresentation(reporterData)
	require.NoError(t, err)

	commonRepresentation, err := bizmodel.NewRepresentation(commonData)
	require.NoError(t, err)

	transactionId := bizmodel.NewTransactionId("test-transaction-id")

	resource, err := bizmodel.NewResource(resourceIdType, localResourceIdType, resourceType, reporterType, reporterInstanceId, transactionId, reporterResourceIdType, apiHref, consoleHref, reporterRepresentation, commonRepresentation, nil)
	require.NoError(t, err)

	return resource
}

func createTestResourceWithReporter(t *testing.T, localResourceId, reporterType, reporterInstanceId string) bizmodel.Resource {
	resourceId := uuid.New()
	reporterResourceId := uuid.New()

	reporterData := internal.JsonObject{
		"name":      "test-cluster",
		"namespace": "default",
	}

	commonData := internal.JsonObject{
		"workspace_id": "test-workspace",
		"labels":       map[string]interface{}{"env": "test"},
	}

	localResourceIdType, err := bizmodel.NewLocalResourceId(localResourceId)
	require.NoError(t, err)

	resourceType, err := bizmodel.NewResourceType("k8s_cluster")
	require.NoError(t, err)

	reporterTypeType, err := bizmodel.NewReporterType(reporterType)
	require.NoError(t, err)

	reporterInstanceIdType, err := bizmodel.NewReporterInstanceId(reporterInstanceId)
	require.NoError(t, err)

	resourceIdType, err := bizmodel.NewResourceId(resourceId)
	require.NoError(t, err)

	reporterResourceIdType, err := bizmodel.NewReporterResourceId(reporterResourceId)
	require.NoError(t, err)

	apiHref, err := bizmodel.NewApiHref("https://api.example.com/resource/123")
	require.NoError(t, err)

	consoleHref, err := bizmodel.NewConsoleHref("https://console.example.com/resource/123")
	require.NoError(t, err)

	reporterRepresentation, err := bizmodel.NewRepresentation(reporterData)
	require.NoError(t, err)

	commonRepresentation, err := bizmodel.NewRepresentation(commonData)
	require.NoError(t, err)

	transactionId := bizmodel.NewTransactionId("test-transaction-id")

	resource, err := bizmodel.NewResource(resourceIdType, localResourceIdType, resourceType, reporterTypeType, reporterInstanceIdType, transactionId, reporterResourceIdType, apiHref, consoleHref, reporterRepresentation, commonRepresentation, nil)
	require.NoError(t, err)

	return resource
}

func createContractReporterResourceKey(t *testing.T, localResourceId, resourceType, reporterType, reporterInstanceId string) bizmodel.ReporterResourceKey {
	localResourceIdType, err := bizmodel.NewLocalResourceId(localResourceId)
	require.NoError(t, err)
	resourceTypeType, err := bizmodel.NewResourceType(resourceType)
	require.NoError(t, err)
	reporterTypeType, err := bizmodel.NewReporterType(reporterType)
	require.NoError(t, err)
	reporterInstanceIdType, err := bizmodel.NewReporterInstanceId(reporterInstanceId)
	require.NoError(t, err)

	key, err := bizmodel.NewReporterResourceKey(localResourceIdType, resourceTypeType, reporterTypeType, reporterInstanceIdType)
	require.NoError(t, err)
	return key
}

func TestFindVersionedRepresentationsByVersion(t *testing.T) {
	implementations := []struct {
		name string
		repo func() ResourceRepository
		db   func() *gorm.DB
	}{
		{
			name: "Real Repository with GormTransactionManager",
			repo: func() ResourceRepository {
				db := setupInMemoryDB(t)
				tm := NewGormTransactionManager(3)
				return NewResourceRepository(db, tm)
			},
			db: func() *gorm.DB { return setupInMemoryDB(t) },
		},
		{
			name: "Fake Repository",
			repo: func() ResourceRepository { return NewFakeResourceRepository() },
			db:   func() *gorm.DB { return nil },
		},
	}

	for _, impl := range implementations {
		t.Run(impl.name, func(t *testing.T) {
			// Helper to get fresh instances
			getFresh := func() (ResourceRepository, *gorm.DB) {
				if impl.name == "Fake Repository" {
					return impl.repo(), impl.db()
				}
				db := setupInMemoryDB(t)
				tm := NewGormTransactionManager(3)
				return NewResourceRepository(db, tm), db
			}

			repo, db := getFresh()

			// Seed: create resource (v0)
			res := createTestResourceWithLocalIdAndType(t, "localResourceId-1", "host")
			_ = db // fake ignores db
			if impl.name != "Fake Repository" {
				require.NoError(t, repo.Save(db, res, biz.OperationTypeCreated, "tx1"))

				// Update to bump common version to v1 with workspace_id workspace2
				key, err := bizmodel.NewReporterResourceKey("localResourceId-1", "host", "hbi", "hbi-instance-1")
				require.NoError(t, err)
				updatedCommon, err := bizmodel.NewRepresentation(map[string]interface{}{"workspace_id": "workspace2"})
				require.NoError(t, err)
				updatedReporter, err := bizmodel.NewRepresentation(map[string]interface{}{"hostname": "h"})
				require.NoError(t, err)

				transactionId := bizmodel.NewTransactionId("test-transaction-id")
				err = res.Update(key, "", "", nil, updatedReporter, updatedCommon, transactionId)
				require.NoError(t, err)
				require.NoError(t, repo.Save(db, res, biz.OperationTypeUpdated, "tx2"))
			}

			// Act: query for current (1) and previous (0)
			key, err := bizmodel.NewReporterResourceKey("localResourceId-1", "host", "hbi", "hbi-instance-1")
			require.NoError(t, err)
			results, err := repo.FindVersionedRepresentationsByVersion(db, key, 1)
			require.NoError(t, err)

			require.Len(t, results, 2)
			hasCur, hasPrev := false, false
			for _, r := range results {
				if r.Version == 1 {
					hasCur = true
					if impl.name != "Fake Repository" {
						assert.Equal(t, "workspace2", r.Data["workspace_id"])
					}
				}
				if r.Version == 0 {
					hasPrev = true
				}
				_, ok := r.Data["workspace_id"]
				assert.True(t, ok)
			}
			assert.True(t, hasCur)
			assert.True(t, hasPrev)
		})
	}
}

// Test GetCurrentAndPreviousWorkspaceID function with both real and fake repositories
func TestGetCurrentAndPreviousWorkspaceID_Integration(t *testing.T) {
	implementations := []struct {
		name string
		repo func() ResourceRepository
		db   func() *gorm.DB
	}{
		{
			name: "Real Repository with GormTransactionManager",
			repo: func() ResourceRepository {
				db := setupInMemoryDB(t)
				tm := NewGormTransactionManager(3)
				return NewResourceRepository(db, tm)
			},
			db: func() *gorm.DB {
				return setupInMemoryDB(t)
			},
		},
		{
			name: "Fake Repository",
			repo: func() ResourceRepository {
				return NewFakeResourceRepository()
			},
			db: func() *gorm.DB {
				return nil
			},
		},
	}

	for _, impl := range implementations {
		t.Run(impl.name, func(t *testing.T) {

			getFreshInstances := func() (ResourceRepository, *gorm.DB) {
				if impl.name == "Fake Repository" {
					return impl.repo(), impl.db()
				}
				db := setupInMemoryDB(t)
				tm := NewGormTransactionManager(3)
				repo := NewResourceRepository(db, tm)
				return repo, db
			}

			t.Run("GetCurrentAndPreviousWorkspaceID extracts workspace IDs correctly", func(t *testing.T) {
				repo, db := getFreshInstances()

				if impl.name != "Fake Repository" {
					// For real repository, create and update a resource to have versioned representations
					resource := createTestResourceWithLocalIdAndType(t, "workspace-test-resource", "host")
					err := repo.Save(db, resource, biz.OperationTypeCreated, "tx-ws-test")
					require.NoError(t, err)

					// Update to create version 1
					key, err := bizmodel.NewReporterResourceKey("workspace-test-resource", "host", "hbi", "hbi-instance-1")
					require.NoError(t, err)

					updatedCommon, err := bizmodel.NewRepresentation(map[string]interface{}{"workspace_id": "workspace-v1"})
					require.NoError(t, err)
					updatedReporter, err := bizmodel.NewRepresentation(map[string]interface{}{"hostname": "updated-host"})
					require.NoError(t, err)

					transactionId := bizmodel.NewTransactionId("test-transaction-id")
					err = resource.Update(key, "", "", nil, updatedReporter, updatedCommon, transactionId)
					require.NoError(t, err)
					require.NoError(t, repo.Save(db, resource, biz.OperationTypeUpdated, "tx-ws-update"))

					// Get the versioned representations
					representations, err := repo.FindVersionedRepresentationsByVersion(db, key, 1)
					require.NoError(t, err)

					// Test the GetCurrentAndPreviousWorkspaceID function
					currentWS, previousWS := GetCurrentAndPreviousWorkspaceID(representations, 1)
					assert.Equal(t, "workspace-v1", currentWS)
					assert.Equal(t, "test-workspace", previousWS) // From initial creation
				} else {
					// For fake repository, test with mock data
					key, err := bizmodel.NewReporterResourceKey("test-resource", "host", "hbi", "hbi-instance-1")
					require.NoError(t, err)

					// Test version 1 scenario (should return current and previous)
					representations, err := repo.FindVersionedRepresentationsByVersion(db, key, 1)
					require.NoError(t, err)

					currentWS, previousWS := GetCurrentAndPreviousWorkspaceID(representations, 1)
					assert.Equal(t, "test-workspace-v1", currentWS)
					assert.Equal(t, "test-workspace-previous", previousWS)
				}
			})

			t.Run("GetCurrentAndPreviousWorkspaceID handles version 0", func(t *testing.T) {
				repo, db := getFreshInstances()

				key, err := bizmodel.NewReporterResourceKey("test-resource-v0", "host", "hbi", "hbi-instance-1")
				require.NoError(t, err)

				if impl.name != "Fake Repository" {
					// For real repository, create a resource without updates (version 0)
					resource := createTestResourceWithLocalIdAndType(t, "test-resource-v0", "host")
					err := repo.Save(db, resource, biz.OperationTypeCreated, "tx-v0-test")
					require.NoError(t, err)
				}

				// Get version 0 representations
				representations, err := repo.FindVersionedRepresentationsByVersion(db, key, 0)
				require.NoError(t, err)

				currentWS, previousWS := GetCurrentAndPreviousWorkspaceID(representations, 0)

				if impl.name != "Fake Repository" {
					assert.Equal(t, "test-workspace", currentWS)
				} else {
					assert.Equal(t, "test-workspace-initial", currentWS)
				}
				assert.Equal(t, "", previousWS) // No previous version for version 0
			})

			t.Run("GetCurrentAndPreviousWorkspaceID handles empty representations", func(t *testing.T) {
				// Test the function directly with empty data
				representations := []RepresentationsByVersion{}
				currentWS, previousWS := GetCurrentAndPreviousWorkspaceID(representations, 1)
				assert.Equal(t, "", currentWS)
				assert.Equal(t, "", previousWS)
			})

			t.Run("GetCurrentAndPreviousWorkspaceID handles invalid workspace_id types", func(t *testing.T) {
				// Test the function directly with invalid data
				representations := []RepresentationsByVersion{
					{Data: map[string]interface{}{"workspace_id": 123}, Version: 1},    // non-string
					{Data: map[string]interface{}{"workspace_id": ""}, Version: 0},     // empty string
					{Data: map[string]interface{}{"other_field": "value"}, Version: 2}, // missing workspace_id
				}
				currentWS, previousWS := GetCurrentAndPreviousWorkspaceID(representations, 1)
				assert.Equal(t, "", currentWS)
				assert.Equal(t, "", previousWS)
			})
		})
	}
<<<<<<< HEAD
=======

}

func TestHasTransactionIdBeenProcessed(t *testing.T) {
	implementations := []struct {
		name string
		repo func() ResourceRepository
		db   func() *gorm.DB
	}{
		{
			name: "Real Repository with GormTransactionManager",
			repo: func() ResourceRepository {
				db := setupInMemoryDB(t)
				tm := NewGormTransactionManager(3)
				return NewResourceRepository(db, tm)
			},
			db: func() *gorm.DB {
				return setupInMemoryDB(t)
			},
		},
		{
			name: "Fake Repository",
			repo: func() ResourceRepository {
				return NewFakeResourceRepository()
			},
			db: func() *gorm.DB {
				return nil // Fake doesn't need real DB
			},
		},
	}

	for _, impl := range implementations {
		t.Run(impl.name, func(t *testing.T) {
			testHasTransactionIdBeenProcessed(t, impl.repo(), impl.db())
		})
	}
}

func testHasTransactionIdBeenProcessed(t *testing.T, repo ResourceRepository, db *gorm.DB) {
	t.Run("Empty transaction ID returns false", func(t *testing.T) {
		processed, err := repo.HasTransactionIdBeenProcessed(db, "")
		require.NoError(t, err)
		assert.False(t, processed, "Empty transaction ID should return false")
	})

	t.Run("Non-existent transaction ID returns false", func(t *testing.T) {
		transactionId := "non-existent-transaction-123"

		processed, err := repo.HasTransactionIdBeenProcessed(db, transactionId)
		require.NoError(t, err)
		assert.False(t, processed, "Non-existent transaction ID should return false")
	})

	t.Run("Transaction ID tracking for fake repository", func(t *testing.T) {
		// This test is specific to the fake repository implementation
		if fakeRepo, ok := repo.(*fakeResourceRepository); ok {
			transactionId := "test-transaction-456"

			// Initially should not be processed
			processed, err := fakeRepo.HasTransactionIdBeenProcessed(db, transactionId)
			require.NoError(t, err)
			assert.False(t, processed, "Transaction ID should not be processed initially")

			// Mark as processed
			fakeRepo.markTransactionIdAsProcessed(transactionId)

			// Now should be processed
			processed, err = fakeRepo.HasTransactionIdBeenProcessed(db, transactionId)
			require.NoError(t, err)
			assert.True(t, processed, "Transaction ID should be processed after marking")

			// Different transaction ID should still be false
			differentTransactionId := "different-transaction-789"
			processed, err = fakeRepo.HasTransactionIdBeenProcessed(db, differentTransactionId)
			require.NoError(t, err)
			assert.False(t, processed, "Different transaction ID should not be processed")
		}
	})

	t.Run("Real repository basic functionality", func(t *testing.T) {
		// This test is specific to the real repository implementation
		// We test basic functionality without complex database setup
		if realRepo, ok := repo.(*resourceRepository); ok {
			transactionId := "test-transaction-789"

			// Test that the method doesn't crash and returns false for non-existent transaction
			processed, err := realRepo.HasTransactionIdBeenProcessed(db, transactionId)
			require.NoError(t, err)
			assert.False(t, processed, "Non-existent transaction ID should return false")

			// Test empty transaction ID
			processed, err = realRepo.HasTransactionIdBeenProcessed(db, "")
			require.NoError(t, err)
			assert.False(t, processed, "Empty transaction ID should return false")
		}
	})

	t.Run("Multiple transaction IDs are tracked independently", func(t *testing.T) {
		transactionId1 := "transaction-1"
		transactionId2 := "transaction-2"
		transactionId3 := "transaction-3"

		// Initially none should be processed
		processed1, err := repo.HasTransactionIdBeenProcessed(db, transactionId1)
		require.NoError(t, err)
		assert.False(t, processed1, "Transaction ID 1 should not be processed initially")

		processed2, err := repo.HasTransactionIdBeenProcessed(db, transactionId2)
		require.NoError(t, err)
		assert.False(t, processed2, "Transaction ID 2 should not be processed initially")

		processed3, err := repo.HasTransactionIdBeenProcessed(db, transactionId3)
		require.NoError(t, err)
		assert.False(t, processed3, "Transaction ID 3 should not be processed initially")

		// Mark one as processed (for fake repository)
		if fakeRepo, ok := repo.(*fakeResourceRepository); ok {
			fakeRepo.markTransactionIdAsProcessed(transactionId2)

			// Check all again
			processed1, err = repo.HasTransactionIdBeenProcessed(db, transactionId1)
			require.NoError(t, err)
			assert.False(t, processed1, "Transaction ID 1 should still not be processed")

			processed2, err = repo.HasTransactionIdBeenProcessed(db, transactionId2)
			require.NoError(t, err)
			assert.True(t, processed2, "Transaction ID 2 should now be processed")

			processed3, err = repo.HasTransactionIdBeenProcessed(db, transactionId3)
			require.NoError(t, err)
			assert.False(t, processed3, "Transaction ID 3 should still not be processed")
		}
	})

	t.Run("Concurrent access to transaction ID tracking", func(t *testing.T) {
		// This test is specific to the fake repository implementation
		if fakeRepo, ok := repo.(*fakeResourceRepository); ok {
			transactionId := "concurrent-transaction-test"

			// Test concurrent reads
			done := make(chan bool, 10)
			for i := 0; i < 10; i++ {
				go func() {
					processed, err := fakeRepo.HasTransactionIdBeenProcessed(db, transactionId)
					require.NoError(t, err)
					assert.False(t, processed, "Concurrent read should return false")
					done <- true
				}()
			}

			// Wait for all goroutines to complete
			for i := 0; i < 10; i++ {
				<-done
			}

			// Mark as processed
			fakeRepo.markTransactionIdAsProcessed(transactionId)

			// Test concurrent reads after marking
			for i := 0; i < 10; i++ {
				go func() {
					processed, err := fakeRepo.HasTransactionIdBeenProcessed(db, transactionId)
					require.NoError(t, err)
					assert.True(t, processed, "Concurrent read should return true after marking")
					done <- true
				}()
			}

			// Wait for all goroutines to complete
			for i := 0; i < 10; i++ {
				<-done
			}
		}
	})
>>>>>>> 2d0ce829
}<|MERGE_RESOLUTION|>--- conflicted
+++ resolved
@@ -1977,9 +1977,6 @@
 			})
 		})
 	}
-<<<<<<< HEAD
-=======
-
 }
 
 func TestHasTransactionIdBeenProcessed(t *testing.T) {
@@ -2153,5 +2150,4 @@
 			}
 		}
 	})
->>>>>>> 2d0ce829
 }