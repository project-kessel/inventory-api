--- conflicted
+++ resolved
@@ -45,13 +45,8 @@
 	maxSerializationRetries := 3
 	db := setupGorm(t)
 	mc := setupMetricsCollector(t)
-<<<<<<< HEAD
-	transactionManager := data.NewGormTransactionManager(maxSerializationRetries)
-	repo := New(db, mc, transactionManager)
-=======
 	tm := data.NewGormTransactionManager(maxSerializationRetries)
 	repo := New(db, mc, tm)
->>>>>>> 4b72da25
 	return db, repo
 }
 
