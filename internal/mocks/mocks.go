package mocks

import (
	"context"
<<<<<<< HEAD
=======
	"io"
>>>>>>> 8d181a17

	"github.com/google/uuid"
	"github.com/project-kessel/inventory-api/internal/pubsub"
	"google.golang.org/grpc/metadata"

	pb "github.com/project-kessel/inventory-api/api/kessel/inventory/v1"

	"github.com/confluentinc/confluent-kafka-go/v2/kafka"

	kesselv1 "github.com/project-kessel/relations-api/api/kessel/relations/v1"
	"github.com/project-kessel/relations-api/api/kessel/relations/v1beta1"
	"github.com/stretchr/testify/mock"
	"google.golang.org/grpc"

	"github.com/project-kessel/inventory-api/internal/biz/model"
)

type MockHealthRepo struct {
	mock.Mock
}

type MockAuthz struct {
	mock.Mock
}

type MockConsumer struct {
	mock.Mock
}

type MockedReporterResourceRepository struct {
	mock.Mock
}

type MockedInventoryResourceRepository struct {
	mock.Mock
}

type MockedListenManager struct {
	mock.Mock
}

type MockedSubscription struct {
	mock.Mock
}

type MockLookupResourcesStream struct {
	mock.Mock
	Responses []*v1beta1.LookupResourcesResponse
	current   int
}

func (m *MockAuthz) Health(ctx context.Context) (*kesselv1.GetReadyzResponse, error) {
	args := m.Called(ctx)
	return args.Get(0).(*kesselv1.GetReadyzResponse), args.Error(1)
}

func (m *MockHealthRepo) IsBackendAvailable(ctx context.Context) (*pb.GetReadyzResponse, error) {
	args := m.Called(ctx)
	return args.Get(0).(*pb.GetReadyzResponse), args.Error(1)
}

func (m *MockHealthRepo) IsRelationsAvailable(ctx context.Context) (*pb.GetReadyzResponse, error) {
	args := m.Called(ctx)
	return args.Get(0).(*pb.GetReadyzResponse), args.Error(1)

}

func (m *MockAuthz) Check(ctx context.Context, namespace string, permission string, res *model.Resource, sub *v1beta1.SubjectReference) (v1beta1.CheckResponse_Allowed, *v1beta1.ConsistencyToken, error) {
	args := m.Called(ctx, namespace, permission, res, sub)
	return args.Get(0).(v1beta1.CheckResponse_Allowed), args.Get(1).(*v1beta1.ConsistencyToken), args.Error(2)
}

func (m *MockAuthz) CheckForUpdate(ctx context.Context, namespace string, permission string, res *model.Resource, sub *v1beta1.SubjectReference) (v1beta1.CheckForUpdateResponse_Allowed, *v1beta1.ConsistencyToken, error) {
	args := m.Called(ctx, namespace, permission, res, sub)
	return args.Get(0).(v1beta1.CheckForUpdateResponse_Allowed), args.Get(1).(*v1beta1.ConsistencyToken), args.Error(2)
}

func (m *MockAuthz) CreateTuples(ctx context.Context, req *v1beta1.CreateTuplesRequest) (*v1beta1.CreateTuplesResponse, error) {
	args := m.Called(ctx, req)
	return args.Get(0).(*v1beta1.CreateTuplesResponse), args.Error(1)
}

func (m *MockAuthz) DeleteTuples(ctx context.Context, request *v1beta1.DeleteTuplesRequest) (*v1beta1.DeleteTuplesResponse, error) {
	args := m.Called(ctx, request)
	return args.Get(0).(*v1beta1.DeleteTuplesResponse), args.Error(1)
}

func (m *MockAuthz) UnsetWorkspace(ctx context.Context, namespace, localResourceId, resourceType string) (*v1beta1.DeleteTuplesResponse, error) {
	args := m.Called(ctx, namespace, localResourceId, resourceType)
	return args.Get(0).(*v1beta1.DeleteTuplesResponse), args.Error(1)
}

func (m *MockAuthz) SetWorkspace(ctx context.Context, local_resource_id, workspace, namespace, name string, upsert bool) (*v1beta1.CreateTuplesResponse, error) {
	args := m.Called(ctx, local_resource_id, workspace, namespace, name)
	return args.Get(0).(*v1beta1.CreateTuplesResponse), args.Error(1)
}

// Update the MockAuthz LookupResources method to match the exact signature
func (m *MockAuthz) LookupResources(ctx context.Context, request *v1beta1.LookupResourcesRequest) (grpc.ServerStreamingClient[v1beta1.LookupResourcesResponse], error) {
	args := m.Called(ctx, request)
	return args.Get(0).(grpc.ServerStreamingClient[v1beta1.LookupResourcesResponse]), args.Error(1)
}

func (m *MockConsumer) CommitOffsets(offsets []kafka.TopicPartition) ([]kafka.TopicPartition, error) {
	args := m.Called(offsets)
	return args.Get(0).([]kafka.TopicPartition), args.Error(1)
}

func (m *MockConsumer) SubscribeTopics(topics []string, rebalanceCb kafka.RebalanceCb) (err error) {
	args := m.Called(topics, rebalanceCb)
	return args.Error(0)
}

func (m *MockConsumer) Poll(timeoutMs int) (event kafka.Event) {
	args := m.Called(timeoutMs)
	return args.Get(0).(kafka.Event)
}

func (m *MockConsumer) IsClosed() bool {
	args := m.Called()
	return args.Get(0).(bool)
}

func (m *MockConsumer) Close() error {
	args := m.Called()
	return args.Error(0)
}

func (m *MockConsumer) AssignmentLost() bool {
	args := m.Called()
	return args.Get(0).(bool)
}

func (m *MockLookupResourcesStream) Recv() (*v1beta1.LookupResourcesResponse, error) {
	if m.current >= len(m.Responses) {
		return nil, io.EOF
	}
	res := m.Responses[m.current]
	m.current++
	return res, nil
}

func (m *MockLookupResourcesStream) Header() (metadata.MD, error) {
	args := m.Called()
	return args.Get(0).(metadata.MD), args.Error(1)
}

func (m *MockLookupResourcesStream) Trailer() metadata.MD {
	args := m.Called()
	return args.Get(0).(metadata.MD)
}

func (m *MockLookupResourcesStream) CloseSend() error {
	args := m.Called()
	return args.Error(0)
}

func (m *MockLookupResourcesStream) Context() context.Context {
	args := m.Called()
	return args.Get(0).(context.Context)
}

func (m *MockLookupResourcesStream) SendMsg(msg interface{}) error {
	args := m.Called(msg)
	return args.Error(0)
}

func (m *MockLookupResourcesStream) RecvMsg(msg interface{}) error {
	args := m.Called(msg)
	return args.Error(0)
}

func (r *MockedReporterResourceRepository) Create(ctx context.Context, resource *model.Resource, namespace string, txid string) (*model.Resource, error) {
	args := r.Called(ctx, resource, namespace, txid)
	return args.Get(0).(*model.Resource), args.Error(1)
}

func (r *MockedReporterResourceRepository) Update(ctx context.Context, resource *model.Resource, id uuid.UUID, namespace string, txid string) (*model.Resource, error) {
	args := r.Called(ctx, resource, id, namespace, txid)
	return args.Get(0).(*model.Resource), args.Error(1)
}

func (r *MockedReporterResourceRepository) Delete(ctx context.Context, id uuid.UUID, namespace string) (*model.Resource, error) {
	args := r.Called(ctx, id, namespace)
	return args.Get(0).(*model.Resource), args.Error(1)
}

func (r *MockedReporterResourceRepository) FindByID(ctx context.Context, id uuid.UUID) (*model.Resource, error) {
	args := r.Called(ctx, id)
	return args.Get(0).(*model.Resource), args.Error(1)
}

func (r *MockedReporterResourceRepository) FindByReporterResourceId(ctx context.Context, id model.ReporterResourceId) (*model.Resource, error) {
	args := r.Called(ctx, id)
	return args.Get(0).(*model.Resource), args.Error(1)
}

func (r *MockedReporterResourceRepository) FindByInventoryIdAndReporter(ctx context.Context, inventoryId *uuid.UUID, reporterResourceId string, reporterType string) (*model.Resource, error) {
	args := r.Called(ctx, inventoryId, reporterResourceId, reporterType)
	return args.Get(0).(*model.Resource), args.Error(1)
}

func (r *MockedReporterResourceRepository) FindByReporterResourceIdv1beta2(ctx context.Context, id model.ReporterResourceUniqueIndex) (*model.Resource, error) {
	args := r.Called(ctx, id)
	return args.Get(0).(*model.Resource), args.Error(1)
}

func (r *MockedReporterResourceRepository) FindByInventoryIdAndResourceType(ctx context.Context, inventoryId *uuid.UUID, resourceType string) (*model.Resource, error) {
	args := r.Called(ctx, inventoryId, resourceType)
	return args.Get(0).(*model.Resource), args.Error(1)
}

func (r *MockedReporterResourceRepository) FindByReporterData(ctx context.Context, reporterId string, resourceId string) (*model.Resource, error) {
	args := r.Called(ctx, reporterId, resourceId)
	return args.Get(0).(*model.Resource), args.Error(1)
}

func (r *MockedReporterResourceRepository) ListAll(ctx context.Context) ([]*model.Resource, error) {
	args := r.Called(ctx)
	return args.Get(0).([]*model.Resource), args.Error(1)
}

func (r *MockedInventoryResourceRepository) FindByID(ctx context.Context, id uuid.UUID) (*model.InventoryResource, error) {
	args := r.Called(ctx, id)
	return args.Get(0).(*model.InventoryResource), args.Error(1)
}

func (r *MockedReporterResourceRepository) FindByWorkspaceId(ctx context.Context, workspace_id string) ([]*model.Resource, error) {
	args := r.Called(ctx)
	return args.Get(0).([]*model.Resource), args.Error(1)
}

func (m *MockedListenManager) Subscribe(txid string) pubsub.Subscription {
	args := m.Called(txid)
	return args.Get(0).(pubsub.Subscription)
}

func (m *MockedListenManager) WaitAndDistribute(ctx context.Context) error {
	args := m.Called(ctx)
	return args.Error(0)
}

func (m *MockedListenManager) Run(ctx context.Context) error {
	args := m.Called(ctx)
	return args.Error(0)
}

func (m *MockedSubscription) NotificationC() <-chan []byte {
	args := m.Called()
	return args.Get(0).(chan []byte)
}

func (m *MockedSubscription) Unsubscribe() {
	m.Called()
}

func (m *MockedSubscription) BlockForNotification(ctx context.Context) error {
	args := m.Called(ctx)
	return args.Error(0)
}<|MERGE_RESOLUTION|>--- conflicted
+++ resolved
@@ -2,10 +2,7 @@
 
 import (
 	"context"
-<<<<<<< HEAD
-=======
 	"io"
->>>>>>> 8d181a17
 
 	"github.com/google/uuid"
 	"github.com/project-kessel/inventory-api/internal/pubsub"
