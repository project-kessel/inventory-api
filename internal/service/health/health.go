package health

import (
	"context"
	"github.com/go-kratos/kratos/v2/log"
	pb "github.com/project-kessel/inventory-api/api/kessel/inventory/v1"
	"github.com/project-kessel/inventory-api/internal/authz"
	biz "github.com/project-kessel/inventory-api/internal/biz/health"
<<<<<<< HEAD
=======
	"github.com/spf13/viper"
>>>>>>> a579b20b
)

type HealthService struct {
	pb.UnimplementedKesselInventoryHealthServiceServer
	Ctl    *biz.HealthUsecase
	Config *authz.CompletedConfig
}

<<<<<<< HEAD
=======
var (
	livezLogged  = false
	readyzLogged = false
)

>>>>>>> a579b20b
func New(c *biz.HealthUsecase) *HealthService {
	return &HealthService{
		Ctl: c,
	}
}

func (s *HealthService) GetLivez(ctx context.Context, req *pb.GetLivezRequest) (*pb.GetLivezResponse, error) {
<<<<<<< HEAD
	log.Infof("Performing livez check")
=======
	if viper.GetBool("log.livez") {
		log.Infof("Performing livez check")
	} else {
		if !livezLogged {
			log.Infof("Livez logs disabled")
			livezLogged = true
		}
	}
>>>>>>> a579b20b
	return &pb.GetLivezResponse{
		Status: "OK",
		Code:   200,
	}, nil
}

func (s *HealthService) GetReadyz(ctx context.Context, req *pb.GetReadyzRequest) (*pb.GetReadyzResponse, error) {
<<<<<<< HEAD

=======
	if viper.GetBool("log.readyz") {
		log.Infof("Performing readyz check")
	} else {
		if !readyzLogged {
			log.Infof("Readyz logs disabled")
			readyzLogged = true
		}
	}
>>>>>>> a579b20b
	return s.Ctl.IsBackendAvailable(ctx)
}<|MERGE_RESOLUTION|>--- conflicted
+++ resolved
@@ -2,14 +2,12 @@
 
 import (
 	"context"
+
 	"github.com/go-kratos/kratos/v2/log"
 	pb "github.com/project-kessel/inventory-api/api/kessel/inventory/v1"
 	"github.com/project-kessel/inventory-api/internal/authz"
 	biz "github.com/project-kessel/inventory-api/internal/biz/health"
-<<<<<<< HEAD
-=======
 	"github.com/spf13/viper"
->>>>>>> a579b20b
 )
 
 type HealthService struct {
@@ -18,14 +16,11 @@
 	Config *authz.CompletedConfig
 }
 
-<<<<<<< HEAD
-=======
 var (
 	livezLogged  = false
 	readyzLogged = false
 )
 
->>>>>>> a579b20b
 func New(c *biz.HealthUsecase) *HealthService {
 	return &HealthService{
 		Ctl: c,
@@ -33,9 +28,6 @@
 }
 
 func (s *HealthService) GetLivez(ctx context.Context, req *pb.GetLivezRequest) (*pb.GetLivezResponse, error) {
-<<<<<<< HEAD
-	log.Infof("Performing livez check")
-=======
 	if viper.GetBool("log.livez") {
 		log.Infof("Performing livez check")
 	} else {
@@ -44,7 +36,6 @@
 			livezLogged = true
 		}
 	}
->>>>>>> a579b20b
 	return &pb.GetLivezResponse{
 		Status: "OK",
 		Code:   200,
@@ -52,9 +43,6 @@
 }
 
 func (s *HealthService) GetReadyz(ctx context.Context, req *pb.GetReadyzRequest) (*pb.GetReadyzResponse, error) {
-<<<<<<< HEAD
-
-=======
 	if viper.GetBool("log.readyz") {
 		log.Infof("Performing readyz check")
 	} else {
@@ -63,6 +51,5 @@
 			readyzLogged = true
 		}
 	}
->>>>>>> a579b20b
 	return s.Ctl.IsBackendAvailable(ctx)
 }