package resources

import (
	"context"
	"fmt"
	"io"
	"strings"

	"github.com/go-kratos/kratos/v2/log"
	pb "github.com/project-kessel/inventory-api/api/kessel/inventory/v1beta2"
	authnapi "github.com/project-kessel/inventory-api/internal/authn/api"
	"github.com/project-kessel/inventory-api/internal/biz/model"
	"github.com/project-kessel/inventory-api/internal/biz/usecase/resources"
	"github.com/project-kessel/inventory-api/internal/middleware"
	conv "github.com/project-kessel/inventory-api/internal/service/common"
	pbv1beta1 "github.com/project-kessel/relations-api/api/kessel/relations/v1beta1"
)

type InventoryService struct {
	pb.UnimplementedKesselInventoryServiceServer
	Ctl *resources.Usecase
}

func NewKesselInventoryServiceV1beta2(c *resources.Usecase) *InventoryService {
	return &InventoryService{
		Ctl: c,
	}
}

func (c *InventoryService) ReportResource(ctx context.Context, r *pb.ReportResourceRequest) (*pb.ReportResourceResponse, error) {
	identity, err := middleware.GetIdentity(ctx)
	if err != nil {
		return nil, err
	}

	resource, err := RequestToResource(r, identity)
	if err != nil {
		return nil, err
	}
	_, err = c.Ctl.Upsert(ctx, resource, r.GetWriteVisibility())
	log.Info()
	if err != nil {
		return nil, err
	}
	return ResponseFromResource(), nil
}

func (c *InventoryService) DeleteResource(ctx context.Context, r *pb.DeleteResourceRequest) (*pb.DeleteResourceResponse, error) {

	identity, err := middleware.GetIdentity(ctx)
	if err != nil {
		return nil, fmt.Errorf("failed to get identity: %w", err)
	}

	reporterResource, err := RequestToDeleteResource(r, identity)
	if err != nil {
		log.Error("Failed to build reporter resource ID: ", err)
		return nil, fmt.Errorf("failed to build reporter resource ID: %w", err)
	}

	err = c.Ctl.Delete(ctx, reporterResource)
	if err != nil {
		log.Error("Failed to delete resource: ", err)
		return nil, fmt.Errorf("failed to delete resource: %w", err)
	}

	return ResponseFromDeleteResource(), nil
}

func (s *InventoryService) Check(ctx context.Context, req *pb.CheckRequest) (*pb.CheckResponse, error) {
	identity, err := middleware.GetIdentity(ctx)
	if err != nil {
		return nil, err
	}

	if resource, err := authzFromRequestV1beta2(identity, req.Object); err == nil {
		if resp, err := s.Ctl.Check(ctx, req.GetRelation(), req.Object.Reporter.GetType(), &pbv1beta1.SubjectReference{
			Relation: req.GetSubject().Relation,
			Subject: &pbv1beta1.ObjectReference{
				Type: &pbv1beta1.ObjectType{
					Namespace: req.GetSubject().Resource.GetReporter().GetType(),
					Name:      req.GetSubject().Resource.GetResourceType(),
				},
				Id: req.GetSubject().Resource.GetResourceId(),
			},
		}, *resource); err == nil {
			return viewResponseFromAuthzRequestV1beta2(resp), nil
		} else {
			return nil, err
		}
	} else {
		return nil, err
	}
}

func (s *InventoryService) CheckForUpdate(ctx context.Context, req *pb.CheckForUpdateRequest) (*pb.CheckForUpdateResponse, error) {
	identity, err := middleware.GetIdentity(ctx)
	if err != nil {
		return nil, err
	}

	if resource, err := authzFromRequestV1beta2(identity, req.Object); err == nil {
		if resp, err := s.Ctl.CheckForUpdate(ctx, req.GetRelation(), req.Object.Reporter.GetType(), &pbv1beta1.SubjectReference{
			Relation: req.GetSubject().Relation,
			Subject: &pbv1beta1.ObjectReference{
				Type: &pbv1beta1.ObjectType{
					Namespace: req.GetSubject().Resource.GetReporter().GetType(),
					Name:      req.GetSubject().Resource.GetResourceType(),
				},
				Id: req.GetSubject().Resource.GetResourceId(),
			},
		}, *resource); err == nil {
			return updateResponseFromAuthzRequestV1beta2(resp), nil
		} else {
			return nil, err
		}
	} else {
		return nil, err
	}
}

func (s *InventoryService) StreamedListObjects(
	req *pb.StreamedListObjectsRequest,
	stream pb.KesselInventoryService_StreamedListObjectsServer,
) error {
	ctx := stream.Context()
<<<<<<< HEAD
	lookupReq, err := toLookupResourceRequest(req)
	if err != nil {
		return fmt.Errorf("failed to build lookup request: %w", err)
	}

	clientStream, err := s.Ctl.LookupResources(ctx, lookupReq)
=======
	clientStream, err := s.Ctl.LookupResources(ctx, ToLookupResourceRequest(req))
>>>>>>> e2377cef
	if err != nil {
		return fmt.Errorf("failed to retrieve resources: %w", err)
	}

	for {
		// Receive next message from the server stream
		resp, err := clientStream.Recv()
		if err == io.EOF {
			// Stream ended successfully
			return nil
		}
		if err != nil {
			return fmt.Errorf("error receiving resource: %w", err)
		}

		// Convert and send the response to the client
		if err := stream.Send(ToLookupResourceResponse(resp)); err != nil {
			return fmt.Errorf("error sending resource to client: %w", err)
		}
	}
}

<<<<<<< HEAD
func toLookupResourceRequest(request *pb.StreamedListObjectsRequest) (*pbv1beta1.LookupResourcesRequest, error) {
=======
func ToLookupResourceRequest(request *pb.StreamedListObjectsRequest) *pbv1beta1.LookupResourcesRequest {
>>>>>>> e2377cef
	if request == nil {
		return nil, fmt.Errorf("request is nil")
	}
	var pagination *pbv1beta1.RequestPagination
	if request.Pagination != nil {
		pagination = &pbv1beta1.RequestPagination{
			Limit:             request.Pagination.Limit,
			ContinuationToken: request.Pagination.ContinuationToken,
		}
	}
	normalizedNamespace := normalizeType(request.ObjectType.GetReporterType())
	normalizedResourceType := normalizeType(request.ObjectType.GetResourceType())

	return &pbv1beta1.LookupResourcesRequest{
		ResourceType: &pbv1beta1.ObjectType{
			Namespace: normalizedNamespace,
			Name:      normalizedResourceType,
		},
		Relation: request.Relation,
		Subject: &pbv1beta1.SubjectReference{
			Relation: request.Subject.Relation,
			Subject: &pbv1beta1.ObjectReference{
				Type: &pbv1beta1.ObjectType{
					Name:      request.Subject.Resource.GetResourceType(),
					Namespace: request.Subject.Resource.GetReporter().GetType(),
				},
				Id: request.Subject.Resource.GetResourceId(),
			},
		},
		Pagination: pagination,
	}, nil
}

func normalizeType(val string) string {
	normalized := strings.ToLower(val)
	return normalized
}

func ToLookupResourceResponse(response *pbv1beta1.LookupResourcesResponse) *pb.StreamedListObjectsResponse {
	return &pb.StreamedListObjectsResponse{
		Object: &pb.ResourceReference{
			Reporter: &pb.ReporterReference{
				Type: response.Resource.Type.Namespace,
			},
			ResourceId: response.Resource.Id,
		},
		Pagination: &pb.ResponsePagination{
			ContinuationToken: response.Pagination.ContinuationToken,
		},
	}
}

func authzFromRequestV1beta2(identity *authnapi.Identity, resource *pb.ResourceReference) (*model.ReporterResourceId, error) {
	return &model.ReporterResourceId{
		LocalResourceId: resource.ResourceId,
		ResourceType:    resource.ResourceType,
		ReporterId:      identity.Principal,
		ReporterType:    identity.Type,
	}, nil
}

func viewResponseFromAuthzRequestV1beta2(allowed bool) *pb.CheckResponse {
	if allowed {
		return &pb.CheckResponse{Allowed: pb.Allowed_ALLOWED_TRUE}
	} else {
		return &pb.CheckResponse{Allowed: pb.Allowed_ALLOWED_FALSE}
	}
}

func updateResponseFromAuthzRequestV1beta2(allowed bool) *pb.CheckForUpdateResponse {
	if allowed {
		return &pb.CheckForUpdateResponse{Allowed: pb.Allowed_ALLOWED_TRUE}
	} else {
		return &pb.CheckForUpdateResponse{Allowed: pb.Allowed_ALLOWED_FALSE}
	}
}

func RequestToResource(r *pb.ReportResourceRequest, identity *authnapi.Identity) (*model.Resource, error) {
	log.Info("Report Resource Request: ", r)
	var resourceType = r.GetType()
	resourceData, err := conv.ToJsonObject(r)
	if err != nil {
		return nil, err
	}

	var workspaceId, err2 = conv.ExtractWorkspaceId(r.Representations.Common)
	if err2 != nil {
		return nil, err2
	}

	var inventoryId, err3 = conv.ExtractInventoryId(r.GetInventoryId())
	if err3 != nil {
		return nil, err3
	}
	reporterType, err := conv.ExtractReporterType(r.ReporterType)
	if err != nil {
		log.Warn("Missing reporterType")
		return nil, err
	}

	reporterInstanceId, err := conv.ExtractReporterInstanceID(r.ReporterInstanceId)
	if err != nil {
		log.Warn("Missing reporterInstanceId")
		return nil, err
	}

	return conv.ResourceFromPb(resourceType, reporterType, reporterInstanceId, identity.Principal, resourceData, workspaceId, r.Representations, inventoryId), nil
}

func RequestToDeleteResource(r *pb.DeleteResourceRequest, identity *authnapi.Identity) (model.ReporterResourceId, error) {
	log.Info("Delete Resource Request: ", r)

	reference := r.GetReference()
	if reference == nil {
		return model.ReporterResourceId{}, fmt.Errorf("reference is required but was nil")
	}

	reporter := reference.GetReporter()
	if reporter == nil {
		return model.ReporterResourceId{}, fmt.Errorf("reporter is required but was nil")
	}

	localResourceId := reference.GetResourceId()
	reporterType := reporter.GetType()
	resourceType := reference.GetResourceType()

	reporterResourceId := model.ReporterResourceId{
		LocalResourceId: localResourceId,
		ReporterType:    reporterType,
		ReporterId:      identity.Principal,
		ResourceType:    resourceType,
	}

	return reporterResourceId, nil
}

func ResponseFromResource() *pb.ReportResourceResponse {
	return &pb.ReportResourceResponse{}
}

func ResponseFromDeleteResource() *pb.DeleteResourceResponse {
	return &pb.DeleteResourceResponse{}
}<|MERGE_RESOLUTION|>--- conflicted
+++ resolved
@@ -124,16 +124,12 @@
 	stream pb.KesselInventoryService_StreamedListObjectsServer,
 ) error {
 	ctx := stream.Context()
-<<<<<<< HEAD
-	lookupReq, err := toLookupResourceRequest(req)
+	lookupReq, err := ToLookupResourceRequest(req)
 	if err != nil {
 		return fmt.Errorf("failed to build lookup request: %w", err)
 	}
 
 	clientStream, err := s.Ctl.LookupResources(ctx, lookupReq)
-=======
-	clientStream, err := s.Ctl.LookupResources(ctx, ToLookupResourceRequest(req))
->>>>>>> e2377cef
 	if err != nil {
 		return fmt.Errorf("failed to retrieve resources: %w", err)
 	}
@@ -156,11 +152,7 @@
 	}
 }
 
-<<<<<<< HEAD
-func toLookupResourceRequest(request *pb.StreamedListObjectsRequest) (*pbv1beta1.LookupResourcesRequest, error) {
-=======
-func ToLookupResourceRequest(request *pb.StreamedListObjectsRequest) *pbv1beta1.LookupResourcesRequest {
->>>>>>> e2377cef
+func ToLookupResourceRequest(request *pb.StreamedListObjectsRequest) (*pbv1beta1.LookupResourcesRequest, error) {
 	if request == nil {
 		return nil, fmt.Errorf("request is nil")
 	}
@@ -171,8 +163,8 @@
 			ContinuationToken: request.Pagination.ContinuationToken,
 		}
 	}
-	normalizedNamespace := normalizeType(request.ObjectType.GetReporterType())
-	normalizedResourceType := normalizeType(request.ObjectType.GetResourceType())
+	normalizedNamespace := NormalizeType(request.ObjectType.GetReporterType())
+	normalizedResourceType := NormalizeType(request.ObjectType.GetResourceType())
 
 	return &pbv1beta1.LookupResourcesRequest{
 		ResourceType: &pbv1beta1.ObjectType{
@@ -194,7 +186,7 @@
 	}, nil
 }
 
-func normalizeType(val string) string {
+func NormalizeType(val string) string {
 	normalized := strings.ToLower(val)
 	return normalized
 }
