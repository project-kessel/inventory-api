# Generated with protoc-gen-openapi
# https://github.com/google/gnostic/tree/master/cmd/protoc-gen-openapi

openapi: 3.0.3
info:
    title: ""
    version: 0.0.1
paths:
    /api/inventory/v1/livez:
        get:
            tags:
                - KesselInventoryHealthService
            operationId: KesselInventoryHealthService_GetLivez
            responses:
                "200":
                    description: OK
                    content:
                        application/json:
                            schema:
                                $ref: '#/components/schemas/kessel.inventory.v1.GetLivezResponse'
                default:
                    description: Default error response
                    content:
                        application/json:
                            schema:
                                $ref: '#/components/schemas/google.rpc.Status'
    /api/inventory/v1/readyz:
        get:
            tags:
                - KesselInventoryHealthService
            operationId: KesselInventoryHealthService_GetReadyz
            responses:
                "200":
                    description: OK
                    content:
                        application/json:
                            schema:
                                $ref: '#/components/schemas/kessel.inventory.v1.GetReadyzResponse'
                default:
                    description: Default error response
                    content:
                        application/json:
                            schema:
                                $ref: '#/components/schemas/google.rpc.Status'
    /api/inventory/v1beta1/authz/check:
        post:
            tags:
                - KesselCheckService
            description: "Checks for the existence of a single Relationship \n (a Relation between a Resource and a Subject or Subject Set)."
            operationId: KesselCheckService_Check
            requestBody:
                content:
                    application/json:
                        schema:
                            $ref: '#/components/schemas/kessel.inventory.v1beta1.authz.CheckRequest'
                required: true
            responses:
                "200":
                    description: OK
                    content:
                        application/json:
                            schema:
                                $ref: '#/components/schemas/kessel.inventory.v1beta1.authz.CheckResponse'
                default:
                    description: Default error response
                    content:
                        application/json:
                            schema:
                                $ref: '#/components/schemas/google.rpc.Status'
    /api/inventory/v1beta1/authz/checkforupdate:
        post:
            tags:
                - KesselCheckService
            operationId: KesselCheckService_CheckForUpdate
            requestBody:
                content:
                    application/json:
                        schema:
                            $ref: '#/components/schemas/kessel.inventory.v1beta1.authz.CheckForUpdateRequest'
                required: true
            responses:
                "200":
                    description: OK
                    content:
                        application/json:
                            schema:
                                $ref: '#/components/schemas/kessel.inventory.v1beta1.authz.CheckForUpdateResponse'
                default:
                    description: Default error response
                    content:
                        application/json:
                            schema:
                                $ref: '#/components/schemas/google.rpc.Status'
    /api/inventory/v1beta1/resource-relationships/k8s-policy_is-propagated-to_k8s-cluster:
        put:
            tags:
                - KesselK8SPolicyIsPropagatedToK8SClusterService
            operationId: KesselK8SPolicyIsPropagatedToK8SClusterService_UpdateK8SPolicyIsPropagatedToK8SCluster
            requestBody:
                content:
                    application/json:
                        schema:
                            $ref: '#/components/schemas/kessel.inventory.v1beta1.relationships.UpdateK8SPolicyIsPropagatedToK8SClusterRequest'
                required: true
            responses:
                "200":
                    description: OK
                    content:
                        application/json:
                            schema:
                                $ref: '#/components/schemas/kessel.inventory.v1beta1.relationships.UpdateK8SPolicyIsPropagatedToK8SClusterResponse'
                default:
                    description: Default error response
                    content:
                        application/json:
                            schema:
                                $ref: '#/components/schemas/google.rpc.Status'
        post:
            tags:
                - KesselK8SPolicyIsPropagatedToK8SClusterService
            operationId: KesselK8SPolicyIsPropagatedToK8SClusterService_CreateK8SPolicyIsPropagatedToK8SCluster
            requestBody:
                content:
                    application/json:
                        schema:
                            $ref: '#/components/schemas/kessel.inventory.v1beta1.relationships.CreateK8SPolicyIsPropagatedToK8SClusterRequest'
                required: true
            responses:
                "200":
                    description: OK
                    content:
                        application/json:
                            schema:
                                $ref: '#/components/schemas/kessel.inventory.v1beta1.relationships.CreateK8SPolicyIsPropagatedToK8SClusterResponse'
                default:
                    description: Default error response
                    content:
                        application/json:
                            schema:
                                $ref: '#/components/schemas/google.rpc.Status'
        delete:
            tags:
                - KesselK8SPolicyIsPropagatedToK8SClusterService
            operationId: KesselK8SPolicyIsPropagatedToK8SClusterService_DeleteK8SPolicyIsPropagatedToK8SCluster
            requestBody:
                content:
                    application/json:
                        schema:
                            $ref: '#/components/schemas/kessel.inventory.v1beta1.relationships.DeleteK8SPolicyIsPropagatedToK8SClusterRequest'
                required: true
            responses:
                "200":
                    description: OK
                    content:
                        application/json:
                            schema:
                                $ref: '#/components/schemas/kessel.inventory.v1beta1.relationships.DeleteK8SPolicyIsPropagatedToK8SClusterResponse'
                default:
                    description: Default error response
                    content:
                        application/json:
                            schema:
                                $ref: '#/components/schemas/google.rpc.Status'
    /api/inventory/v1beta1/resources/k8s-clusters:
        put:
            tags:
                - KesselK8SClusterService
            operationId: KesselK8SClusterService_UpdateK8SCluster
            requestBody:
                content:
                    application/json:
                        schema:
                            $ref: '#/components/schemas/kessel.inventory.v1beta1.resources.UpdateK8sClusterRequest'
                required: true
            responses:
                "200":
                    description: OK
                    content:
                        application/json:
                            schema:
                                $ref: '#/components/schemas/kessel.inventory.v1beta1.resources.UpdateK8sClusterResponse'
                default:
                    description: Default error response
                    content:
                        application/json:
                            schema:
                                $ref: '#/components/schemas/google.rpc.Status'
        post:
            tags:
                - KesselK8SClusterService
            operationId: KesselK8SClusterService_CreateK8SCluster
            requestBody:
                content:
                    application/json:
                        schema:
                            $ref: '#/components/schemas/kessel.inventory.v1beta1.resources.CreateK8sClusterRequest'
                required: true
            responses:
                "200":
                    description: OK
                    content:
                        application/json:
                            schema:
                                $ref: '#/components/schemas/kessel.inventory.v1beta1.resources.CreateK8sClusterResponse'
                default:
                    description: Default error response
                    content:
                        application/json:
                            schema:
                                $ref: '#/components/schemas/google.rpc.Status'
        delete:
            tags:
                - KesselK8SClusterService
            operationId: KesselK8SClusterService_DeleteK8SCluster
            requestBody:
                content:
                    application/json:
                        schema:
                            $ref: '#/components/schemas/kessel.inventory.v1beta1.resources.DeleteK8sClusterRequest'
                required: true
            responses:
                "200":
                    description: OK
                    content:
                        application/json:
                            schema:
                                $ref: '#/components/schemas/kessel.inventory.v1beta1.resources.DeleteK8sClusterResponse'
                default:
                    description: Default error response
                    content:
                        application/json:
                            schema:
                                $ref: '#/components/schemas/google.rpc.Status'
    /api/inventory/v1beta1/resources/k8s-policies:
        put:
            tags:
                - KesselK8SPolicyService
            operationId: KesselK8SPolicyService_UpdateK8SPolicy
            requestBody:
                content:
                    application/json:
                        schema:
                            $ref: '#/components/schemas/kessel.inventory.v1beta1.resources.UpdateK8sPolicyRequest'
                required: true
            responses:
                "200":
                    description: OK
                    content:
                        application/json:
                            schema:
                                $ref: '#/components/schemas/kessel.inventory.v1beta1.resources.UpdateK8sPolicyResponse'
                default:
                    description: Default error response
                    content:
                        application/json:
                            schema:
                                $ref: '#/components/schemas/google.rpc.Status'
        post:
            tags:
                - KesselK8SPolicyService
            operationId: KesselK8SPolicyService_CreateK8SPolicy
            requestBody:
                content:
                    application/json:
                        schema:
                            $ref: '#/components/schemas/kessel.inventory.v1beta1.resources.CreateK8sPolicyRequest'
                required: true
            responses:
                "200":
                    description: OK
                    content:
                        application/json:
                            schema:
                                $ref: '#/components/schemas/kessel.inventory.v1beta1.resources.CreateK8sPolicyResponse'
                default:
                    description: Default error response
                    content:
                        application/json:
                            schema:
                                $ref: '#/components/schemas/google.rpc.Status'
        delete:
            tags:
                - KesselK8SPolicyService
            operationId: KesselK8SPolicyService_DeleteK8SPolicy
            requestBody:
                content:
                    application/json:
                        schema:
                            $ref: '#/components/schemas/kessel.inventory.v1beta1.resources.DeleteK8sPolicyRequest'
                required: true
            responses:
                "200":
                    description: OK
                    content:
                        application/json:
                            schema:
                                $ref: '#/components/schemas/kessel.inventory.v1beta1.resources.DeleteK8sPolicyResponse'
                default:
                    description: Default error response
                    content:
                        application/json:
                            schema:
                                $ref: '#/components/schemas/google.rpc.Status'
    /api/inventory/v1beta1/resources/notifications-integrations:
        get:
            tags:
                - KesselNotificationsIntegrationService
            operationId: KesselNotificationsIntegrationService_ListNotificationsIntegrations
            parameters:
                - name: resourceType.namespace
                  in: query
                  schema:
                    type: string
                - name: resourceType.name
                  in: query
                  schema:
                    type: string
                - name: relation
                  in: query
                  schema:
                    type: string
                - name: subject.relation
                  in: query
                  description: |-
                    An optional relation which points to a set of Subjects instead of the single Subject.
                     e.g. "members" or "owners" of a group identified in `subject`.
                  schema:
                    type: string
                - name: subject.subject.type.namespace
                  in: query
                  schema:
                    type: string
                - name: subject.subject.type.name
                  in: query
                  schema:
                    type: string
                - name: subject.subject.id
                  in: query
                  schema:
                    type: string
                - name: parent.type.namespace
                  in: query
                  schema:
                    type: string
                - name: parent.type.name
                  in: query
                  schema:
                    type: string
                - name: parent.id
                  in: query
                  schema:
                    type: string
            responses:
                "200":
                    description: OK
                    content:
                        application/json:
                            schema:
                                $ref: '#/components/schemas/kessel.inventory.v1beta1.resources.ListNotificationsIntegrationsResponse'
                default:
                    description: Default error response
                    content:
                        application/json:
                            schema:
                                $ref: '#/components/schemas/google.rpc.Status'
        put:
            tags:
                - KesselNotificationsIntegrationService
            operationId: KesselNotificationsIntegrationService_UpdateNotificationsIntegration
            requestBody:
                content:
                    application/json:
                        schema:
                            $ref: '#/components/schemas/kessel.inventory.v1beta1.resources.UpdateNotificationsIntegrationRequest'
                required: true
            responses:
                "200":
                    description: OK
                    content:
                        application/json:
                            schema:
                                $ref: '#/components/schemas/kessel.inventory.v1beta1.resources.UpdateNotificationsIntegrationResponse'
                default:
                    description: Default error response
                    content:
                        application/json:
                            schema:
                                $ref: '#/components/schemas/google.rpc.Status'
        post:
            tags:
                - KesselNotificationsIntegrationService
            operationId: KesselNotificationsIntegrationService_CreateNotificationsIntegration
            requestBody:
                content:
                    application/json:
                        schema:
                            $ref: '#/components/schemas/kessel.inventory.v1beta1.resources.CreateNotificationsIntegrationRequest'
                required: true
            responses:
                "200":
                    description: OK
                    content:
                        application/json:
                            schema:
                                $ref: '#/components/schemas/kessel.inventory.v1beta1.resources.CreateNotificationsIntegrationResponse'
                default:
                    description: Default error response
                    content:
                        application/json:
                            schema:
                                $ref: '#/components/schemas/google.rpc.Status'
        delete:
            tags:
                - KesselNotificationsIntegrationService
            operationId: KesselNotificationsIntegrationService_DeleteNotificationsIntegration
            requestBody:
                content:
                    application/json:
                        schema:
                            $ref: '#/components/schemas/kessel.inventory.v1beta1.resources.DeleteNotificationsIntegrationRequest'
                required: true
            responses:
                "200":
                    description: OK
                    content:
                        application/json:
                            schema:
                                $ref: '#/components/schemas/kessel.inventory.v1beta1.resources.DeleteNotificationsIntegrationResponse'
                default:
                    description: Default error response
                    content:
                        application/json:
                            schema:
                                $ref: '#/components/schemas/google.rpc.Status'
    /api/inventory/v1beta1/resources/rhel-hosts:
        put:
            tags:
                - KesselRhelHostService
            operationId: KesselRhelHostService_UpdateRhelHost
            requestBody:
                content:
                    application/json:
                        schema:
                            $ref: '#/components/schemas/kessel.inventory.v1beta1.resources.UpdateRhelHostRequest'
                required: true
            responses:
                "200":
                    description: OK
                    content:
                        application/json:
                            schema:
                                $ref: '#/components/schemas/kessel.inventory.v1beta1.resources.UpdateRhelHostResponse'
                default:
                    description: Default error response
                    content:
                        application/json:
                            schema:
                                $ref: '#/components/schemas/google.rpc.Status'
        post:
            tags:
                - KesselRhelHostService
            operationId: KesselRhelHostService_CreateRhelHost
            requestBody:
                content:
                    application/json:
                        schema:
                            $ref: '#/components/schemas/kessel.inventory.v1beta1.resources.CreateRhelHostRequest'
                required: true
            responses:
                "200":
                    description: OK
                    content:
                        application/json:
                            schema:
                                $ref: '#/components/schemas/kessel.inventory.v1beta1.resources.CreateRhelHostResponse'
                default:
                    description: Default error response
                    content:
                        application/json:
                            schema:
                                $ref: '#/components/schemas/google.rpc.Status'
        delete:
            tags:
                - KesselRhelHostService
            operationId: KesselRhelHostService_DeleteRhelHost
            requestBody:
                content:
                    application/json:
                        schema:
                            $ref: '#/components/schemas/kessel.inventory.v1beta1.resources.DeleteRhelHostRequest'
                required: true
            responses:
                "200":
                    description: OK
                    content:
                        application/json:
                            schema:
                                $ref: '#/components/schemas/kessel.inventory.v1beta1.resources.DeleteRhelHostResponse'
                default:
                    description: Default error response
                    content:
                        application/json:
                            schema:
                                $ref: '#/components/schemas/google.rpc.Status'
    /api/inventory/v1beta2/check:
        post:
            tags:
                - KesselCheckService
            description: |-
                Checks for the existence of a single Relationship
                 (a Relation between a Resource and a Subject or Subject Set).
            operationId: KesselCheckService_Check
            requestBody:
                content:
                    application/json:
                        schema:
                            $ref: '#/components/schemas/kessel.inventory.v1beta2.CheckRequest'
                required: true
            responses:
                "200":
                    description: OK
                    content:
                        application/json:
                            schema:
                                $ref: '#/components/schemas/kessel.inventory.v1beta2.CheckResponse'
                default:
                    description: Default error response
                    content:
                        application/json:
                            schema:
                                $ref: '#/components/schemas/google.rpc.Status'
    /api/inventory/v1beta2/checkforupdate:
        post:
            tags:
                - KesselCheckService
            operationId: KesselCheckService_CheckForUpdate
            requestBody:
                content:
                    application/json:
                        schema:
                            $ref: '#/components/schemas/kessel.inventory.v1beta2.CheckForUpdateRequest'
                required: true
            responses:
                "200":
                    description: OK
                    content:
                        application/json:
                            schema:
                                $ref: '#/components/schemas/kessel.inventory.v1beta2.CheckForUpdateResponse'
                default:
                    description: Default error response
                    content:
                        application/json:
                            schema:
                                $ref: '#/components/schemas/google.rpc.Status'
    /api/inventory/v1beta2/resources:
        get:
            tags:
                - KesselLookupService
            operationId: KesselLookupService_LookupResources
            parameters:
                - name: resourceType.namespace
                  in: query
                  schema:
                    type: string
                - name: resourceType.name
                  in: query
                  schema:
                    type: string
                - name: relation
                  in: query
                  schema:
                    type: string
                - name: subject.relation
                  in: query
                  description: |-
                    An optional relation which points to a set of Subjects instead of the single Subject.
                     e.g. "members" or "owners" of a group identified in `subject`.
                  schema:
                    type: string
                - name: subject.subject.type.namespace
                  in: query
                  schema:
                    type: string
                - name: subject.subject.type.name
                  in: query
                  schema:
                    type: string
                - name: subject.subject.id
                  in: query
                  schema:
                    type: string
                - name: pagination.limit
                  in: query
                  schema:
                    type: integer
                    format: uint32
                - name: pagination.continuationToken
                  in: query
                  schema:
                    type: string
                - name: consistency.minimizeLatency
                  in: query
                  description: |-
                    The service selects the fastest snapshot available.
                     *Must* be set true if used.
                  schema:
                    type: boolean
                - name: consistency.atLeastAsFresh.token
                  in: query
                  schema:
                    type: string
            responses:
                "200":
                    description: OK
                    content:
                        application/json:
                            schema:
                                $ref: '#/components/schemas/kessel.inventory.v1beta2.LookupResourcesResponse'
                default:
                    description: Default error response
                    content:
                        application/json:
                            schema:
                                $ref: '#/components/schemas/google.rpc.Status'
        post:
            tags:
                - KesselResourceService
            operationId: KesselResourceService_ReportResource
            requestBody:
                content:
                    application/json:
                        schema:
                            $ref: '#/components/schemas/kessel.inventory.v1beta2.ReportResourceRequest'
                required: true
            responses:
                "200":
                    description: OK
                    content:
                        application/json:
                            schema:
                                $ref: '#/components/schemas/kessel.inventory.v1beta2.ReportResourceResponse'
                default:
                    description: Default error response
                    content:
                        application/json:
                            schema:
                                $ref: '#/components/schemas/google.rpc.Status'
        delete:
            tags:
                - KesselResourceService
            operationId: KesselResourceService_DeleteResource
            requestBody:
                content:
                    application/json:
                        schema:
                            $ref: '#/components/schemas/kessel.inventory.v1beta2.DeleteResourceRequest'
                required: true
            responses:
                "200":
                    description: OK
                    content:
                        application/json:
                            schema:
                                $ref: '#/components/schemas/kessel.inventory.v1beta2.DeleteResourceResponse'
                default:
                    description: Default error response
                    content:
                        application/json:
                            schema:
                                $ref: '#/components/schemas/google.rpc.Status'
components:
    schemas:
        google.protobuf.Any:
            type: object
            properties:
                '@type':
                    type: string
                    description: The type of the serialized message.
            additionalProperties: true
            description: Contains an arbitrary serialized message along with a @type that describes the type of the serialized message.
        google.rpc.Status:
            type: object
            properties:
                code:
                    type: integer
                    description: The status code, which should be an enum value of [google.rpc.Code][google.rpc.Code].
                    format: int32
                message:
                    type: string
                    description: A developer-facing error message, which should be in English. Any user-facing error message should be localized and sent in the [google.rpc.Status.details][google.rpc.Status.details] field, or localized by the client.
                details:
                    type: array
                    items:
                        $ref: '#/components/schemas/google.protobuf.Any'
                    description: A list of messages that carry the error details.  There is a common set of message types for APIs to use.
            description: 'The `Status` type defines a logical error model that is suitable for different programming environments, including REST APIs and RPC APIs. It is used by [gRPC](https://github.com/grpc). Each `Status` message contains three pieces of data: error code, error message, and error details. You can find out more about this error model and how to work with it in the [API Design Guide](https://cloud.google.com/apis/design/errors).'
        kessel.inventory.v1.GetLivezResponse:
            type: object
            properties:
                status:
                    type: string
                code:
                    type: integer
                    format: uint32
        kessel.inventory.v1.GetReadyzResponse:
            type: object
            properties:
                status:
                    type: string
                code:
                    type: integer
                    format: uint32
        kessel.inventory.v1beta1.authz.CheckForUpdateRequest:
            type: object
            properties:
                parent:
                    allOf:
                        - $ref: '#/components/schemas/kessel.inventory.v1beta1.authz.ObjectReference'
                    description: |-
                        Required parameters (from an authz perspective)
                         - resource type and id
                         - permission (cannot be derived from type as types may have multiple edit permissions Ex: https://github.com/RedHatInsights/rbac-config/blob/master/configs/prod/schemas/src/notifications.ksl#L37)
                         - user (possibly derived from an identity token)
                relation:
                    type: string
                subject:
                    $ref: '#/components/schemas/kessel.inventory.v1beta1.authz.SubjectReference'
        kessel.inventory.v1beta1.authz.CheckForUpdateResponse:
            type: object
            properties:
                allowed:
                    enum:
                        - ALLOWED_UNSPECIFIED
                        - ALLOWED_TRUE
                        - ALLOWED_FALSE
                    type: string
                    format: enum
        kessel.inventory.v1beta1.authz.CheckRequest:
            type: object
            properties:
                parent:
                    allOf:
                        - $ref: '#/components/schemas/kessel.inventory.v1beta1.authz.ObjectReference'
                    description: |-
                        Required parameters (from an authz perspective)
                         - resource type and id
                         - permission (cannot be derived from the type as a type may have multiple 'read' permissions. Ex: https://github.com/RedHatInsights/rbac-config/blob/master/configs/prod/schemas/src/notifications.ksl#L31)
                         - user (possibly derived from an identity token)
                relation:
                    type: string
                subject:
                    $ref: '#/components/schemas/kessel.inventory.v1beta1.authz.SubjectReference'
        kessel.inventory.v1beta1.authz.CheckResponse:
            type: object
            properties:
                allowed:
                    enum:
                        - ALLOWED_UNSPECIFIED
                        - ALLOWED_TRUE
                        - ALLOWED_FALSE
                    type: string
                    format: enum
        kessel.inventory.v1beta1.authz.ObjectReference:
            type: object
            properties:
                type:
                    $ref: '#/components/schemas/kessel.inventory.v1beta1.authz.ObjectType'
                id:
                    type: string
        kessel.inventory.v1beta1.authz.ObjectType:
            type: object
            properties:
                namespace:
                    type: string
                name:
                    type: string
        kessel.inventory.v1beta1.authz.SubjectReference:
            type: object
            properties:
                relation:
                    type: string
                    description: |-
                        An optional relation which points to a set of Subjects instead of the single Subject.
                         e.g. "members" or "owners" of a group identified in `subject`.
                subject:
                    $ref: '#/components/schemas/kessel.inventory.v1beta1.authz.ObjectReference'
            description: A reference to a Subject or, if a `relation` is provided, a Subject Set.
        kessel.inventory.v1beta1.relationships.CreateK8SPolicyIsPropagatedToK8SClusterRequest:
            type: object
            properties:
                k8s-policy_is-propagated-to_k8s-cluster:
                    allOf:
                        - $ref: '#/components/schemas/kessel.inventory.v1beta1.relationships.K8SPolicyIsPropagatedToK8SCluster'
                    description: The resource relationship to create in Kessel Asset Inventory
        kessel.inventory.v1beta1.relationships.CreateK8SPolicyIsPropagatedToK8SClusterResponse:
            type: object
            properties: {}
        kessel.inventory.v1beta1.relationships.DeleteK8SPolicyIsPropagatedToK8SClusterRequest:
            type: object
            properties:
                reporter_data:
                    allOf:
                        - $ref: '#/components/schemas/kessel.inventory.v1beta1.relationships.ReporterData'
                    description: "The resource-relationship to be deleted will be defined by \n \\\"<reporter_data.reporter_type>:<reporter_instance_id>:<reporter_data.subject_local_resource_id>\\\"\n AND \\\"<reporter_data.reporter_type>:<reporter_instance_id>:<reporter_data.object_local_resource_id>\\\"\n from the request body."
        kessel.inventory.v1beta1.relationships.DeleteK8SPolicyIsPropagatedToK8SClusterResponse:
            type: object
            properties: {}
        kessel.inventory.v1beta1.relationships.K8SPolicyIsPropagatedToK8SCluster:
            type: object
            properties:
                metadata:
                    allOf:
                        - $ref: '#/components/schemas/kessel.inventory.v1beta1.relationships.Metadata'
                    description: Metadata about this resource
                reporter_data:
                    allOf:
                        - $ref: '#/components/schemas/kessel.inventory.v1beta1.relationships.ReporterData'
                    description: Write only reporter specific data
                relationship_data:
                    $ref: '#/components/schemas/kessel.inventory.v1beta1.relationships.K8SPolicyIsPropagatedToK8SClusterDetail'
        kessel.inventory.v1beta1.relationships.K8SPolicyIsPropagatedToK8SClusterDetail:
            type: object
            properties:
                k8s_policy_id:
                    readOnly: true
                    type: string
                    description: The resource ID assigned to the resource by Kessel Asset Inventory.
                k8s_cluster_id:
                    readOnly: true
                    type: string
                    description: The resource ID assigned to the resource by Kessel Asset Inventory.
                status:
                    enum:
                        - STATUS_UNSPECIFIED
                        - STATUS_OTHER
                        - VIOLATIONS
                        - NO_VIOLATIONS
                    type: string
                    format: enum
        kessel.inventory.v1beta1.relationships.Metadata:
            type: object
            properties:
                id:
                    readOnly: true
                    type: string
                    description: Kessel Asset Inventory generated identifier.
                relationship_type:
                    readOnly: true
                    type: string
                    description: The type of Resource relationship
                created_at:
                    readOnly: true
                    type: string
                    description: Date and time when the inventory item was first reported.
                    format: date-time
                updated_at:
                    readOnly: true
                    type: string
                    description: Date and time when the inventory item was last updated.
                    format: date-time
                deleted_at:
                    readOnly: true
                    type: string
                    description: Date and time when the inventory item was deleted.
                    format: date-time
                org_id:
                    type: string
                    description: |-
                        The org id in which this resource is a member for access control.  A
                         resource can only be a member of one org.
        kessel.inventory.v1beta1.relationships.ReporterData:
            type: object
            properties:
                reporter_type:
                    enum:
                        - REPORTER_TYPE_UNSPECIFIED
                        - REPORTER_TYPE_OTHER
                        - ACM
                        - HBI
                        - OCM
                        - NOTIFICATIONS
                    type: string
                    format: enum
                reporter_instance_id:
                    readOnly: true
                    type: string
                    description: |-
                        The ID of the instance of the reporter. This is derived from the
                         authentication mechanism, i.e. authentication token.
                reporter_version:
                    type: string
                    description: version of the reporter
                first_reported:
                    readOnly: true
                    type: string
                    description: Date and time when the inventory item was first reported by this reporter
                    format: date-time
                last_reported:
                    readOnly: true
                    type: string
                    description: Date and time when the inventory item was last updated by this reporter
                    format: date-time
                subject_local_resource_id:
                    type: string
                    description: "The ID assigned by the reporter to resource which is the subject of the relationship. For example \n OCM cluster ID, HBI's host id, or ACM managed cluster name etc."
                object_local_resource_id:
                    type: string
                    description: "The ID assigned by the reporter to resource which is the object of the relationship. For example \n OCM cluster ID, HBI's host id, or ACM managed cluster name etc."
        kessel.inventory.v1beta1.relationships.UpdateK8SPolicyIsPropagatedToK8SClusterRequest:
            type: object
            properties:
                k8s-policy_is-propagated-to_k8s-cluster:
                    allOf:
                        - $ref: '#/components/schemas/kessel.inventory.v1beta1.relationships.K8SPolicyIsPropagatedToK8SCluster'
                    description: "The resource-relationship to be updated will be defined by \n \\\"<reporter_data.reporter_type>:<reporter_instance_id>:<reporter_data.subject_local_resource_id>\\\"\n AND \\\"<reporter_data.reporter_type>:<reporter_instance_id>:<reporter_data.object_local_resource_id>\\\"\n from the request body."
        kessel.inventory.v1beta1.relationships.UpdateK8SPolicyIsPropagatedToK8SClusterResponse:
            type: object
            properties: {}
        kessel.inventory.v1beta1.resources.CreateK8sClusterRequest:
            type: object
            properties:
                k8s_cluster:
                    allOf:
                        - $ref: '#/components/schemas/kessel.inventory.v1beta1.resources.K8sCluster'
                    description: The k8s cluster to create in Kessel Asset Inventory
        kessel.inventory.v1beta1.resources.CreateK8sClusterResponse:
            type: object
            properties: {}
        kessel.inventory.v1beta1.resources.CreateK8sPolicyRequest:
            type: object
            properties:
                k8s_policy:
                    allOf:
                        - $ref: '#/components/schemas/kessel.inventory.v1beta1.resources.K8sPolicy'
                    description: The policy to create in Kessel Asset Inventory
        kessel.inventory.v1beta1.resources.CreateK8sPolicyResponse:
            type: object
            properties: {}
        kessel.inventory.v1beta1.resources.CreateNotificationsIntegrationRequest:
            type: object
            properties:
                integration:
                    allOf:
                        - $ref: '#/components/schemas/kessel.inventory.v1beta1.resources.NotificationsIntegration'
                    description: The NotificationsIntegration to create in Kessel Asset Inventory
        kessel.inventory.v1beta1.resources.CreateNotificationsIntegrationResponse:
            type: object
            properties: {}
        kessel.inventory.v1beta1.resources.CreateRhelHostRequest:
            type: object
            properties:
                rhel_host:
                    allOf:
                        - $ref: '#/components/schemas/kessel.inventory.v1beta1.resources.RhelHost'
                    description: The Rhel Host to create in Kessel Asset Inventory
        kessel.inventory.v1beta1.resources.CreateRhelHostResponse:
            type: object
            properties: {}
        kessel.inventory.v1beta1.resources.DeleteK8sClusterRequest:
            type: object
            properties:
                reporter_data:
                    allOf:
                        - $ref: '#/components/schemas/kessel.inventory.v1beta1.resources.ReporterData'
                    description: "The resource to be deleted will be defined by \n \\\"<reporter_data.reporter_type>:<reporter_instaance_id>:<reporter_data.local_resource_id>\\\" \n from the request body."
        kessel.inventory.v1beta1.resources.DeleteK8sClusterResponse:
            type: object
            properties: {}
        kessel.inventory.v1beta1.resources.DeleteK8sPolicyRequest:
            type: object
            properties:
                reporter_data:
                    allOf:
                        - $ref: '#/components/schemas/kessel.inventory.v1beta1.resources.ReporterData'
                    description: "The resource to be deleted will be defined by \n \\\"<reporter_data.reporter_type>:<reporter_instaance_id>:<reporter_data.local_resource_id>\\\"\n from the request body."
        kessel.inventory.v1beta1.resources.DeleteK8sPolicyResponse:
            type: object
            properties: {}
        kessel.inventory.v1beta1.resources.DeleteNotificationsIntegrationRequest:
            type: object
            properties:
                reporter_data:
                    allOf:
                        - $ref: '#/components/schemas/kessel.inventory.v1beta1.resources.ReporterData'
                    description: "The resource to be deleted will be defined by \n \\\"<reporter_data.reporter_type>:<reporter_instaance_id>:<reporter_data.local_resource_id>\\\"\n from the request body."
        kessel.inventory.v1beta1.resources.DeleteNotificationsIntegrationResponse:
            type: object
            properties: {}
        kessel.inventory.v1beta1.resources.DeleteRhelHostRequest:
            type: object
            properties:
                reporter_data:
                    allOf:
                        - $ref: '#/components/schemas/kessel.inventory.v1beta1.resources.ReporterData'
                    description: "The resource to be updated will be defined by \n \\\"<reporter_data.reporter_type>:<reporter_instaance_id>:<reporter_data.local_resource_id>\\\"\n from the request body."
        kessel.inventory.v1beta1.resources.DeleteRhelHostResponse:
            type: object
            properties: {}
        kessel.inventory.v1beta1.resources.K8sCluster:
            type: object
            properties:
                metadata:
                    allOf:
                        - $ref: '#/components/schemas/kessel.inventory.v1beta1.resources.Metadata'
                    description: Metadata about this resource
                reporter_data:
                    allOf:
                        - $ref: '#/components/schemas/kessel.inventory.v1beta1.resources.ReporterData'
                    description: Write only reporter specific data
                resource_data:
                    $ref: '#/components/schemas/kessel.inventory.v1beta1.resources.K8sClusterDetail'
        kessel.inventory.v1beta1.resources.K8sClusterDetail:
            type: object
            properties:
                external_cluster_id:
                    type: string
                    description: The OCP cluster ID or ARN etc for *KS
                cluster_status:
                    enum:
                        - CLUSTER_STATUS_UNSPECIFIED
                        - CLUSTER_STATUS_OTHER
                        - READY
                        - FAILED
                        - OFFLINE
                    type: string
                    format: enum
                cluster_reason:
                    type: string
                kube_version:
                    type: string
                    description: The version of kubernetes
                kube_vendor:
                    enum:
                        - KUBE_VENDOR_UNSPECIFIED
                        - KUBE_VENDOR_OTHER
                        - AKS
                        - EKS
                        - IKS
                        - OPENSHIFT
                        - GKE
                    type: string
                    format: enum
                vendor_version:
                    type: string
                    description: The version of the productized kubernetes distribution
                cloud_platform:
                    enum:
                        - CLOUD_PLATFORM_UNSPECIFIED
                        - CLOUD_PLATFORM_OTHER
                        - NONE_UPI
                        - BAREMETAL_IPI
                        - BAREMETAL_UPI
                        - AWS_IPI
                        - AWS_UPI
                        - AZURE_IPI
                        - AZURE_UPI
                        - IBMCLOUD_IPI
                        - IBMCLOUD_UPI
                        - KUBEVIRT_IPI
                        - OPENSTACK_IPI
                        - OPENSTACK_UPI
                        - GCP_IPI
                        - GCP_UPI
                        - NUTANIX_IPI
                        - NUTANIX_UPI
                        - VSPHERE_IPI
                        - VSPHERE_UPI
                        - OVIRT_IPI
                    type: string
                    format: enum
                nodes:
                    type: array
                    items:
                        $ref: '#/components/schemas/kessel.inventory.v1beta1.resources.K8sClusterDetailNodesInner'
        kessel.inventory.v1beta1.resources.K8sClusterDetailNodesInner:
            type: object
            properties:
                name:
                    type: string
                    description: The name of the node (this can contain private info)
                cpu:
                    type: string
                    description: CPU Capacity of the node defined in CPU units, e.g. \"0.5\"
                memory:
                    type: string
                    description: Memory Capacity of the node defined as MiB, e.g. \"50Mi\"
                labels:
                    type: array
                    items:
                        $ref: '#/components/schemas/kessel.inventory.v1beta1.resources.ResourceLabel'
                    description: |-
                        Map of string keys and string values that can be used to organize and
                         categorize (scope and select) resources
                         Todo: Do we require at least 1 label?
        kessel.inventory.v1beta1.resources.K8sPolicy:
            type: object
            properties:
                metadata:
                    allOf:
                        - $ref: '#/components/schemas/kessel.inventory.v1beta1.resources.Metadata'
                    description: Metadata about this resource
                reporter_data:
                    allOf:
                        - $ref: '#/components/schemas/kessel.inventory.v1beta1.resources.ReporterData'
                    description: Write only reporter specific data
                resource_data:
                    $ref: '#/components/schemas/kessel.inventory.v1beta1.resources.K8sPolicyDetail'
        kessel.inventory.v1beta1.resources.K8sPolicyDetail:
            type: object
            properties:
                disabled:
                    type: boolean
                    description: Defines if the policy is currently enabled or disabled across all targets
                severity:
                    enum:
                        - SEVERITY_UNSPECIFIED
                        - SEVERITY_OTHER
                        - LOW
                        - MEDIUM
                        - HIGH
                        - CRITICAL
                    type: string
                    format: enum
        kessel.inventory.v1beta1.resources.ListNotificationsIntegrationsResponse:
            type: object
            properties:
                integrations:
                    $ref: '#/components/schemas/kessel.inventory.v1beta1.resources.NotificationsIntegration'
        kessel.inventory.v1beta1.resources.Metadata:
            type: object
            properties:
                id:
                    readOnly: true
                    type: string
                    description: Kessel Asset Inventory generated identifier.
                resource_type:
                    readOnly: true
                    type: string
                    description: The type of the Resource
                created_at:
                    readOnly: true
                    type: string
                    description: Date and time when the inventory item was first reported.
                    format: date-time
                updated_at:
                    readOnly: true
                    type: string
                    description: Date and time when the inventory item was last updated.
                    format: date-time
                deleted_at:
                    readOnly: true
                    type: string
                    description: Date and time when the inventory item was deleted.
                    format: date-time
                org_id:
                    type: string
                    description: |-
                        The org id in which this resource is a member for access control.  A
                         resource can only be a member of one org.
                workspace_id:
                    type: string
                    description: |-
                        The workspace id in which this resource is a member for access control.  A
                         resource can only be a member of one workspace.
                labels:
                    type: array
                    items:
                        $ref: '#/components/schemas/kessel.inventory.v1beta1.resources.ResourceLabel'
        kessel.inventory.v1beta1.resources.NotificationsIntegration:
            type: object
            properties:
                metadata:
                    allOf:
                        - $ref: '#/components/schemas/kessel.inventory.v1beta1.resources.Metadata'
                    description: Metadata about this resource
                reporter_data:
                    writeOnly: true
                    allOf:
                        - $ref: '#/components/schemas/kessel.inventory.v1beta1.resources.ReporterData'
                    description: Write only reporter specific data
        kessel.inventory.v1beta1.resources.ReporterData:
            type: object
            properties:
                reporter_type:
                    enum:
                        - REPORTER_TYPE_UNSPECIFIED
                        - REPORTER_TYPE_OTHER
                        - ACM
                        - HBI
                        - OCM
                        - NOTIFICATIONS
                    type: string
                    format: enum
                reporter_instance_id:
                    readOnly: true
                    type: string
                    description: |-
                        The ID of the instance of the reporter. This is derived from the
                         authentication mechanism, i.e. authentication token.
                console_href:
                    type: string
                    description: |-
                        The URL for this resource in the reporter's management UI console. For
                         example this would be the cluster URL in the HCC Console for an OCM
                         reported cluster.
                api_href:
                    type: string
                    description: Reporter specific API link to the resource.
                local_resource_id:
                    type: string
                    description: |-
                        The ID assigned to this resource by the reporter, for example OCM cluster
                         ID, HBI's host id, or ACM managed cluster name etc.
                reporter_version:
                    type: string
                    description: version of the reporter
        kessel.inventory.v1beta1.resources.ResourceLabel:
            type: object
            properties:
                key:
                    type: string
                value:
                    type: string
        kessel.inventory.v1beta1.resources.RhelHost:
            type: object
            properties:
                metadata:
                    allOf:
                        - $ref: '#/components/schemas/kessel.inventory.v1beta1.resources.Metadata'
                    description: Metadata about this resource
                reporter_data:
                    writeOnly: true
                    allOf:
                        - $ref: '#/components/schemas/kessel.inventory.v1beta1.resources.ReporterData'
                    description: Write only reporter specific data
        kessel.inventory.v1beta1.resources.UpdateK8sClusterRequest:
            type: object
            properties:
                k8s_cluster:
                    allOf:
                        - $ref: '#/components/schemas/kessel.inventory.v1beta1.resources.K8sCluster'
                    description: "The resource to be updated will be defined by \n \\\"<reporter_data.reporter_type>:<reporter_instaance_id>:<reporter_data.local_resource_id>\\\"\n from the request body."
        kessel.inventory.v1beta1.resources.UpdateK8sClusterResponse:
            type: object
            properties: {}
        kessel.inventory.v1beta1.resources.UpdateK8sPolicyRequest:
            type: object
            properties:
                k8s_policy:
                    allOf:
                        - $ref: '#/components/schemas/kessel.inventory.v1beta1.resources.K8sPolicy'
                    description: "The resource to be updated will be defined by \n \\\"<reporter_data.reporter_type>:<reporter_instaance_id>:<reporter_data.local_resource_id>\\\"\n from the request body."
        kessel.inventory.v1beta1.resources.UpdateK8sPolicyResponse:
            type: object
            properties: {}
        kessel.inventory.v1beta1.resources.UpdateNotificationsIntegrationRequest:
            type: object
            properties:
                integration:
                    allOf:
                        - $ref: '#/components/schemas/kessel.inventory.v1beta1.resources.NotificationsIntegration'
                    description: "The resource to be updated will be defined by \n \\\"<reporter_data.reporter_type>:<reporter_instaance_id>:<reporter_data.local_resource_id>\\\"\n from the request body."
        kessel.inventory.v1beta1.resources.UpdateNotificationsIntegrationResponse:
            type: object
            properties: {}
        kessel.inventory.v1beta1.resources.UpdateRhelHostRequest:
            type: object
            properties:
                rhel_host:
                    allOf:
                        - $ref: '#/components/schemas/kessel.inventory.v1beta1.resources.RhelHost'
                    description: "The resource to be updated will be defined by \n \\\"<reporter_data.reporter_type>:<reporter_instaance_id>:<reporter_data.local_resource_id>\\\"\n from the request body."
        kessel.inventory.v1beta1.resources.UpdateRhelHostResponse:
            type: object
            properties: {}
<<<<<<< HEAD
        kessel.inventory.v1beta2.DeleteResourceRequest:
            type: object
            properties:
                localResourceId:
                    type: string
                reporterType:
                    type: string
        kessel.inventory.v1beta2.DeleteResourceResponse:
            type: object
            properties: {}
        kessel.inventory.v1beta2.ReportResourceRequest:
            type: object
            properties:
                resource:
                    $ref: '#/components/schemas/kessel.inventory.v1beta2.Resource'
                waitForSync:
                    type: boolean
                    description: Will wait for synchronous processes to complete before returning
        kessel.inventory.v1beta2.ReportResourceResponse:
            type: object
            properties: {}
        kessel.inventory.v1beta2.ReporterData:
            type: object
            properties:
                reporterType:
                    type: string
                reporterInstanceId:
                    type: string
                reporterVersion:
                    type: string
                localResourceId:
                    type: string
                apiHref:
                    type: string
                consoleHref:
                    type: string
                resourceData:
                    type: object
        kessel.inventory.v1beta2.Resource:
            type: object
            properties:
                inventoryId:
                    type: string
                resourceType:
                    type: string
                reporterData:
                    $ref: '#/components/schemas/kessel.inventory.v1beta2.ReporterData'
                commonResourceData:
                    type: object
        kessel.inventory.v1beta2.authz.CheckForUpdateRequest:
=======
        kessel.inventory.v1beta2.CheckForUpdateRequest:
>>>>>>> 26f2a034
            type: object
            properties:
                parent:
                    $ref: '#/components/schemas/kessel.inventory.v1beta2.ObjectReference'
                relation:
                    type: string
                subject:
                    $ref: '#/components/schemas/kessel.inventory.v1beta2.SubjectReference'
        kessel.inventory.v1beta2.CheckForUpdateResponse:
            type: object
            properties:
                allowed:
                    enum:
                        - ALLOWED_UNSPECIFIED
                        - ALLOWED_TRUE
                        - ALLOWED_FALSE
                    type: string
                    format: enum
        kessel.inventory.v1beta2.CheckRequest:
            type: object
            properties:
                parent:
                    allOf:
                        - $ref: '#/components/schemas/kessel.inventory.v1beta2.ObjectReference'
                    description: |-
                        Required parameters (from an authz perspective)
                         - resource type and id
                         - permission (cannot be derived from the type as a type may have multiple 'read' permissions. Ex: https://github.com/RedHatInsights/rbac-config/blob/master/configs/prod/schemas/src/notifications.ksl#L31)
                         - user (possibly derived from an identity token)
                relation:
                    type: string
                subject:
                    $ref: '#/components/schemas/kessel.inventory.v1beta2.SubjectReference'
        kessel.inventory.v1beta2.CheckResponse:
            type: object
            properties:
                allowed:
                    enum:
                        - ALLOWED_UNSPECIFIED
                        - ALLOWED_TRUE
                        - ALLOWED_FALSE
                    type: string
                    format: enum
        kessel.inventory.v1beta2.ConsistencyToken:
            type: object
            properties:
                token:
                    type: string
        kessel.inventory.v1beta2.DeleteResourceRequest:
            type: object
            properties:
                localResourceId:
                    type: string
                reporterType:
                    type: string
        kessel.inventory.v1beta2.DeleteResourceResponse:
            type: object
            properties: {}
        kessel.inventory.v1beta2.LookupResourcesResponse:
            type: object
            properties:
                resource:
                    $ref: '#/components/schemas/kessel.inventory.v1beta2.ObjectReference'
                pagination:
                    $ref: '#/components/schemas/kessel.inventory.v1beta2.ResponsePagination'
                consistencyToken:
                    $ref: '#/components/schemas/kessel.inventory.v1beta2.ConsistencyToken'
        kessel.inventory.v1beta2.ObjectReference:
            type: object
            properties:
                type:
                    $ref: '#/components/schemas/kessel.inventory.v1beta2.ObjectType'
                id:
                    type: string
        kessel.inventory.v1beta2.ObjectType:
            type: object
            properties:
                namespace:
                    type: string
                name:
                    type: string
        kessel.inventory.v1beta2.ReportResourceRequest:
            type: object
            properties:
                resource:
                    $ref: '#/components/schemas/kessel.inventory.v1beta2.Resource'
        kessel.inventory.v1beta2.ReportResourceResponse:
            type: object
            properties: {}
        kessel.inventory.v1beta2.ReporterData:
            type: object
            properties:
                reporterType:
                    type: string
                reporterInstanceId:
                    type: string
                reporterVersion:
                    type: string
                localResourceId:
                    type: string
                apiHref:
                    type: string
                consoleHref:
                    type: string
                resourceData:
                    type: object
        kessel.inventory.v1beta2.Resource:
            type: object
            properties:
                inventoryId:
                    type: string
                resourceType:
                    type: string
                reporterData:
                    $ref: '#/components/schemas/kessel.inventory.v1beta2.ReporterData'
                commonResourceData:
                    type: object
        kessel.inventory.v1beta2.ResponsePagination:
            type: object
            properties:
                continuationToken:
                    type: string
        kessel.inventory.v1beta2.SubjectReference:
            type: object
            properties:
                relation:
                    type: string
                    description: |-
                        An optional relation which points to a set of Subjects instead of the single Subject.
                         e.g. "members" or "owners" of a group identified in `subject`.
                subject:
                    $ref: '#/components/schemas/kessel.inventory.v1beta2.ObjectReference'
            description: A reference to a Subject or, if a `relation` is provided, a Subject Set.
tags:
    - name: KesselCheckService
    - name: KesselCheckService
    - name: KesselInventoryHealthService
    - name: KesselK8SClusterService
    - name: KesselK8SPolicyIsPropagatedToK8SClusterService
    - name: KesselK8SPolicyService
    - name: KesselLookupService
    - name: KesselNotificationsIntegrationService
    - name: KesselResourceService
    - name: KesselRhelHostService<|MERGE_RESOLUTION|>--- conflicted
+++ resolved
@@ -1274,60 +1274,7 @@
         kessel.inventory.v1beta1.resources.UpdateRhelHostResponse:
             type: object
             properties: {}
-<<<<<<< HEAD
-        kessel.inventory.v1beta2.DeleteResourceRequest:
-            type: object
-            properties:
-                localResourceId:
-                    type: string
-                reporterType:
-                    type: string
-        kessel.inventory.v1beta2.DeleteResourceResponse:
-            type: object
-            properties: {}
-        kessel.inventory.v1beta2.ReportResourceRequest:
-            type: object
-            properties:
-                resource:
-                    $ref: '#/components/schemas/kessel.inventory.v1beta2.Resource'
-                waitForSync:
-                    type: boolean
-                    description: Will wait for synchronous processes to complete before returning
-        kessel.inventory.v1beta2.ReportResourceResponse:
-            type: object
-            properties: {}
-        kessel.inventory.v1beta2.ReporterData:
-            type: object
-            properties:
-                reporterType:
-                    type: string
-                reporterInstanceId:
-                    type: string
-                reporterVersion:
-                    type: string
-                localResourceId:
-                    type: string
-                apiHref:
-                    type: string
-                consoleHref:
-                    type: string
-                resourceData:
-                    type: object
-        kessel.inventory.v1beta2.Resource:
-            type: object
-            properties:
-                inventoryId:
-                    type: string
-                resourceType:
-                    type: string
-                reporterData:
-                    $ref: '#/components/schemas/kessel.inventory.v1beta2.ReporterData'
-                commonResourceData:
-                    type: object
-        kessel.inventory.v1beta2.authz.CheckForUpdateRequest:
-=======
         kessel.inventory.v1beta2.CheckForUpdateRequest:
->>>>>>> 26f2a034
             type: object
             properties:
                 parent:
@@ -1414,6 +1361,9 @@
             properties:
                 resource:
                     $ref: '#/components/schemas/kessel.inventory.v1beta2.Resource'
+                waitForSync:
+                    type: boolean
+                    description: Will wait for synchronous processes to complete before returning
         kessel.inventory.v1beta2.ReportResourceResponse:
             type: object
             properties: {}
