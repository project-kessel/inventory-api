--- conflicted
+++ resolved
@@ -6,9 +6,6 @@
     title: ""
     version: 0.0.1
 paths:
-<<<<<<< HEAD
-    /api/inventory/v1beta1/k8sClusters:
-=======
     /api/inventory/v1/livez:
         get:
             tags:
@@ -46,7 +43,7 @@
                             schema:
                                 $ref: '#/components/schemas/Status'
     /api/inventory/v1beta1/hosts:
->>>>>>> a24419f0
+    /api/inventory/v1beta1/k8sClusters:
         post:
             tags:
                 - KesselK8SClusterService
@@ -901,9 +898,6 @@
         kessel.inventory.v1beta1.DeleteRhelHostResponse:
             type: object
             properties: {}
-<<<<<<< HEAD
-        kessel.inventory.v1beta1.K8sCluster:
-=======
         GetLivezResponse:
             type: object
             properties:
@@ -928,8 +922,7 @@
                     description: The type of the serialized message.
             additionalProperties: true
             description: Contains an arbitrary serialized message along with a @type that describes the type of the serialized message.
-        K8sCluster:
->>>>>>> a24419f0
+        kessel.inventory.v1beta1.K8sCluster:
             required:
                 - metadata
             type: object
@@ -1196,17 +1189,9 @@
             type: object
             properties: {}
 tags:
-<<<<<<< HEAD
     - name: KesselK8SClusterService
     - name: KesselNotificationsIntegrationService
     - name: KesselPolicyRelationshipService
     - name: KesselPolicyService
     - name: KesselRhelHostService
-=======
-    - name: HostsService
-    - name: InventoryHealthService
-    - name: K8SClustersService
-    - name: NotificationsIntegrationsService
-    - name: PoliciesService
-    - name: RelationshipsService
->>>>>>> a24419f0
+    - name: InventoryHealthService