--- conflicted
+++ resolved
@@ -16,10 +16,6 @@
 	v1 "github.com/project-kessel/inventory-api/api/kessel/inventory/v1"
 	"github.com/project-kessel/inventory-api/api/kessel/inventory/v1beta1/relationships"
 	"github.com/project-kessel/inventory-api/api/kessel/inventory/v1beta1/resources"
-<<<<<<< HEAD
-	v1beta2 "github.com/project-kessel/inventory-api/internal/biz/model"
-=======
->>>>>>> 01cd4fd2
 	"github.com/project-kessel/inventory-client-go/common"
 	"github.com/project-kessel/inventory-client-go/v1beta1"
 	"github.com/stretchr/testify/assert"
@@ -505,86 +501,6 @@
 	assert.NoError(t, err, "Failed to delete relationship between K8sPolicy and K8sCluster")
 }
 
-<<<<<<< HEAD
-func TestInventoryAPIHTTP_NotificationsIntegrationLifecycle_ConsistencyToken(t *testing.T) {
-	enableShortMode(t)
-	t.Parallel()
-	resourceId := "notifications-consistent-001"
-
-	c := common.NewConfig(
-		common.WithHTTPUrl(inventoryapi_http_url),
-		common.WithTLSInsecure(insecure),
-		common.WithHTTPTLSConfig(tlsConfig),
-		common.WithTimeout(10*time.Second),
-	)
-	client, err := v1beta1.NewHttpClient(context.Background(), c)
-	if err != nil {
-		t.Fatal("Failed to create HTTP client: ", err)
-	}
-
-	createRequest := resources.CreateNotificationsIntegrationRequest{
-		Integration: &resources.NotificationsIntegration{
-			Metadata: &resources.Metadata{
-				ResourceType: "notifications/integration",
-				WorkspaceId:  "workspace10",
-			},
-			ReporterData: &resources.ReporterData{
-				ReporterType:    resources.ReporterData_NOTIFICATIONS,
-				ConsoleHref:     "https://console.notifications.example.com",
-				ApiHref:         "https://api.notifications.example.com",
-				LocalResourceId: resourceId,
-				ReporterVersion: "1.0",
-			},
-		},
-	}
-
-	opts := getCallOptions()
-	_, err = client.NotificationIntegrationClient.CreateNotificationsIntegration(context.Background(), &createRequest, opts...)
-	assert.NoError(t, err, "Failed to create Notifications Integration")
-
-	var integration v1beta2.Resource
-	err = db.Where("reporter_resource_id = ?", resourceId).First(&integration).Error
-	assert.NoError(t, err, "Failed to find Notifications Integration in DB")
-	assert.NotNil(t, integration, "Notifications Integration not found in DB")
-	assert.NotEmpty(t, integration.ConsistencyToken, "Consistency token is empty")
-
-	updateRequest := resources.UpdateNotificationsIntegrationRequest{
-		Integration: &resources.NotificationsIntegration{
-			Metadata: &resources.Metadata{
-				ResourceType: "notifications/integration",
-				WorkspaceId:  "workspace11",
-			},
-			ReporterData: &resources.ReporterData{
-				ReporterType:    resources.ReporterData_NOTIFICATIONS,
-				ConsoleHref:     "https://console.notifications.example.com",
-				ApiHref:         "https://api.notifications.example.com",
-				LocalResourceId: resourceId,
-				ReporterVersion: "1.1",
-			},
-		},
-	}
-
-	_, err = client.NotificationIntegrationClient.UpdateNotificationsIntegration(context.Background(), &updateRequest, opts...)
-	assert.NoError(t, err, "Failed to update Notifications Integration")
-
-	err = db.Where("reporter_resource_id = ?", resourceId).First(&integration).Error
-	assert.NoError(t, err, "Failed to find Notifications Integration in DB")
-	assert.NotNil(t, integration, "Notifications Integration not found in DB")
-	assert.NotEmpty(t, integration.ConsistencyToken, "Consistency token is empty")
-
-	deleteRequest := resources.DeleteNotificationsIntegrationRequest{
-		ReporterData: &resources.ReporterData{
-			ReporterType:    resources.ReporterData_NOTIFICATIONS,
-			LocalResourceId: resourceId,
-		},
-	}
-
-	_, err = client.NotificationIntegrationClient.DeleteNotificationsIntegration(context.Background(), &deleteRequest, opts...)
-	assert.NoError(t, err, "Failed to delete Notifications Integration")
-}
-
-=======
->>>>>>> 01cd4fd2
 func getCallOptions() []http.CallOption {
 	var opts []http.CallOption
 	header := nethttp.Header{}
