package e2e

import (
	"context"
	pbv1beta2 "github.com/project-kessel/inventory-api/api/kessel/inventory/v1beta2"
	"github.com/project-kessel/inventory-client-go/common"
	v1beta2 "github.com/project-kessel/inventory-client-go/v1beta2"
	"github.com/stretchr/testify/assert"
	"google.golang.org/protobuf/proto"
	"google.golang.org/protobuf/types/known/structpb"
	"testing"
)

// V1Beta2
func TestInventoryAPIHTTP_v1beta2_ResourceLifecycle_Host(t *testing.T) {
	t.Parallel()
	c := common.NewConfig(
		common.WithHTTPUrl(inventoryapi_http_url),
		common.WithTLSInsecure(insecure),
		common.WithHTTPTLSConfig(tlsConfig),
	)

	client, err := v1beta2.NewHttpClient(context.Background(), c)
	assert.NoError(t, err, "Failed to create v1beta2 HTTP client")

	reporterStruct, err := structpb.NewStruct(map[string]interface{}{
		"satellite_id":          "550e8400-e29b-41d4-a716-446655440000",
		"sub_manager_id":        "550e8400-e29b-41d4-a716-446655440000",
		"insights_inventory_id": "550e8400-e29b-41d4-a716-446655440000",
		"ansible_host":          "abc",
	})
	assert.NoError(t, err, "Failed to create structpb for host reporter")

	req := pbv1beta2.ReportResourceRequest{
		Resource: &pbv1beta2.Resource{
			Type:               "host",
			ReporterType:       "HBI",
			ReporterInstanceId: "testuser@example.com",
			Representations: &pbv1beta2.ResourceRepresentations{
				Metadata: &pbv1beta2.RepresentationMetadata{
					LocalResourceId: "host-abc-123",
					ApiHref:         "https://example.com/api",
					ConsoleHref:     proto.String("https://example.com/console"),
					ReporterVersion: proto.String("0.1"),
				},
				Common: &structpb.Struct{
					Fields: map[string]*structpb.Value{
						"workspace_id": structpb.NewStringValue("workspace-v2"),
					},
				},
				Reporter: reporterStruct,
			},
		},
	}

	opts := getCallOptions()
	_, err = client.KesselResourceService.ReportResource(context.Background(), &req, opts...)
	assert.NoError(t, err, "Failed to Report Resource")

	delReq := pbv1beta2.DeleteResourceRequest{
		Reference: &pbv1beta2.ResourceReference{
			ResourceType: "host",
			ResourceId:   "host-abc-123",
			Reporter: &pbv1beta2.ReporterReference{
				Type: "HBI",
			},
		},
	}

	_, err = client.KesselResourceService.DeleteResource(context.Background(), &delReq, opts...)
	assert.NoError(t, err, "Failed to Delete Resource")

}

func TestInventoryAPIHTTP_v1beta2_ResourceLifecycle_Notifications(t *testing.T) {
	t.Parallel()

	c := common.NewConfig(
		common.WithHTTPUrl(inventoryapi_http_url),
		common.WithTLSInsecure(insecure),
		common.WithHTTPTLSConfig(tlsConfig),
	)

	client, err := v1beta2.NewHttpClient(context.Background(), c)
	assert.NoError(t, err, "Failed to create v1beta2 HTTP client")

	// will likely change the notifications json schema, this is here to satisfy validation
	reporterStruct, err := structpb.NewStruct(map[string]interface{}{
		"reporter_type":        "NOTIFICATIONS",
		"reporter_instance_id": "testuser@example.com",
		"local_resource_id":    "notification-abc-123",
	})
	assert.NoError(t, err, "Failed to create structpb for reporter")

	req := pbv1beta2.ReportResourceRequest{
		Resource: &pbv1beta2.Resource{
			Type:               "notifications_integration",
			ReporterType:       "NOTIFICATIONS",
			ReporterInstanceId: "testuser@example.com",
			Representations: &pbv1beta2.ResourceRepresentations{
				Metadata: &pbv1beta2.RepresentationMetadata{
					LocalResourceId: "notification-abc-123",
					ApiHref:         "https://example.com/api",
					ConsoleHref:     proto.String("https://example.com/console"),
					ReporterVersion: proto.String("0.1"),
				},
				Common: &structpb.Struct{
					Fields: map[string]*structpb.Value{
						"workspace_id": structpb.NewStringValue("workspace-v2"),
					},
				},
				Reporter: reporterStruct, // Notifications may not require a reporter block
			},
		},
	}

	opts := getCallOptions()
	_, err = client.KesselResourceService.ReportResource(context.Background(), &req, opts...)
	assert.NoError(t, err, "Failed to Report Resource")

	delReq := pbv1beta2.DeleteResourceRequest{
		Reference: &pbv1beta2.ResourceReference{
			ResourceType: "integrations",
			ResourceId:   "notification-abc-123",
			Reporter: &pbv1beta2.ReporterReference{
				Type: "NOTIFICATIONS",
			},
		},
	}

	_, err = client.KesselResourceService.DeleteResource(context.Background(), &delReq, opts...)
	assert.NoError(t, err, "Failed to Delete Resource")

}

func TestInventoryAPIHTTP_v1beta2_ResourceLifecycle_K8S_Cluster(t *testing.T) {
	t.Parallel()

	c := common.NewConfig(
		common.WithHTTPUrl(inventoryapi_http_url),
		common.WithTLSInsecure(insecure),
		common.WithHTTPTLSConfig(tlsConfig),
	)

	client, err := v1beta2.NewHttpClient(context.Background(), c)
	assert.NoError(t, err, "Failed to create v1beta2 HTTP client")

	reporterStruct, err := structpb.NewStruct(map[string]interface{}{
		"external_cluster_id": "abcd-efgh-1234",
		"cluster_status":      "READY",
		"cluster_reason":      "All systems operational",
		"kube_version":        "1.31",
		"kube_vendor":         "OPENSHIFT",
		"vendor_version":      "4.16",
		"cloud_platform":      "AWS_UPI",
	})
	assert.NoError(t, err, "Failed to create structpb for cluster reporter")

	req := pbv1beta2.ReportResourceRequest{
		Resource: &pbv1beta2.Resource{
			Type:               "k8s_cluster",
			ReporterType:       "ACM",
			ReporterInstanceId: "testuser@example.com",
			Representations: &pbv1beta2.ResourceRepresentations{
				Metadata: &pbv1beta2.RepresentationMetadata{
					LocalResourceId: "k8s_cluster-abc-123",
					ApiHref:         "https://example.com/api",
					ConsoleHref:     proto.String("https://example.com/console"),
					ReporterVersion: proto.String("0.1"),
				},
				Common: &structpb.Struct{
					Fields: map[string]*structpb.Value{
						"workspace_id": structpb.NewStringValue("workspace-v2"),
					},
				},
				Reporter: reporterStruct,
			},
		},
	}

	opts := getCallOptions()
	_, err = client.KesselResourceService.ReportResource(context.Background(), &req, opts...)
	assert.NoError(t, err, "Failed to Report Resource")

	delReq := pbv1beta2.DeleteResourceRequest{
		Reference: &pbv1beta2.ResourceReference{
			ResourceType: "k8s_cluster",
			ResourceId:   "k8s_cluster-abc-123",
			Reporter: &pbv1beta2.ReporterReference{
				Type: "ACM",
			},
		},
	}

	_, err = client.KesselResourceService.DeleteResource(context.Background(), &delReq, opts...)
	assert.NoError(t, err, "Failed to Delete Resource")

}

func TestInventoryAPIHTTP_v1beta2_ResourceLifecycle_K8S_Policy(t *testing.T) {
	t.Parallel()

	c := common.NewConfig(
		common.WithHTTPUrl(inventoryapi_http_url),
		common.WithTLSInsecure(insecure),
		common.WithHTTPTLSConfig(tlsConfig),
	)

	client, err := v1beta2.NewHttpClient(context.Background(), c)
	assert.NoError(t, err, "Failed to create v1beta2 HTTP client")

	reporterStruct, err := structpb.NewStruct(map[string]interface{}{
		"disabled": true,
		"severity": "MEDIUM",
	})
	assert.NoError(t, err, "Failed to create structpb for reporter")

	req := pbv1beta2.ReportResourceRequest{
		Resource: &pbv1beta2.Resource{
			Type:               "k8s_policy",
			ReporterType:       "ACM",
			ReporterInstanceId: "testuser@example.com",
			Representations: &pbv1beta2.ResourceRepresentations{
				Metadata: &pbv1beta2.RepresentationMetadata{
					LocalResourceId: "k8s_policy-abc-123",
					ApiHref:         "https://example.com/api",
					ConsoleHref:     proto.String("https://example.com/console"),
					ReporterVersion: proto.String("0.1"),
				},
				Common: &structpb.Struct{
					Fields: map[string]*structpb.Value{
						"workspace_id": structpb.NewStringValue("workspace-123"),
					},
				},
				Reporter: reporterStruct,
			},
		},
	}

	opts := getCallOptions()
	_, err = client.KesselResourceService.ReportResource(context.Background(), &req, opts...)
	assert.NoError(t, err, "Failed to Report Resource")

	delReq := pbv1beta2.DeleteResourceRequest{
		Reference: &pbv1beta2.ResourceReference{
			ResourceType: "k8s_policy",
			ResourceId:   "k8s_policy-abc-123",
			Reporter: &pbv1beta2.ReporterReference{
				Type: "ACM",
			},
		},
	}

	_, err = client.KesselResourceService.DeleteResource(context.Background(), &delReq, opts...)
	assert.NoError(t, err, "Failed to Delete Resource")

}

//func TestInventoryAPIHTTP_v1beta2_AuthzLifecycle(t *testing.T) {
//	t.Parallel()
//
//	c := common.NewConfig(
//		common.WithHTTPUrl(inventoryapi_http_url),
//		common.WithTLSInsecure(insecure),
//		common.WithHTTPTLSConfig(tlsConfig),
//	)
//
//	client, err := v1beta2.NewHttpClient(context.Background(), c)
//	assert.NoError(t, err, "Failed to create v1beta2 HTTP client")
//
//	ctx := context.Background()
//
//	subject := &pbv1beta2.SubjectReference{
//		Resource: &pbv1beta2.ResourceReference{
//			ResourceId:   "bob",
//			ResourceType: "principal",
//			Reporter: &pbv1beta2.ReporterReference{
//				Type: "rbac",
//			},
//		},
//	}
//
//	parent := &pbv1beta2.ResourceReference{
//		ResourceId: "bob_club",
//		Reporter: &pbv1beta2.ReporterReference{
//			Type: "rbac",
//		},
//		ResourceType: "group",
//	}
//
//	// /authz/check
//	checkReq := &pbv1beta2.CheckRequest{
//		Subject:  subject,
//		Relation: "member",
//		Object:   parent,
//	}
//
//	checkResp, err := client.KesselCheckService.Check(ctx, checkReq)
//	assert.NoError(t, err, "check endpoint failed")
//	assert.NotNil(t, checkResp, "check response should not be nil")
//	assert.Equal(t, pbv1beta2.Allowed_ALLOWED_FALSE, checkResp.GetAllowed())
//
//	// /authz/checkforupdate
//	checkUpdateReq := &pbv1beta2.CheckForUpdateRequest{
//		Subject:  subject,
//		Relation: "member",
//		Object:   parent,
//	}
//
//	checkUpdateResp, err := client.KesselCheckService.CheckForUpdate(ctx, checkUpdateReq)
//	assert.NoError(t, err, "checkforupdate endpoint failed")
//	assert.NotNil(t, checkUpdateResp, "checkforupdate response should not be nil")
//	assert.Equal(t, pbv1beta2.Allowed_ALLOWED_FALSE, checkUpdateResp.GetAllowed())
<<<<<<< HEAD
//}

func TestInventoryAPIHTTP_v1beta2_Host_WaitForSync(t *testing.T) {
	t.Parallel()

	resourceId := "wait-for-sync-host-abc-123"

	c := common.NewConfig(
		common.WithHTTPUrl(inventoryapi_http_url),
		common.WithTLSInsecure(insecure),
		common.WithHTTPTLSConfig(tlsConfig),
		common.WithTimeout(10*time.Second),
	)

	client, err := v1beta2.NewHttpClient(context.Background(), c)
	assert.NoError(t, err, "Failed to create v1beta2 HTTP client")

	commonData := &structpb.Struct{}
	commonData.Fields = map[string]*structpb.Value{
		"workspace_id": structpb.NewStringValue("workspace-v2"),
	}

	reporterStruct, err := structpb.NewStruct(map[string]interface{}{
		"disabled": true,
		"severity": "MEDIUM",
	})
	assert.NoError(t, err, "Failed to create structpb for reporter")

	req := pbv1beta2.ReportResourceRequest{
		WaitForSync: true,
		Resource: &pbv1beta2.Resource{
			Type:               "host",
			ReporterType:       "HBI",
			ReporterInstanceId: "testuser@example.com",
			Representations: &pbv1beta2.ResourceRepresentations{
				Metadata: &pbv1beta2.RepresentationMetadata{
					LocalResourceId: resourceId,
					ApiHref:         "https://example.com/api",
					ConsoleHref:     proto.String("https://example.com/console"),
					ReporterVersion: proto.String("0.1"),
				},
				Common: &structpb.Struct{
					Fields: map[string]*structpb.Value{
						"workspace_id": structpb.NewStringValue("workspace-v2"),
					},
				},
				Reporter: reporterStruct,
			},
		},
	}
	opts := getCallOptions()
	_, err = client.KesselResourceService.ReportResource(context.Background(), &req, opts...)
	assert.NoError(t, err, "Failed to Report Resource")

	var host model.Resource
	err = db.Where("reporter_resource_id = ?", resourceId).First(&host).Error
	assert.NoError(t, err, "Error fetching host from DB")
	assert.NotNil(t, host, "Host not found in DB")
	assert.NotEmpty(t, host.ConsistencyToken, "Consistency token is empty")

	delReq := pbv1beta2.DeleteResourceRequest{
		Reference: &pbv1beta2.ResourceReference{
			ResourceType: "host",
			ResourceId:   "resourceId",
			Reporter: &pbv1beta2.ReporterReference{
				Type: "HBI",
			},
		},
	}
	_, err = client.KesselResourceService.DeleteResource(context.Background(), &delReq, opts...)
	assert.NoError(t, err, "Failed to Delete Resource")
}
=======
//}
>>>>>>> 36ec6e86
<|MERGE_RESOLUTION|>--- conflicted
+++ resolved
@@ -311,79 +311,4 @@
 //	assert.NoError(t, err, "checkforupdate endpoint failed")
 //	assert.NotNil(t, checkUpdateResp, "checkforupdate response should not be nil")
 //	assert.Equal(t, pbv1beta2.Allowed_ALLOWED_FALSE, checkUpdateResp.GetAllowed())
-<<<<<<< HEAD
-//}
-
-func TestInventoryAPIHTTP_v1beta2_Host_WaitForSync(t *testing.T) {
-	t.Parallel()
-
-	resourceId := "wait-for-sync-host-abc-123"
-
-	c := common.NewConfig(
-		common.WithHTTPUrl(inventoryapi_http_url),
-		common.WithTLSInsecure(insecure),
-		common.WithHTTPTLSConfig(tlsConfig),
-		common.WithTimeout(10*time.Second),
-	)
-
-	client, err := v1beta2.NewHttpClient(context.Background(), c)
-	assert.NoError(t, err, "Failed to create v1beta2 HTTP client")
-
-	commonData := &structpb.Struct{}
-	commonData.Fields = map[string]*structpb.Value{
-		"workspace_id": structpb.NewStringValue("workspace-v2"),
-	}
-
-	reporterStruct, err := structpb.NewStruct(map[string]interface{}{
-		"disabled": true,
-		"severity": "MEDIUM",
-	})
-	assert.NoError(t, err, "Failed to create structpb for reporter")
-
-	req := pbv1beta2.ReportResourceRequest{
-		WaitForSync: true,
-		Resource: &pbv1beta2.Resource{
-			Type:               "host",
-			ReporterType:       "HBI",
-			ReporterInstanceId: "testuser@example.com",
-			Representations: &pbv1beta2.ResourceRepresentations{
-				Metadata: &pbv1beta2.RepresentationMetadata{
-					LocalResourceId: resourceId,
-					ApiHref:         "https://example.com/api",
-					ConsoleHref:     proto.String("https://example.com/console"),
-					ReporterVersion: proto.String("0.1"),
-				},
-				Common: &structpb.Struct{
-					Fields: map[string]*structpb.Value{
-						"workspace_id": structpb.NewStringValue("workspace-v2"),
-					},
-				},
-				Reporter: reporterStruct,
-			},
-		},
-	}
-	opts := getCallOptions()
-	_, err = client.KesselResourceService.ReportResource(context.Background(), &req, opts...)
-	assert.NoError(t, err, "Failed to Report Resource")
-
-	var host model.Resource
-	err = db.Where("reporter_resource_id = ?", resourceId).First(&host).Error
-	assert.NoError(t, err, "Error fetching host from DB")
-	assert.NotNil(t, host, "Host not found in DB")
-	assert.NotEmpty(t, host.ConsistencyToken, "Consistency token is empty")
-
-	delReq := pbv1beta2.DeleteResourceRequest{
-		Reference: &pbv1beta2.ResourceReference{
-			ResourceType: "host",
-			ResourceId:   "resourceId",
-			Reporter: &pbv1beta2.ReporterReference{
-				Type: "HBI",
-			},
-		},
-	}
-	_, err = client.KesselResourceService.DeleteResource(context.Background(), &delReq, opts...)
-	assert.NoError(t, err, "Failed to Delete Resource")
-}
-=======
-//}
->>>>>>> 36ec6e86
+//}